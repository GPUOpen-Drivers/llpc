
# LLVM-Based Pipeline Compiler (LLPC) 

LLPC builds on LLVM's existing shader compilation infrastructure for AMD GPUs to generate code objects compatible with PAL's pipeline ABI. It consists of three components: 

![LLPC Architecture Diagram](LLPCArch.png)

* SPIR-V translator is based on Khronos SPIRV-LLVM translator. It translates SPIR-V binary to LLVM IR with rich metadata. 

* Lower translates all LLVM compiler unsupported LLVM IR and metadata to function calls. 

Both SPIR-V translator and Lower are machine independent. 

* Patcher replaces all external function calls with LLVM compiler compatible LLVM IR according to the pipeline information. It calls LLVM and reorganizes LLVM compiler's output with PAL Pipeline ABI.  

## Standalone Compiler

LLPC could be built into a standalone offline compiler (amdllpc). It supports GLSL, SPIR-V binary and SPIR-V assemble file as input and output GPU ISA code and related register settings.

### Build Instruction
Please refer to the [Build Instructions](https://github.com/GPUOpen-Drivers/AMDVLK#build-instructions) of amdvlk. By default, amdllpc is built together with Vulkan driver. You can use "make amdllpc" to build amdllpc only. 

### Usage
```
export LD_LIBRARY_PATH=<path_to_spvgen>:$LD_LIBRARY_PATH
amdllpc [<options>...] [<files>...]
```

#### Options

* Basic options

| Option Name                      | Description                                                       | Default Value                 |
| ------------------------------   | ----------------------------------------------------------------- | ------------------------------|
| `-help`                          | Print detail help, include all LLVM options                       |                               |
| `-gfxip=<major.minor.step>`      | Graphics IP version                                               | 8.0.0                         |                                                                                                |
| `-o=<filename>`                  | Output ELF binary file                                            |                               |
| `-entry-target=<entryname>`      | Name string of entry target in SPIRV                              | main                          |
| `-val	`                          | Validate input SPIR-V binary or text	                       |                               |
| `-verify-ir`                     | Verify LLVM IR after each pass                                    | false                         |

* Dump options

| Option Name                      | Description                                                       | Default Value                 |
| ------------------------------   | ----------------------------------------------------------------- | ------------------------------|
| `-enable-errs`                   | Enable error message output (to stdout or external file)	       |                               |
| `-enable-outs`                   | Enable LLPC-specific debug dump output (to stdout or external     | false                         |
|                                  | file)                                                             |                               |
| `-v`                             | Alias for `-enable-outs`                                          | false                         |
| `-enable-time-profiler`          | Enable time profiler for various compilation phases	       |                               | 
| `-log-file-dbgs=<filename>`      | Name of the file to log info from dbgs()	llpcLog.txt            |                               |
| `-log-file-outs=<filename>`      | Name of the file to log info from LLPC_OUTS() and LLPC_ERRS()     |                               |           
| `-enable-pipeline-dump`          | Enable pipeline info dump	                                       |                               |
| `-pipeline-dump-dir=<directory>` | Directory where pipeline shader info are dumped	               |                               |   


* Debug & Performance tunning options

| Option Name                      | Description                                                       | Default Value                 |
| ------------------------------   | ----------------------------------------------------------------- | ------------------------------|
| `-enable-errs`                   | Enable error message output (to stdout or external file)	       |                               |
| `-enable-si-scheduler`           | Enable target option si-scheduler	      |                               |
| `-disable-gs-onchip`             | Disable geometry shader on-chip mode	      |                               |
| `-enable-tess-offchip`           | Enable tessellation off-chip mode	      |                               |
| `-disable-fp32-denormals`        | Disable target option fp32-denormals	      |                               |
| `-disable-llvm-patch`	           | Disable the patch for LLVM back-end issues	      |                               |
| `-disable-lower-opt`             | Disable optimization for SPIR-V lowering	      |                               |
| `-ignore-color-attachment-formats`| Ignore color attachment formats	      |                               |
| `-lower-dyn-index`	           | Lower SPIR-V dynamic (non-constant) index in access chain	      |                               |
| `-vgpr-limit=<uint>`	           | Maximum VGPR limit for this shader	|0 |
| `-sgpr-limit=<uint>`	           | Maximum SGPR limit for this shader	|0 |
| `-waves-per-eu=<minVal,maxVal>`  | The range of waves per EU for this shader	empty      |                               |
| `-shader-cache-mode=<uint>`      | Shader cache mode <br/> 0 - disable <br/> 1 - runtime cache <br/> 2 - cache to disk	| 1 |
| `-shader-replace-dir=<dir>`      | Directory to store the files used in shader replacement	      |                               |.
| `-shader-replace-mode=<uint>`    | Shader replacement mode <br/> 0 - disable <br/> 1 - replacement based on shader hash <br/> 2 - replacement based on both shader hash and pipeline hash | 0 |
| `-shader-replace-pipeline-hashes=<hashes with comma as separator>`|A collection of pipeline hashes, specifying shader replacement is operated on which pipelines      |                               |
| `-enable-shadow-desc`	           | Enable shadow descriptor table 	      |                               |
| `-shadow-desc-table-ptr-high=<uint>`| High part of VA for shadow descriptor table pointer	| 2|

> **Note:** amdllpc overwrites following native options in LLVM:
>>>> -pragma-unroll-threshold=4096 -unroll-allow-partial -simplifycfg-sink-common=false -amdgpu-vgpr-index-mode -filetype=obj


#### File formats

```
<file>.vert     GLSL source text file for a vertex shader

<file>.tesc     GLSL source text file for a tessellation control shader

<file>.tese     GLSL source text file for a tessellation evaluation shader

<file>.geom     GLSL source text file for a tessellation geometry shader

<file>.frag     GLSL source text file for a tessellation fragment shader

<file>.comp     GLSL source text file for a tessellation compute shader

<file>.spv      SPIR-V binary file

<file>.spvas    SPIR-V text file

<file>.pipe     Pipeline info file
```
> **Note:** To compile a GLSL source text file or a SPIR-V text (assembly) file,
or a Pipeline info file that contains or points to either of those, amdllpc needs to
call [spvgen](https://github.com/GPUOpen-Drivers/spvgen). The directory of the spvgen library
needs to be added to the environment variable LD_LIBRARY_PATH. Compiling SPIR-V binary
or a Pipeline info file that contains or points to SPIR-V binary does not require spvgen.


#### Examples

* Compile single fragment shader "a.frag" on Vega10
```
amdllpc -auto-layout-desc -gfxip=9.0.0 a.frag
```

* Compile full pipeline file "b.pipe" on Ellesmere and output to c.elf
```
amdllpc -gfxip=8.0.3 -o=c.elf b.pipe
```


## Test with SHADERDB
You can use [shaderdb](https://github.com/GPUOpen-Drivers/xgl/tree/master/test/shadertest) to test llpc with standalone compiler and [spvgen](https://github.com/GPUOpen-Drivers/spvgen):

```
python testShaders.py [-h] [--shaderdb <path_to_shaderdb>] [--gfxip <major.minor.step>] <path_to_amdllpc> <path_to_spvgen>
```

## Third Party Software  
LLPC contains code written by third parties:
* SPIRV-LLVM translator is distributed under the terms of University of Illinois/NCSA Open Source License. See translator/LICENSE.TXT.  
* SPIRV-Tools is distributed under the terms of Apache License version 2.0. See translator/hex_float.h and bitutils.h.
* Metrohash is distributed under the terms of MIT License. See imported/metrohash/metrohash-license.
<<<<<<< HEAD
=======
* CWPack is distributed under the terms of MITLicense. See imported/cwpack/cwpack-license.
>>>>>>> e4edfd4f
<|MERGE_RESOLUTION|>--- conflicted
+++ resolved
@@ -134,7 +134,4 @@
 * SPIRV-LLVM translator is distributed under the terms of University of Illinois/NCSA Open Source License. See translator/LICENSE.TXT.  
 * SPIRV-Tools is distributed under the terms of Apache License version 2.0. See translator/hex_float.h and bitutils.h.
 * Metrohash is distributed under the terms of MIT License. See imported/metrohash/metrohash-license.
-<<<<<<< HEAD
-=======
 * CWPack is distributed under the terms of MITLicense. See imported/cwpack/cwpack-license.
->>>>>>> e4edfd4f
