/*
 ***********************************************************************************************************************
 *
 *  Copyright (c) 2020-2023 Advanced Micro Devices, Inc. All Rights Reserved.
 *
 *  Permission is hereby granted, free of charge, to any person obtaining a copy
 *  of this software and associated documentation files (the "Software"), to deal
 *  in the Software without restriction, including without limitation the rights
 *  to use, copy, modify, merge, publish, distribute, sublicense, and/or sell
 *  copies of the Software, and to permit persons to whom the Software is
 *  furnished to do so, subject to the following conditions:
 *
 *  The above copyright notice and this permission notice shall be included in all
 *  copies or substantial portions of the Software.
 *
 *  THE SOFTWARE IS PROVIDED "AS IS", WITHOUT WARRANTY OF ANY KIND, EXPRESS OR
 *  IMPLIED, INCLUDING BUT NOT LIMITED TO THE WARRANTIES OF MERCHANTABILITY,
 *  FITNESS FOR A PARTICULAR PURPOSE AND NONINFRINGEMENT. IN NO EVENT SHALL THE
 *  AUTHORS OR COPYRIGHT HOLDERS BE LIABLE FOR ANY CLAIM, DAMAGES OR OTHER
 *  LIABILITY, WHETHER IN AN ACTION OF CONTRACT, TORT OR OTHERWISE, ARISING FROM,
 *  OUT OF OR IN CONNECTION WITH THE SOFTWARE OR THE USE OR OTHER DEALINGS IN THE
 *  SOFTWARE.
 *
 **********************************************************************************************************************/
/**
 ***********************************************************************************************************************
 * @file  vkgcDefs.h
 * @brief VKGC header file: contains vulkan graphics compiler basic definitions (including interfaces and data types).
 ***********************************************************************************************************************
 */
#pragma once

#include "vkgcBase.h"
#include "vulkan.h"
#include <cassert>
#include <optional>
#include <tuple>

// Confliction of Xlib and LLVM headers
#if !_WIN32
#undef True
#undef False
#undef DestroyAll
#undef Status
#undef Bool
#endif

/// LLPC major interface version.
#define LLPC_INTERFACE_MAJOR_VERSION 66

/// LLPC minor interface version.
#define LLPC_INTERFACE_MINOR_VERSION 0

#ifndef LLPC_CLIENT_INTERFACE_MAJOR_VERSION
#error LLPC client version is not defined
#endif

#if LLPC_CLIENT_INTERFACE_MAJOR_VERSION < 60
#error LLPC client version is too old
#endif

/// LLPC_NODISCARD - Warns when function return value is discarded.
//
// We cannot use the 'nodiscard' attribute until we upgrade to C++17 or newer mode.
#if defined(__has_cpp_attribute)
#if __has_cpp_attribute(clang::warn_unused_result)
#define LLPC_NODISCARD [[clang::warn_unused_result]]
#elif defined(__GNUC__) && __has_cpp_attribute(nodiscard)
#define LLPC_NODISCARD [[nodiscard]]
#else
#define LLPC_NODISCARD
#endif
#else
#define LLPC_NODISCARD
#endif

//
// -------------------------------------------------------------------------------------------------------------------
//  @page VersionHistory
//  %Version History
//  | %Version | Change Description                                                                                    |
//  | -------- | ----------------------------------------------------------------------------------------------------- |
//  |     66.1 | Add forwardPropagateNoContract and backwardPropagateNoContract to PipelineShaderOptions               |
//  |     66.0 | Rename noContract in PipelineShaderOptions to noContractOpDot                                         |
//  |     65.1 | Add disableSampleMask to PipelineOptions                                                              |
//  |     65.0 | Remove updateDescInElf                                                                                |
//  |     64.2 | Add dynamicSampleInfo to GraphicsPipelineBuildInfo::rsState                                           |
//  |     64.1 | Add disableTruncCoordForGather to PipelineOptions.                                                    |
//  |     64.0 | Add enableColorExportShader to GraphicsPipelineBuildInfo.                                             |
//  |     63.3 | Add TesssellationLevel to iaState                                                                     |
//  |     63.2 | Add vertex64BitsAttribSingleLoc to PipelineOptions                                                    |
//  |     63.1 | Add forceDisableStreamOut and forceEnablePrimStats to ApiXfbOutData                                   |
//  |     63.0 | Add Atomic Counter, its default descriptor and map its concertType to Buffer.                         |
//  |     62.1 | Add ApiXfbOutData GraphicsPipelineBuildInfo                                                           |
//  |     62.0 | Default to the compiler getting the GPURT library directly, and move shader library info into RtState |
//  |     61.16| Add replaceSetWithResourceType to PipelineOptions                                                     |
//  |     61.15| Add disableReadFirstLaneWorkaround to PipelineShaderOptions                                           |
//  |     61.14| Add rasterStream to rsState                                                                           |
//  |     61.13| Add dualSourceBlendDynamic to cbState                                                                 |
//  |     61.12| Add mode to RayTracingPipelineBuildInfo                                                               |
//  |     61.11| Add UniformConstantMap and related structures                                                         |
//  |     61.10| Add useShadingRate and useSampleInfoto ShaderModuleUsage                                              |
//  |     61.8 | Add enableImplicitInvariantExports to PipelineOptions                                                 |
//  |     61.7 | Add disableFMA to PipelineShaderOptions                                                               |
//  |     61.6 | Add workaroundInitializeOutputsToZero to PipelineShaderOptions                                        |
//  |     61.5 | Add RtIpVersion (including its checkers) to represent RT IP                                           |
//  |     61.4 | Add workaroundStorageImageFormats to PipelineShaderOptions                                            |
//  |     61.2 | Add pClientMetadata and clientMetadataSize to all PipelineBuildInfos                                  |
//  |     61.1 | Add IPipelineDumper::GetGraphicsShaderBinaryHash                                                      |
//  |     61.0 | Add DescriptorMutable type and ResourceMappingNode::strideInDwords to support mutable descriptors     |
//  |     60.0 | Simplify the enum NggCompactMode to a boolean flag                                                    |
//  |     59.0 | Remove the option enableVertexReuse from NggState                                                     |
//  |     57.2 | Move all internal resource binding id to enum InternalBinding.                                        |
//  |     57.1 | Add forceNonUniformResourceIndexStageMask to PipelineOptions                                          |
//  |     57.0 | Merge aggressiveInvariantLoads and disableInvariantLoads to an enumerated option                      |
//  |     56.2 | Add aggressiveInvariantLoads and disableInvariantLoads to PipelineShaderOptions                       |
//  |     56.1 | Add struct UberFetchShaderAttribInfo                                                                  |
//  |     56.0 | Move maxRayLength to RtState                                                                          |
//  |     55.2 | Add pipeline layout API hash to all PipelineBuildInfos                                                |
//  |     55.1 | Add nsaThreshold to PipelineShaderOptions                                                             |
//  |     55.0 | Remove isInternalRtShader from module options                                                         |
//  |     54.9 | Add internalRtShaders to PipelineOptions to allow for dumping this data                               |
//  |     54.6 | Add reverseThreadGroup to PipelineOptions                                                             |
//  |     54.5 | Add forceLateZ to PipelineShaderOptions                                                               |
//  |     54.4 | Add isReplay to RayTracingPipelineBuildInfo for ray tracing capture replay feature                    |
//  |     54.3 | Add usePointSize to ShaderModuleUsage                                                                 |
//  |     54.2 | Add subgroupSize to PipelineShaderOptions                                                             |
//  |     54.1 | Add overrideForceThreadIdSwizzling overrideShaderThreadGroupSizeX, overrideShaderThreadGroupSizeY     |
//  |          | and overrideShaderThreadGroupSizeZ  to PipelineShaderOptions                                          |
//  |     54.0 | Add overrideThreadGroupSizeX, overrideThreadGroupSizeY and overrideThreadGroupSizeZ to PipelineOptions|
//  |     53.7 | Add threadGroupSwizzleMode to PipelineOptions                                                         |
//  |     53.6 | Add scalarizeWaterfallLoads to PipelineShaderOptions                                                  |
//  |     53.5 | Add forceCsThreadIdSwizzling for thread id swizzle in 8*4                                             |
//  |     53.4 | Add ldsSpillLimitDwords shader option                                                                 |
//  |     53.3 | Add disableFastMathFlags shader option, plus support for this and fastMathFlags in pipeline files     |
//  |     53.2 | Add resourceLayoutScheme to PipelineOptions                                                           |
//  |     53.1 | Add PartPipelineStage enum for part-pipeline mode                                                     |
//  |     53.0 | Add optimizationLevel to PipelineOptions                                                              |
//  |     52.3 | Add fastMathFlags to PipelineShaderOptions                                                            |
//  |     52.2 | Add provokingVertexMode to rsState                                                                    |
//  |     52.1 | Add pageMigrationEnabled to PipelineOptions                                                           |
//  |     52.0 | Add the member word4 and word5 to SamplerYCbCrConversionMetaData                                      |
//  |     51.2 | Added new pipeline shader info to support mesh shader                                                 |
//  |     51.0 | Added new shader stage enumerants to support mesh shader                                              |
//  |     50.2 | Add the member dsState to GraphicsPipelineBuildInfo                                                   |
//  |     50.1 | Disclose ResourceMappingNodeType::InlineBuffer                                                        |
//  |     50.0 | Removed the member 'enableOpt' of ShaderModuleOptions                                                 |
//  |     49.1 | Added enableEarlyCompile to GraphicsPipelineBuildInfo                                                 |
//  |     49.0 | Added DescriptorConstBuffer, DescriptorConstBufferCompact, DescriptorImage, DescriptorConstTexelBuffer|
//  |          | to ResourceMappingNodeType                                                                            |
//  |     48.1 | Added enableUberFetchShader to GraphicsPipelineBuildInfo                                              |
//  |     48.0 | Removed the member 'polygonMode' of rsState                                                           |
//  |     47.0 | Always get culling controls from primitive shader table                                               |
//  |     46.3 | Added enableInterpModePatch to PipelineOptions                                                        |
//  |     46.2 | Added optimizeTessFactor to PipelineOptions                                                           |
//  |     46.1 | Added dynamicVertexStride to GraphicsPipelineBuildInfo                                                |
//  |     46.0 | Removed the member 'depthBiasEnable' of rsState                                                       |
//  |     45.5 | Added new enum type ThreadGroupSwizzleMode for thread group swizzling for compute shaders             |
//  |     45.4 | Added disableLicmThreshold, unrollHintThreshold, and dontUnrollHintThreshold to PipelineShaderOptions |
//  |     45.3 | Add pipelinedump function to enable BeginPipelineDump and GetPipelineName                             |
//  |     45.2 | Add GFX IP plus checker to GfxIpVersion                                                               |
//  |     45.1 | Add pipelineCacheAccess, stageCacheAccess(es) to GraphicsPipelineBuildOut/ComputePipelineBuildOut     |
//  |     45.0 | Remove the member 'enableFastLaunch' of NGG state                                                     |
//  |     44.0 | Rename the member 'forceNonPassthrough' of NGG state to 'forceCullingMode'                            |
//  |     43.1 | Add disableImageResourceCheck in PipelineOptions                                                      |
//  |     43.0 | Removed the enumerant WaveBreakSize::DrawTime                                                         |
//  |     42.0 | Removed tileOptimal flag from SamplerYcbcrConversion metadata struct                                  |
//  |     41.0 | Moved resource mapping from ShaderPipeline-level to Pipeline-level                                    |
//  |     40.4 | Added fp32DenormalMode in PipelineShaderOptions to allow overriding SPIR-V denormal settings          |
//  |     40.3 | Added ICache interface                                                                                |
//  |     40.2 | Added extendedRobustness in PipelineOptions to support VK_EXT_robustness2                             |
//  |     40.1 | Added disableLoopUnroll to PipelineShaderOptions                                                      |
//  |     40.0 | Added DescriptorReserved12, which moves DescriptorYCbCrSampler down to 13                             |
//  |     39.0 | Non-LLPC-specific XGL code should #include vkcgDefs.h instead of llpc.h                               |
//  |     38.3 | Added shadowDescriptorTableUsage and shadowDescriptorTablePtrHigh to PipelineOptions                  |
//  |     38.2 | Added scalarThreshold to PipelineShaderOptions                                                        |
//  |     38.1 | Added unrollThreshold to PipelineShaderOptions                                                        |
//  |     38.0 | Removed CreateShaderCache in ICompiler and pShaderCache in pipeline build info                        |
//  |     37.0 | Removed the -enable-dynamic-loop-unroll option                                                        |
//  |     36.0 | Add 128 bit hash as clientHash in PipelineShaderOptions                                               |
//  |     35.0 | Added disableLicm to PipelineShaderOptions                                                            |
//  |     33.0 | Add enableLoadScalarizer option into PipelineShaderOptions.                                           |
//  |     32.0 | Add ShaderModuleOptions in ShaderModuleBuildInfo                                                      |
//  |     31.0 | Add PipelineShaderOptions::allowVaryWaveSize                                                          |
//  |     30.0 | Removed PipelineOptions::autoLayoutDesc                                                               |
//  |     28.0 | Added reconfigWorkgroupLayout to PipelineOptions and useSiScheduler to PipelineShaderOptions          |
//  |     27.0 | Remove the includeIrBinary option from PipelineOptions as only IR disassembly is now dumped           |
//  |     25.0 | Add includeIrBinary option into PipelineOptions for including IR binaries into ELF files.             |
//  |     24.0 | Add forceLoopUnrollCount option into PipelineShaderOptions.                                           |
//  |     23.0 | Add flag robustBufferAccess in PipelineOptions to check out of bounds of private array.               |
//  |     22.0 | Internal revision.                                                                                    |
//  |     21.0 | Add stage in Pipeline shader info and struct PipelineBuildInfo to simplify pipeline dump interface.   |
//
//  IMPORTANT NOTE: All structures defined in this file that are passed as input into LLPC must be zero-initialized
//  with code such as the following before filling in the structure's fields:
//
//    SomeLlpcStructure someLlpcStructure = {};
//
//  It is sufficient to perform this initialization on a containing structure.
//
//  LLPC is free to add new fields to such structures without increasing the client interface major version, as long
//  as setting the newly added fields to a 0 (or false) value is safe, i.e. it preserves the old behavior.
//

namespace Vkgc {

static const unsigned Version = LLPC_INTERFACE_MAJOR_VERSION;
static const unsigned InternalDescriptorSetId = static_cast<unsigned>(-1);
static const unsigned MaxVertexAttribs = 64;
static const unsigned MaxColorTargets = 8;
static const unsigned MaxFetchShaderInternalBufferSize = 16 * MaxVertexAttribs;

namespace GlCompatibilityLimits {
static const unsigned MaxUniformLocations = 8000;
static const unsigned MaxClipPlanes = 8;
static const unsigned MaxGenericVertexAttribs = 32;
static const unsigned MaxTextureCoords = 8;
} // namespace GlCompatibilityLimits

// Forward declarations
class IShaderCache;
class ICache;
class EntryHandle;

// Hide operator bool to safe-guard against accidents.
struct optional_bool : private std::optional<bool> {
  optional_bool() = default;
  optional_bool(const optional_bool &rhs) = default;
  optional_bool &operator=(const optional_bool &rhs) = default;
  optional_bool &operator=(bool rhs) {
    std::optional<bool>::operator=(rhs);
    return *this;
  }
  using std::optional<bool>::has_value;
  using std::optional<bool>::value;
  using std::optional<bool>::value_or;
};

/// Enumerates result codes of LLPC operations.
enum class Result : int {
  /// The operation completed successfully
  Success = 0x00000000,
  // The requested operation is delayed
  Delayed = 0x00000001,
  // The requested feature is unsupported
  Unsupported = 0x00000002,
  // A required resource (e.g. cache entry) is not ready yet.
  NotReady = 0x00000003,
  // A required resource (e.g. cache entry) was not found.
  NotFound = 0x00000004,
  /// The requested operation is unavailable at this time
  ErrorUnavailable = -(0x00000001),
  /// The operation could not complete due to insufficient system memory
  ErrorOutOfMemory = -(0x00000002),
  /// An invalid shader code was passed to the call
  ErrorInvalidShader = -(0x00000003),
  /// An invalid value was passed to the call
  ErrorInvalidValue = -(0x00000004),
  /// A required input pointer passed to the call was invalid (probably null)
  ErrorInvalidPointer = -(0x00000005),
  /// The operation encountered an unknown error
  ErrorUnknown = -(0x00000006),
};

/// Represents the base data type
enum class BasicType : unsigned {
  Unknown = 0, ///< Unknown
  Float,       ///< Float
  Double,      ///< Double
  Int,         ///< Signed integer
  Uint,        ///< Unsigned integer
  Int64,       ///< 64-bit signed integer
  Uint64,      ///< 64-bit unsigned integer
  Float16,     ///< 16-bit floating-point
  Int16,       ///< 16-bit signed integer
  Uint16,      ///< 16-bit unsigned integer
  Int8,        ///< 8-bit signed integer
  Uint8,       ///< 8-bit unsigned integer
};

/// Enumerates LLPC shader stages.
enum ShaderStage : unsigned {
  ShaderStageTask = 0,                                  ///< Task shader
  ShaderStageVertex,                                    ///< Vertex shader
  ShaderStageTessControl,                               ///< Tessellation control shader
  ShaderStageTessEval,                                  ///< Tessellation evaluation shader
  ShaderStageGeometry,                                  ///< Geometry shader
  ShaderStageMesh,                                      ///< Mesh shader
  ShaderStageFragment,                                  ///< Fragment shader
  ShaderStageCompute,                                   ///< Compute shader
  ShaderStageRayTracingRayGen,                          ///< Ray generation shader (for ray tracing)
  ShaderStageRayTracingIntersect,                       ///< Intersection shader (for ray tracing)
  ShaderStageRayTracingAnyHit,                          ///< Any-Hit shader (for ray tracing)
  ShaderStageRayTracingClosestHit,                      ///< Closest Hit shader (for ray tracing)
  ShaderStageRayTracingMiss,                            ///< Miss shader (for ray tracing)
  ShaderStageRayTracingCallable,                        ///< Callable shader (for ray tracing)
  ShaderStageCount,                                     ///< Count of shader stages
  ShaderStageInvalid = ~0u,                             ///< Invalid shader stage
  ShaderStageNativeStageCount = ShaderStageCompute + 1, ///< Native supported shader stage count
  ShaderStageGfxCount = ShaderStageFragment + 1,        ///< Count of shader stages for graphics pipeline

  ShaderStageCopyShader = ShaderStageCount, ///< Copy shader (internal-use)
  ShaderStageCountInternal,                 ///< Count of shader stages (internal-use)
};

/// Enumerating multiple shader stages when used in a mask.
enum ShaderStageBit : unsigned {
  ShaderStageTaskBit = (1 << ShaderStageTask),                                 ///< Task shader bit
  ShaderStageVertexBit = (1 << ShaderStageVertex),                             ///< Vertex shader bit
  ShaderStageTessControlBit = (1 << ShaderStageTessControl),                   ///< Tessellation control shader bit
  ShaderStageTessEvalBit = (1 << ShaderStageTessEval),                         ///< Tessellation evaluation shader bit
  ShaderStageGeometryBit = (1 << ShaderStageGeometry),                         ///< Geometry shader bit
  ShaderStageMeshBit = (1 << ShaderStageMesh),                                 ///< Mesh shader bit
  ShaderStageFragmentBit = (1 << ShaderStageFragment),                         ///< Fragment shader bit
  ShaderStageComputeBit = (1 << ShaderStageCompute),                           ///< Compute shader bit
  ShaderStageRayTracingRayGenBit = (1 << ShaderStageRayTracingRayGen),         ///< Ray generation shader bit
  ShaderStageRayTracingIntersectBit = (1 << ShaderStageRayTracingIntersect),   ///< Intersection shader bit
  ShaderStageRayTracingAnyHitBit = (1 << ShaderStageRayTracingAnyHit),         ///< Any-Hit shader bit
  ShaderStageRayTracingClosestHitBit = (1 << ShaderStageRayTracingClosestHit), ///< Closest Hit shader bit
  ShaderStageRayTracingMissBit = (1 << ShaderStageRayTracingMiss),             ///< Miss shader bit
  ShaderStageRayTracingCallableBit = (1 << ShaderStageRayTracingCallable),     ///< Callable shader bit
  ShaderStageAllMeshBit = ShaderStageTaskBit | ShaderStageMeshBit,             ///< All mesh bits
  ShaderStageAllGraphicsBit = ShaderStageVertexBit | ShaderStageTessControlBit | ShaderStageTessEvalBit |
                              ShaderStageGeometryBit | ShaderStageFragmentBit |
                              ShaderStageAllMeshBit, ///< All graphics bits
  ShaderStageAllRayTracingBit = ShaderStageRayTracingRayGenBit | ShaderStageRayTracingIntersectBit |
                                ShaderStageRayTracingAnyHitBit | ShaderStageRayTracingClosestHitBit |
                                ShaderStageRayTracingMissBit |
                                ShaderStageRayTracingCallableBit, ///< All ray tracing bits
};

/// Enumerates LLPC types of unlinked shader elf.
enum UnlinkedShaderStage : unsigned {
  UnlinkedStageVertexProcess,
  UnlinkedStageFragment,
  UnlinkedStageCompute,
  UnlinkedStageRayTracing,
  UnlinkedStageCount
};

static_assert((1 << (ShaderStageCount - 1)) == ShaderStageRayTracingCallableBit,
              "Vkgc::ShaderStage has been updated. Please update Vkgc::ShaderStageBit as well.");

/// Enumerates the binding ID of internal resource.
enum InternalBinding : unsigned {
  FetchShaderBinding = 0,                   ///< Binding ID of vertex buffer table
  ConstantBuffer0Binding = 1,               ///< Binding ID of default uniform block
  PushConstantBinding = 2,                  ///< Binding ID of push constant buffer
  ShaderRecordBufferBinding = 3,            ///< Binding ID of ray-tracing shader record buffer
  TaskPayloadBinding = 4,                   ///< Binding ID of payload buffer in task shader
  FetchShaderInternalBufferBinding = 5,     ///< Binding ID of uber-fetch shader internal buffer
  PrintfBufferBindingId = 6,                ///< Binding ID of internal buffer for debug printf
  ReverseThreadGroupControlBinding = 7,     ///< Binding ID of internal buffer for reverseThreadGroup
  RtCaptureReplayInternalBufferBinding = 8, ///< Binding ID of ray-tracing capture replay internal buffer
  SpecConstInternalBufferBindingId = 9,     ///< Binding ID of internal buffer for specialized constant.
  SpecConstInternalBufferBindingIdEnd = SpecConstInternalBufferBindingId + ShaderStageCount,
  CurrentAttributeBufferBinding = 24, ///< Binding ID of current attribute
};

/// Internal vertex attribute location start from 0.
enum GlCompatibilityAttributeLocation : unsigned {
  FirstAttributeLocation = 0,        ///< Internal vertex attribute start from 0.
  Generic0 = FirstAttributeLocation, ///< Internal vertex attribute of vertex.attrib[] in Arb shader.
  Pos = Generic0 + GlCompatibilityLimits::MaxGenericVertexAttribs,
  ///< Internal vertex attribute of vertex.position in Arb shader
  Weight,         ///< Internal vertex attribute of vertex.weight in Arb shader.
  Normal,         ///< Internal vertex attribute of gl_Normal.
  Color,          ///< Internal vertex attribute of gl_Color.
  SecondaryColor, ///< Internal vertex attribute of gl_SecondaryColor.
  FogCoord,       ///< Internal vertex attribute of gl_FogCoord.
  ColorIndex,     ///< Internal vertex attribute to pass on index of gl_MultiTexCoord.
  EdgeFlag,       ///< Internal vertex attribute use to pass on the edeg flag.
  Texcoord0,      ///< Internal vertex attribute of gl_MultiTexCoord0.
  BaseinstanceOffset = Texcoord0 + GlCompatibilityLimits::MaxTextureCoords,
  ///< Internal vertex attribute: BaseInstanceOffset,
  ///  used by MultiDrawElementsIndirectMerger.
  IndirectVertexId,      ///< Internal vertex attribute to load gl_VertexId from
                         ///  external buffer, used by MultiDrawElementsIndirectMerger.
  IndirectBaseInstance,  ///< Internal vertex attribute to load gl_BaseInstance from
                         ///  external buffer, used by MultiDrawElementsIndirectMerger.
  AttributeLocationCount ///< The count of Internal vertex attribute.
};

/// Internal inout location start from 128.
enum GlCompatibilityInOutLocation : unsigned {
  FirstInOutLocation = 128,        ///< InOut location start from 128.
  FrontColor = FirstInOutLocation, ///< InOut location of gl_FrontColor or gl_Color.
  BackColor,                       ///< InOut location of gl_BackColor.
  FrontSecondaryColor,             ///< InOut location of gl_FrontSecondaryColor or gl_SecondaryColor.
  BackSecondaryColor,              ///< InOut location of gl_BackSecondaryColor.
  FogFragCoord,                    ///< InOut location of gl_FogFragCoord.
  ClipVertex,                      ///< InOut location of gl_ClipVertex.
  TexCoord,                        ///< InOut location of gl_TexCoord.
  PatchTexCoord = TexCoord + GlCompatibilityLimits::MaxTextureCoords,
  ///< Internal pipeline patch texture coordinate,
  ///  It is used by glBitMap and glDrawPixels.
  SpecialFragOut = 0 ///< InOut location 0, use to specify the special output of fragment
                     ///  shader, eg. gl_FragColor and gl_FragData.
};

/// Internal uniform location start from 8000.
enum GlCompatibilityUniformLocation : unsigned {
  FirstUniformLocation = GlCompatibilityLimits::MaxUniformLocations,
  ///< Internal uniform location start from MaxUniformLocations.
  FrameBufferSize = FirstUniformLocation + 0, ///< Internal uniform location use to pass on the size of frame buffer.
  AlphaTestRef,                               ///< Internal uniform location use to pass on the alpha test ref.
  ClipPlane,                                  ///< Internal uniform location of gl_ClipPlane.
  UniformLocationCount = ClipPlane + GlCompatibilityLimits::MaxClipPlanes - GlCompatibilityLimits::MaxUniformLocations
};

/// Enumerates the function of a particular node in a shader's resource mapping graph.
enum class ResourceMappingNodeType : unsigned {
  Unknown,                   ///< Invalid type
  DescriptorResource,        ///< Generic descriptor: resource, including texture resource,
  DescriptorSampler,         ///< Generic descriptor: sampler
  DescriptorCombinedTexture, ///< Generic descriptor: combined texture, combining resource descriptor with
                             ///  sampler descriptor of the same texture, starting with resource descriptor
  DescriptorTexelBuffer,     ///< Generic descriptor: texel buffer
  DescriptorFmask,           ///< Generic descriptor: F-mask
  DescriptorBuffer,          ///< Generic descriptor: buffer, including shader storage buffer
  DescriptorTableVaPtr,      ///< Descriptor table VA pointer
  IndirectUserDataVaPtr,     ///< Indirect user data VA pointer
  PushConst,                 ///< Push constant
  DescriptorBufferCompact,   ///< Compact buffer descriptor, only contains the buffer address
  StreamOutTableVaPtr,       ///< Stream-out buffer table VA pointer
  DescriptorReserved12,
  DescriptorYCbCrSampler,       ///< Generic descriptor: YCbCr sampler
  DescriptorConstBuffer,        ///< Generic descriptor: constBuffer,including uniform buffer
  DescriptorConstBufferCompact, ///< Generic descriptor: constBuffer,including dynamic storage buffer
  DescriptorImage,              ///< Generic descriptor: storageImage, including image, input attachment
  DescriptorConstTexelBuffer,   ///< Generic descriptor: constTexelBuffer, including uniform texel buffer
  InlineBuffer,                 ///< Push constant with binding
#if LLPC_CLIENT_INTERFACE_MAJOR_VERSION >= 61
  DescriptorMutable, ///< Mutable descriptor type
#endif
#if LLPC_CLIENT_INTERFACE_MAJOR_VERSION >= 63
  DescriptorAtomicCounter, ///< Generic descriptor: atomic counter
#endif
  Count, ///< Count of resource mapping node types.
};

/// Enumerates part-pipeline stages of compilation.
enum PartPipelineStage : unsigned {
  PartPipelineStageFragment,         ///< Fragment stage
  PartPipelineStagePreRasterization, ///< Pre-rasterization stage
  PartPipelineStageCount             ///< Count of part-pipeline stages
};

/// Represents one node in a graph defining how the user data bound in a command buffer at draw/dispatch time maps to
/// resources referenced by a shader (t#, u#, etc.).
struct ResourceMappingNode {
  ResourceMappingNodeType type; ///< Type of this node

  unsigned sizeInDwords;   ///< Size of this node in dword
  unsigned offsetInDwords; ///< Offset of this node (from the beginning of the resource mapping table) in dword

  union {
    /// Info for generic descriptor nodes (DescriptorResource, DescriptorSampler, DescriptorCombinedTexture,
    /// DescriptorTexelBuffer, DescriptorBuffer and DescriptorBufferCompact)
    struct {
      unsigned set;     ///< Descriptor set
      unsigned binding; ///< Descriptor binding
#if LLPC_CLIENT_INTERFACE_MAJOR_VERSION >= 61
      unsigned strideInDwords; ///< Stride of elements in a descriptor array (used for mutable descriptors)
                               ///  a stride of zero will use the type of the node to determine the stride
#endif
    } srdRange;
    /// Info for hierarchical nodes (DescriptorTableVaPtr)
    struct {
      unsigned nodeCount;               ///< Number of entries in the "pNext" array
      const ResourceMappingNode *pNext; ///< Array of node structures describing the next hierarchical
                                        ///  level of mapping
    } tablePtr;
    /// Info for hierarchical nodes (IndirectUserDataVaPtr)
    struct {
      unsigned sizeInDwords; ///< Size of the pointed table in dwords
    } userDataPtr;
  };
};

struct ResourceMappingRootNode {
  ResourceMappingNode node; ///< Common node contents (between root and sub nodes)
  unsigned visibility;      ///< Mask composed of ShaderStageBit values
};

/// Represents the info of static descriptor.
struct StaticDescriptorValue {
  ResourceMappingNodeType type; ///< Type of this resource mapping node (currently, only sampler is supported)
  unsigned set;                 ///< ID of descriptor set
  unsigned binding;             ///< ID of descriptor binding
  unsigned arraySize;           ///< Element count for arrayed binding
  const unsigned *pValue;       ///< Static SRDs
  unsigned visibility;          ///< Mask composed of ShaderStageBit values
};

/// Represents the resource mapping data provided during pipeline creation
struct ResourceMappingData {
  /// User data nodes, providing the root-level mapping of descriptors in user-data entries (physical registers or
  /// GPU memory) to resources referenced in this pipeline shader.
  /// NOTE: Normally, this user data will correspond to the GPU's user data registers. However, Compiler needs some
  /// user data registers for internal use, so some user data may spill to internal GPU memory managed by Compiler.
  const ResourceMappingRootNode *pUserDataNodes; ///< An array of user data nodes
  unsigned userDataNodeCount;                    ///< Count of user data nodes

  const StaticDescriptorValue *pStaticDescriptorValues; ///< An array of static descriptors
  unsigned staticDescriptorValueCount;                  ///< Count of static descriptors
};

/// Represents shader binary data.
struct BinaryData {
  size_t codeSize;   ///< Size of shader binary data
  const void *pCode; ///< Shader binary data
};

/// Values for shadowDescriptorTableUsage pipeline option.
enum class ShadowDescriptorTableUsage : unsigned {
  Auto = 0, ///< Use 0 for auto setting so null initialized structures default to auto.
  Enable = 1,
  Disable = 2,
};

/// Represents the features of VK_EXT_robustness2
struct ExtendedRobustness {
  bool robustBufferAccess; ///< Whether buffer accesses are tightly bounds-checked against the range of the descriptor.
                           ///  Give defined behavior (e.g. read 0) for out-of-bounds buffer access and descriptor range
                           ///  rounding up.
  bool robustImageAccess;  ///< Whether image accesses are tightly bounds-checked against the dimensions of the image
                           ///  view. Give defined behavior for out-of-bounds image access.
  bool nullDescriptor;     ///< Whether the descriptor can be written with VK_NULL_HANDLE. If set, it is considered
                           ///  valid to access and acts as if the descriptor is bounded to nothing.
};

/// Represents the tiling modes for compute shader thread group swizzling
enum class ThreadGroupSwizzleMode : unsigned {
  Default = 0, ///< Use the default layout. There is no swizzling conducted.
  _4x4 = 1,    ///< The tile size is 4x4 in x and y dimension.
  _8x8 = 2,    ///< The tile size is 8x8 in x and y dimension.
  _16x16 = 3,  ///< The tile size is 16x16 in x and y dimension.
  Count
};

/// Represents mapping layout of the resources used in shaders
enum class ResourceLayoutScheme : unsigned {
  Compact = 0, ///< Compact scheme make full use of all the user data registers.
  Indirect     ///< Fixed layout, push constant will be the sub node of DescriptorTableVaPtr
               ///  In indirect scheme, The order of resources is like this:
               ///  1. one user data entry for vertex buffer
               ///  2. one user data entry for the push constant buffer
               ///  3. descriptor set index for each set
};

/// Represents per pipeline options.
struct PipelineOptions {
  bool includeDisassembly;         ///< If set, the disassembly for all compiled shaders will be included in
                                   ///  the pipeline ELF.
  bool scalarBlockLayout;          ///< If set, allows scalar block layout of types.
  bool reconfigWorkgroupLayout;    ///< If set, allows automatic workgroup reconfigure to take place on compute shaders.
  bool forceCsThreadIdSwizzling;   ///< Force rearranges threadId within group into blocks of 8*8 or 8*4.
  bool includeIr;                  ///< If set, the IR for all compiled shaders will be included in the pipeline ELF.
  bool robustBufferAccess;         ///< If set, out of bounds accesses to buffer or private array will be handled.
                                   ///  for now this option is used by LLPC shader and affects only the private array,
                                   ///  the out of bounds accesses will be skipped with this setting.
  bool enableRelocatableShaderElf; ///< If set, the pipeline will be compiled by compiling each shader separately, and
                                   ///  then linking them, when possible.  When not possible this option is ignored.
  bool disableImageResourceCheck;  ///< If set, the pipeline shader will not contain code to check and fix invalid image
                                   ///  descriptors.
  bool enableScratchAccessBoundsChecks; ///< If set, out of bounds guards will be inserted in the LLVM IR for OpLoads
                                        ///< and OpStores in private and function memory storage.
  bool enableImplicitInvariantExports;  ///< If set, enable implicit marking of position exports as invariant.
  ShadowDescriptorTableUsage shadowDescriptorTableUsage; ///< Controls shadow descriptor table.
  unsigned shadowDescriptorTablePtrHigh;                 ///< Sets high part of VA ptr for shadow descriptor table.
  ExtendedRobustness extendedRobustness;                 ///< ExtendedRobustness is intended to correspond to the
                                                         ///  features of VK_EXT_robustness2.
  bool enableRayQuery;                                   ///< If set, ray query is enabled
  bool optimizeTessFactor;    ///< If set, we can determine either send HT_TessFactor message or write to TF buffer
                              ///< depending the values of tessellation factors.
  bool enableInterpModePatch; ///< If set, per-sample interpolation for nonperspective and smooth input is enabled
  bool pageMigrationEnabled;  ///< If set, page migration is enabled
  uint32_t optimizationLevel; ///< The higher the number the more optimizations will be performed.  Valid values are
                              ///< between 0 and 3.
  unsigned overrideThreadGroupSizeX;              ///< Override value for ThreadGroupSizeX
  unsigned overrideThreadGroupSizeY;              ///< Override value for ThreadGroupSizeY
  unsigned overrideThreadGroupSizeZ;              ///< Override value for ThreadGroupSizeZ
  ResourceLayoutScheme resourceLayoutScheme;      ///< Resource layout scheme
  ThreadGroupSwizzleMode threadGroupSwizzleMode;  ///< Controls thread group swizzle mode for compute shader.
  bool reverseThreadGroup;                        ///< If set, enable thread group reversing
  bool internalRtShaders;                         ///< Whether this pipeline has internal raytracing shaders
  unsigned forceNonUniformResourceIndexStageMask; ///< Mask of the stage to force using non-uniform resource index.
  bool reserved16;
  bool replaceSetWithResourceType;        ///< For OGL only, replace 'set' with resource type during spirv translate
<<<<<<< HEAD
  bool disableSampleMask;                 ///< For OGL only, disabled if framebuffer doesn't attach multisample texture
  bool buildResourcesDataForShaderModule; ///< For OGL only, build resources usage data while building shader module
=======
  bool disableTruncCoordForGather;        //< If set, trunc_coord of sampler srd is disabled for gather4
  bool enableCombinedTexture;             ///< For OGL only, use the 'set' for DescriptorCombinedTexture
                                          ///< for sampled images and samplers
  bool vertex64BitsAttribSingleLoc;       ///< For OGL only, dvec3/dvec4 vertex attrib only consumes 1 location.
>>>>>>> 72a5200f
};

/// Prototype of allocator for output data buffer, used in shader-specific operations.
typedef void *(VKAPI_CALL *OutputAllocFunc)(void *pInstance, void *pUserData, size_t size);

/// Enumerates types of shader binary.
enum class BinaryType : unsigned {
  Unknown = 0, ///< Invalid type
  Spirv,       ///< SPIR-V binary
  LlvmBc,      ///< LLVM bitcode
  MultiLlvmBc, ///< Multiple LLVM bitcode
  Elf,         ///< ELF
};

/// Represents resource node data
struct ResourceNodeData {
  ResourceMappingNodeType type;     ///< Type of this resource mapping node
  unsigned set;                     ///< ID of descriptor set
  unsigned binding;                 ///< ID of descriptor binding
  unsigned arraySize;               ///< Element count for arrayed binding
  unsigned location;                ///< ID of resource location
  unsigned isTexelBuffer;           ///< TRUE if it is ImageBuffer or TextureBuffer
  unsigned isDefaultUniformSampler; ///< TRUE if it's sampler image in default uniform struct
  BasicType basicType;              ///< Type of the variable or element
};

/// Represents the information of one shader entry in ShaderModuleExtraData
struct ShaderModuleEntryData {
  ShaderStage stage;                     ///< Shader stage
  const char *pEntryName;                ///< Shader entry name
  void *pShaderEntry;                    ///< Private shader module entry info
  unsigned resNodeDataCount;             ///< Resource node data count
  const ResourceNodeData *pResNodeDatas; ///< Resource node data array
  unsigned pushConstSize;                ///< Push constant size in byte
};

/// Represents the shader resources
struct ResourcesNodes {
  ResourceNodeData *pInputInfo;
  uint32_t inputInfoCount;
  ResourceNodeData *pOutputInfo;
  uint32_t outputInfoCount;
  ResourceNodeData *pUniformBufferInfo;
  uint32_t uniformBufferInfoCount;
  ResourceNodeData *pShaderStorageInfo;
  uint32_t shaderStorageInfoCount;
  ResourceNodeData *pTexturesInfo;
  uint32_t textureInfoCount;
  ResourceNodeData *pImagesInfo;
  uint32_t imageInfoCount;
  ResourceNodeData *pAtomicCounterInfo;
  uint32_t atomicCounterInfoCount;
  ResourceNodeData *pDefaultUniformInfo;
  uint32_t defaultUniformInfoCount;
};

/// Represents usage info of a shader module
struct ShaderModuleUsage {
  bool enableVarPtrStorageBuf; ///< Whether to enable "VariablePointerStorageBuffer" capability
  bool enableVarPtr;           ///< Whether to enable "VariablePointer" capability
  bool useSubgroupSize;        ///< Whether gl_SubgroupSize is used
  bool useSpecConstant;        ///< Whether specialization constant is used
  bool keepUnusedFunctions;    ///< Whether to keep unused function
  bool enableRayQuery;         ///< Whether the "RayQueryKHR" capability is used
  bool rayQueryLibrary;        ///< Whether the shaderModule is rayQueryLibrary
  bool isInternalRtShader;     ///< Whether the shaderModule is a GPURT internal shader (e.g. BVH build)
  bool hasTraceRay;            ///< Whether the shaderModule has OpTraceRayKHR
  bool hasExecuteCallable;     ///< Whether the shaderModule has OpExecuteCallableKHR
  bool useIsNan;               ///< Whether IsNan is used
  bool useInvariant;           ///< Whether invariant variable is used
  bool usePointSize;           ///< Whether gl_PointSize is used in output
  bool useShadingRate;         ///< Whether shading rate is used
  bool useSampleInfo;          ///< Whether gl_SamplePosition or InterpolateAtSample are used
  bool useClipVertex;          ///< Whether gl_useClipVertex is used
  ResourcesNodes *pResources;  ///< Resource node for buffers and opaque types
};

/// Represents common part of shader module data
struct ShaderModuleData {
  unsigned hash[4];        ///< Shader hash code
  BinaryType binType;      ///< Shader binary type
  BinaryData binCode;      ///< Shader binary data
  unsigned cacheHash[4];   ///< Hash code for calculate pipeline cache key
  ShaderModuleUsage usage; ///< Usage info of a shader module
};

/// Represents the options for pipeline dump.
struct PipelineDumpOptions {
  const char *pDumpDir;              ///< Pipeline dump directory
  unsigned filterPipelineDumpByType; ///< Filter which types of pipeline dump are enabled
  uint64_t filterPipelineDumpByHash; ///< Only dump the pipeline with this compiler hash if non-zero
  bool dumpDuplicatePipelines;       ///< If TRUE, duplicate pipelines will be dumped to a file with a
                                     ///  numeric suffix attached
};

/// Enumerate denormal override modes.
enum class DenormalMode : unsigned {
  Auto = 0x0,        ///< No denormal override (default behaviour)
  FlushToZero = 0x1, ///< Denormals flushed to zero
  Preserve = 0x2,    ///< Denormals preserved
};

/// If next available quad falls outside tile aligned region of size defined by this enumeration the SC will force end
/// of vector in the SC to shader wavefront.
enum class WaveBreakSize : unsigned {
  None = 0x0,   ///< No wave break by region
  _8x8 = 0x1,   ///< Outside a 8x8 pixel region
  _16x16 = 0x2, ///< Outside a 16x16 pixel region
  _32x32 = 0x3, ///< Outside a 32x32 pixel region
};

/// Enumerates various sizing options of subgroup size for NGG primitive shader.
enum class NggSubgroupSizingType : unsigned {
  Auto,             ///< Subgroup size is allocated as optimally determined
  MaximumSize,      ///< Subgroup size is allocated to the maximum allowable size by the hardware
  HalfSize,         ///< Subgroup size is allocated as to allow half of the maximum allowable size
                    ///  by the hardware
  OptimizeForVerts, ///< Subgroup size is optimized for vertex thread utilization
  OptimizeForPrims, ///< Subgroup size is optimized for primitive thread utilization
  Explicit,         ///< Subgroup size is allocated based on explicitly-specified vertsPerSubgroup and
                    ///  primsPerSubgroup
};

/// Represents NGG tuning options
struct NggState {
  bool enableNgg;                 ///< Enable NGG mode, use an implicit primitive shader
  bool enableGsUse;               ///< Enable NGG use on geometry shader
  bool forceCullingMode;          ///< Force NGG to run in culling mode
  bool compactVertex;             ///< Enable NGG vertex compaction after culling
  bool enableBackfaceCulling;     ///< Enable culling of primitives that don't meet facing criteria
  bool enableFrustumCulling;      ///< Enable discarding of primitives outside of view frustum
  bool enableBoxFilterCulling;    ///< Enable simpler frustum culler that is less accurate
  bool enableSphereCulling;       ///< Enable frustum culling based on a sphere
  bool enableSmallPrimFilter;     ///< Enable trivial sub-sample primitive culling
  bool enableCullDistanceCulling; ///< Enable culling when "cull distance" exports are present

  /// Following fields are used for NGG tuning
  unsigned backfaceExponent; ///< Value from 1 to UINT32_MAX that will cause the backface culling
                             ///  algorithm to ignore area calculations that are less than
                             ///  (10 ^ -(backfaceExponent)) / abs(w0 * w1 * w2)
                             ///  Only valid if the NGG backface culler is enabled.
                             ///  A value of 0 will disable the threshold.

  NggSubgroupSizingType subgroupSizing; ///< NGG subgroup sizing type

  unsigned primsPerSubgroup; ///< Preferred number of GS primitives to pack into a primitive shader
                             ///  subgroup

  unsigned vertsPerSubgroup; ///< Preferred number of vertices consumed by a primitive shader subgroup
};

/// ShaderHash represents a 128-bit client-specified hash key which uniquely identifies a shader program.
struct ShaderHash {
  uint64_t lower; ///< Lower 64 bits of hash key.
  uint64_t upper; ///< Upper 64 bits of hash key.
};

/// Compacts a 128-bit hash into a 32-bit one by XOR'ing each 32-bit chunk together.
///
/// Takes input parameter ShaderHash, which is a struct consisting of 2 quad words to be compacted.
//
/// Returns 32-bit hash value based on the input 128-bit hash.
inline unsigned compact32(ShaderHash hash) {
  return (static_cast<unsigned>(hash.lower) ^ static_cast<unsigned>(hash.lower >> 32) ^
          static_cast<unsigned>(hash.upper) ^ static_cast<unsigned>(hash.upper >> 32));
}

/// Represent a pipeline option which can be automatic as well as explicitly set.
enum InvariantLoads : unsigned { Auto = 0, EnableOptimization = 1, DisableOptimization = 2, ClearInvariants = 3 };

/// Represents per shader stage options.
struct PipelineShaderOptions {
  ShaderHash clientHash;      ///< Client-supplied unique shader hash. A value of zero indicates that LLPC should
                              ///  calculate its own hash. This hash is used for dumping, shader replacement, SPP, etc.
                              ///  If the client provides this hash, they are responsible for ensuring it is as stable
                              ///  as possible.
  bool trapPresent;           ///< Indicates a trap handler will be present when this pipeline is executed,
                              ///  and any trap conditions encountered in this shader should call the trap
                              ///  handler. This could include an arithmetic exception, an explicit trap
                              ///  request from the host, or a trap after every instruction when in debug
                              ///  mode.
  bool debugMode;             ///< When set, this shader should cause the trap handler to be executed after
                              ///  every instruction.  Only valid if trapPresent is set.
  bool enablePerformanceData; ///< Enables the compiler to generate extra instructions to gather
                              ///  various performance-related data.
  bool allowReZ;              ///< Allow the DB ReZ feature to be enabled.  This will cause an early-Z test
                              ///  to potentially kill PS waves before launch, and also issues a late-Z test
                              ///  in case the PS kills pixels.  Only valid for pixel shaders.
  /// Maximum VGPR limit for this shader. The actual limit used by back-end for shader compilation is the smaller
  /// of this value and whatever the target GPU supports. To effectively disable this limit, set this to UINT_MAX.
  unsigned vgprLimit;

  /// Maximum SGPR limit for this shader. The actual limit used by back-end for shader compilation is the smaller
  /// of this value and whatever the target GPU supports. To effectively disable this limit, set this to UINT_MAX.
  unsigned sgprLimit;

  /// Overrides the number of CS thread-groups which the GPU will launch per compute-unit. This throttles the
  /// shader, which can sometimes enable more graphics shader work to complete in parallel. A value of zero
  /// disables limiting the number of thread-groups to launch. This field is ignored for graphics shaders.
  unsigned maxThreadGroupsPerComputeUnit;

  unsigned subgroupSize;       ///< The number of invocations in each subgroup, it is a power-of-two. 0 means
                               ///  the size is unspecified, the current reasonable value should be 32 or 64.
  unsigned waveSize;           ///< Control the number of threads per wavefront (GFX10+)
  bool wgpMode;                ///< Whether to choose WGP mode or CU mode (GFX10+)
  WaveBreakSize waveBreakSize; ///< Size of region to force the end of a wavefront (GFX10+).
                               ///  Only valid for fragment shaders.

  /// Force loop unroll count. "0" means using default value; "1" means disabling loop unroll.
  unsigned forceLoopUnrollCount;

  /// Enable LLPC load scalarizer optimization.
  bool enableLoadScalarizer;
  /// If set, lets the pipeline vary the wave sizes.
  bool allowVaryWaveSize;
  /// Use the LLVM backend's SI scheduler instead of the default scheduler.
  bool useSiScheduler;

  /// Disable various LLVM IR code sinking passes.
  bool disableCodeSinking;

  /// Schedule for latency even if it reduces occupancy.
  bool favorLatencyHiding;

  /// Disable the LLVM backend's LICM pass (equivalent to disableLicmThreshold=1).
  bool disableLicm;

  /// Default unroll threshold for LLVM.
  unsigned unrollThreshold;

  /// The threshold for load scalarizer.
  unsigned scalarThreshold;

  /// Forcibly disable loop unrolling - overrides any explicit unroll directives
  bool disableLoopUnroll;

  /// Whether enable adjustment of the fragment shader depth import for the variable shading rate
  bool adjustDepthImportVrs;

  /// Override FP32 denormal handling.
  DenormalMode fp32DenormalMode;

  /// Threshold number of blocks in a loop for LICM pass to be disabled.
  unsigned disableLicmThreshold;

  /// Threshold to use for loops with "Unroll" hint (0 = use llvm.llop.unroll.full).
  unsigned unrollHintThreshold;

  /// Threshold to use for loops with "DontUnroll" hint (0 = use llvm.llop.unroll.disable).
  unsigned dontUnrollHintThreshold;

  /// Whether fastmath contract could be disabled on Dot operations.
  bool noContractOpDot;

  /// The enabled fast math flags (0 = depends on input language).
  unsigned fastMathFlags;

  /// Disable fast math flags mask (0 = nothing disabled).
  unsigned disableFastMathFlags;

  /// Maximum amount of LDS space to be used for spilling.
  unsigned ldsSpillLimitDwords;

  /// Attempt to scalarize waterfall descriptor loads.
  bool scalarizeWaterfallLoads;

  /// Force rearranges threadId within group into blocks of 8*8 or 8*4
  bool overrideForceThreadIdSwizzling;

  /// Override value for ThreadGroupSizeX
  unsigned overrideShaderThreadGroupSizeX;

  /// Override value for ThreadGroupSizeY
  unsigned overrideShaderThreadGroupSizeY;

  /// Override value for ThreadGroupSizeZ
  unsigned overrideShaderThreadGroupSizeZ;

  /// When there is a valid "feedback loop" in renderpass, lateZ needs to be enabled
  /// In Vulkan a "feedback loop" is described as a subpass where there is at least
  /// one input attachment that is also a color or depth/stencil attachment
  /// Feedback loops are allowed and their behavior is well defined under certain conditions.
  /// When there is a feedback loop it is possible for the shaders to read
  /// the contents of the color and depth/stencil attachments
  /// from the shader during draw. Because of that possibility you have to use late-z
  bool forceLateZ;

  /// Minimum number of addresses to use NSA encoding on GFX10+ (0 = backend decides).
  unsigned nsaThreshold;

  /// Aggressively mark shader loads as invariant (where it is safe to do so).
  InvariantLoads aggressiveInvariantLoads;

  /// Disable an optimization that relies on trusting shaders to specify the correct image format to reduce the number
  /// of written channels.
  bool workaroundStorageImageFormats;

  /// Initialize outputs to zero if it is true
  bool workaroundInitializeOutputsToZero;

  /// Application workaround: Treat GLSL.ext fma instruction as OpFMul + OpFAdd
  bool disableFMA;

  /// Disable to emulate DX's readfirst lane workaround in BIL
  bool disableReadFirstLaneWorkaround;

  /// Application workaround: back propagate NoContraction decoration to all inputs to a NoContraction operation.
  bool backwardPropagateNoContract;

  /// Application workaround: forward propagate NoContraction decoration to any related FAdd operation.
  bool forwardPropagateNoContract;
};

/// Represents YCbCr sampler meta data in resource descriptor
struct SamplerYCbCrConversionMetaData {
  union {
    struct {                     ///< e.g R12X4G12X4_UNORM_2PACK16
      unsigned channelBitsR : 5; ///< channelBitsR = 12
      unsigned channelBitsG : 5; ///< channelBitsG = 12
      unsigned channelBitsB : 5; ///< channelBitsB =  0
      unsigned : 17;
    } bitDepth;
    struct {
      unsigned : 15;         ///< VkComponentSwizzle, e.g
      unsigned swizzleR : 3; ///< swizzleR = VK_COMPONENT_SWIZZLE_R(3)
      unsigned swizzleG : 3; ///< swizzleG = VK_COMPONENT_SWIZZLE_G(4)
      unsigned swizzleB : 3; ///< swizzleB = VK_COMPONENT_SWIZZLE_B(5)
      unsigned swizzleA : 3; ///< swizzleA = VK_COMPONENT_SWIZZLE_A(6)
      unsigned : 5;
    } componentMapping;
    struct {
      unsigned : 27;
      unsigned yCbCrModel : 3;               ///< RGB_IDENTITY(0), ycbcr_identity(1),
                                             ///  _709(2),_601(3),_2020(4)
      unsigned yCbCrRange : 1;               ///< ITU_FULL(0), ITU_NARROW(0)
      unsigned forceExplicitReconstruct : 1; ///< Disable(0), Enable(1)
    };
    unsigned u32All;
  } word0;

  union {
    struct {
      unsigned planes : 2;        ///< Number of planes, normally from 1 to 3
      unsigned lumaFilter : 1;    ///< FILTER_NEAREST(0) or FILTER_LINEAR(1)
      unsigned chromaFilter : 1;  ///< FILTER_NEAREST(0) or FILTER_LINEAR(1)
      unsigned xChromaOffset : 1; ///< COSITED_EVEN(0) or MIDPOINT(1)
      unsigned yChromaOffset : 1; ///< COSITED_EVEN(0) or MIDPOINT(1)
      unsigned xSubSampled : 1;   ///< true(1) or false(0)
      unsigned : 1;               ///< Unused
      unsigned ySubSampled : 1;   ///< true(1) or false(0)
      unsigned dstSelXYZW : 12;   ///< dst selection Swizzle
      unsigned undefined : 11;
    };
    unsigned u32All;
  } word1;

  union {
    /// For YUV formats, bitCount may not equal to bitDepth, where bitCount >= bitDepth
    struct {
      unsigned xBitCount : 6; ///< Bit count for x channel
      unsigned yBitCount : 6; ///< Bit count for y channel
      unsigned zBitCount : 6; ///< Bit count for z channel
      unsigned wBitCount : 6; ///< Bit count for w channel
      unsigned undefined : 8;
    } bitCounts;
    unsigned u32All;
  } word2;

  union {
    struct {
      unsigned sqImgRsrcWord1 : 32; ///< Reconstructed sqImgRsrcWord1
    };
    unsigned u32All;
  } word3;

  union {
    struct {
      unsigned lumaWidth : 16;  ///< Actual width of luma plane
      unsigned lumaHeight : 16; ///< Actual height of luma plane
    };
    unsigned u32All;
  } word4;

  union {
    struct {
      unsigned lumaDepth : 16; ///< Actual array slices of luma plane
      unsigned : 16;
    };
    unsigned u32All;
  } word5;
};

/// Represents assistant info for each vertex attribute in uber fetch shader
struct UberFetchShaderAttribInfo {
  uint32_t binding : 8;       ///< Attribute binding in vertex buffer table
  uint32_t perInstance : 1;   ///< Whether vertex input rate is per-instance
  uint32_t isCurrent : 1;     ///< Whether it is a current attribute
  uint32_t isPacked : 1;      ///< Whether it is a packed format
  uint32_t isFixed : 1;       ///< Whether it is a fixed format
  uint32_t componentSize : 4; ///< Byte size per component
  uint32_t componentMask : 4; ///< Component mask of this attribute.
  uint32_t isBgra : 1;        ///< Whether is BGRA format
  uint32_t reserved : 11;     ///< reserved bits in DWORD 0
  uint32_t offset;            ///< Attribute offset
  uint32_t instanceDivisor;   ///< Reciprocal of instance divisor
  uint32_t bufferFormat;      ///< Buffer format info. it is a copy of buffer SRD DWORD3.
};

/// Represents the bit field info of struct BilUberFetchShaderAttribInfo
constexpr uint32_t UberFetchShaderAttribMaskBinding = 0x00000FFu;
constexpr uint32_t UberFetchShaderAttribMaskPerInstance = 0x0000100u;
constexpr uint32_t UberFetchShaderAttribMaskIsCurrent = 0x0000200u;
constexpr uint32_t UberFetchShaderAttribMaskIsPacked = 0x0000400u;
constexpr uint32_t UberFetchShaderAttribMaskIsFixed = 0x0000800u;
constexpr uint32_t UberFetchShaderAttribMaskComponentSize = 0x000F000u;
constexpr uint32_t UberFetchShaderAttribShiftComponentSize = 12u;
constexpr uint32_t UberFetchShaderAttribMaskComponent0 = 0x0010000u;
constexpr uint32_t UberFetchShaderAttribMaskComponent1 = 0x0020000u;
constexpr uint32_t UberFetchShaderAttribMaskComponent2 = 0x0040000u;
constexpr uint32_t UberFetchShaderAttribMaskComponent3 = 0x0080000u;
constexpr uint32_t UberFetchShaderAttribMaskIsBgra = 0x0100000u;

/// Represents info of a shader attached to a to-be-built pipeline.
struct PipelineShaderInfo {
  const void *pModuleData;                         ///< Shader module data used for pipeline building (opaque)
  const VkSpecializationInfo *pSpecializationInfo; ///< Specialization constant info
  const char *pEntryTarget;                        ///< Name of the target entry point (for multi-entry)
  ShaderStage entryStage;                          ///< Shader stage of the target entry point
  PipelineShaderOptions options;                   ///< Per shader stage tuning/debugging options
};

/// Represents color target info
struct ColorTarget {
  bool blendEnable;          ///< Blend will be enabled for this target at draw time
  bool blendSrcAlphaToColor; ///< Whether source alpha is blended to color channels for this target
                             ///  at draw time
  uint8_t channelWriteMask;  ///< Write mask to specify destination channels
  VkFormat format;           ///< Color attachment format
};

// Maximum size of descriptor in dwords
static const unsigned MaxDescriptorSize = 8;

/// Represents BVH shader resource descriptor
struct BvhShaderResourceDescriptor {
  unsigned descriptorData[MaxDescriptorSize]; ///< BVH descriptor data
  unsigned dataSizeInDwords;                  ///< BVH buffer descriptor size in dword
};

// Corresponds to gl_RayFlags* in GLSL_EXT_ray_tracing.txt
enum RayTracingRayFlag : uint32_t {
  RayTracingRayFlagNone = 0x00,                       // gl_RayFlagsNoneEXT
  RayTracingRayFlagForceOpaque = 0x01,                // gl_RayFlagsOpaqueEXT
  RayTracingRayFlagForceNonOpaque = 0x02,             // gl_RayFlagsNoOpaqueEXT
  RayTracingRayFlagAcceptFirstHitAndEndSearch = 0x04, // gl_RayFlagsTerminateOnFirstHitEXT
  RayTracingRayFlagSkipClosestHitShader = 0x08,       // gl_RayFlagsSkipClosestHitShaderEXT
  RayTracingRayFlagCullBackFacingTriangles = 0x10,    // gl_RayFlagsCullBackFacingTrianglesEXT
  RayTracingRayFlagCullFrontFacingTriangles = 0x20,   // gl_RayFlagsCullFrontFacingTrianglesEXT
  RayTracingRayFlagCullOpaque = 0x40,                 // gl_RayFlagsCullOpaqueEXT
  RayTracingRayFlagCullNonOpaque = 0x80,              // gl_RayFlagsCullNoOpaqueEXT
  RayTracingRayFlagSkipTriangles = 0x100,             // gl_RayFlagsSkipTrianglesEXT
  RayTracingRayFlagSkipAabb = 0x200,                  // gl_RayFlagsSkipAABBEXT
};

// =====================================================================================================================
// raytracing system value usage flags
union RayTracingSystemValueUsage {
  struct {
    union {
      struct {
        uint16_t flags : 1;             // Shader calls gl_IncomingRayFlagsEXT
        uint16_t worldRayOrigin : 1;    // Shader calls gl_WorldRayOriginEXT
        uint16_t tMin : 1;              // Shader calls gl_RayTminEXT
        uint16_t worldRayDirection : 1; // Shader calls gl_WorldRayDirectionEXT
        uint16_t tCurrent : 1;          // Shader calls gl_HitTEXT
        uint16_t launchId : 1;          // Shader calls gl_LaunchIDEXT
        uint16_t launchSize : 1;        // Shader calls gl_LaunchSizeEXT
        uint16_t reserved : 9;          // Reserved
      };
      uint16_t u16All;
    } ray;

    union {
      struct {
        uint16_t hitKind : 1;             // Shader calls gl_HitKindEXT
        uint16_t instanceIndex : 1;       // Shader calls gl_InstanceCustomIndexEXT
        uint16_t instanceID : 1;          // Shader calls gl_InstanceID
        uint16_t primitiveIndex : 1;      // Shader calls gl_PrimitiveID
        uint16_t geometryIndex : 1;       // Shader calls gl_GeometryIndexEXT
        uint16_t objectToWorld : 1;       // Shader calls gl_ObjectToWorldEXT
        uint16_t objectRayOrigin : 1;     // Shader calls gl_ObjectRayOriginEXT
        uint16_t objectRayDirection : 1;  // Shader calls gl_ObjectRayDirectionEXT
        uint16_t worldToObject : 1;       // Shader calls gl_WorldToObjectEXT
        uint16_t hitTrianglePosition : 1; // Shader calls gl_HitTriangleVertexPositionsEXT
        uint16_t reserved : 6;            // Reserved
      };
      uint16_t u16All;
    } primitive;
  };
  uint32_t u32All;
};

/// Represents ray-tracing shader export configuration
struct RayTracingShaderExportConfig {
  unsigned indirectCallingConvention; ///< Indirect calling convention
  struct {
    unsigned raygen;         ///< Ray generation shader saved register
    unsigned miss;           ///< Miss shader saved register
    unsigned closestHit;     ///< Closest hit shader saved register
    unsigned anyHit;         ///< Any hit shader saved register
    unsigned intersection;   ///< Intersection shader saved register
    unsigned callable;       ///< Callable shader saved register
    unsigned traceRays;      ///< Trace ray shader saved register
  } indirectCalleeSavedRegs; ///< Indirect callee saved register

  bool enableUniformNoReturn;         // Enable flag indirect call as uniform-noreturn
  bool enableTraceRayArgsInLds;       // Enable TraceRay() call arguments in LDS
  bool enableReducedLinkageOpt;       // Enable reduced linkage across indirect call sites
  bool readsDispatchRaysIndex;        // Shader reads dispatchRaysIndex
  bool enableDynamicLaunch;           // Enable dynamic launch
  bool emitRaytracingShaderDataToken; // Emitting Raytracing ShaderData SQTT Token
};

/// Enumerates the method of mapping from ray tracing launch ID to native thread ID
enum DispatchDimSwizzleMode : unsigned {
  Native,             ///< Native mapping (width -> x, height -> y, depth -> z)
  FlattenWidthHeight, ///< Flatten width and height to x, and depth to y
};

enum class LlpcRaytracingMode : unsigned {
  None = 0,      // Not goto any raytracing compiling path
  Legacy,        // LLpc Legacy compiling path
  Gpurt2,        // Raytracing lowering at the end of spirvLower.
  Continuations, // Enable continuation in the new raytracing path
};

/// RayTracing state
struct RtState {
  unsigned nodeStrideShift;               ///< Ray tracing BVH node stride
  BvhShaderResourceDescriptor bvhResDesc; ///< Ray tracing BVH shader resource descriptor
  unsigned staticPipelineFlags;           ///< GPURT static pipeline flags constant
  unsigned triCompressMode;               ///< GPURT triangle compression mode constant
  unsigned boxSortHeuristicMode;          ///< GPURT box sort heuristic mode constant
  unsigned pipelineFlags;                 ///< Ray tracing pipeline flags
  unsigned counterMode;                   ///< Counter mode
  unsigned counterMask;                   ///< Traversal counter mask
  unsigned threadGroupSizeX;              ///< Thread group size for ray tracing shader
  unsigned threadGroupSizeY;
  unsigned threadGroupSizeZ;
  unsigned rayQueryCsSwizzle;                    ///< Swizzle for compute shader using ray query
  unsigned ldsStackSize;                         ///< LDS stack size
  unsigned dispatchRaysThreadGroupSize;          ///< Dispatch thread group size
  unsigned ldsSizePerThreadGroup;                ///< LDS size per thread group
  unsigned outerTileSize;                        ///< Size of outer tile about ray tracing shader thread group swizzling
  DispatchDimSwizzleMode dispatchDimSwizzleMode; ///< The method of mapping from ray tracing launch ID to native thread
                                                 ///  ID. Thread group size would be 1D and threadGroupSizeX would be
                                                 ///  the size of thread group in x-dim in FlattenWidthHeight mode.
                                                 ///  Shader may need to inverse the mapping if launch ID is used.
  RayTracingShaderExportConfig exportConfig;     ///< Ray tracing shader export config
  bool enableRayQueryCsSwizzle;                  ///< Determine if performs thread group swizzling
                                                 ///  for computer shaders use ray query feature
  bool enableDispatchRaysInnerSwizzle;           ///< Perform swizzling logic on the thread indices inside ray tracing
                                                 ///  thread groups
  bool enableDispatchRaysOuterSwizzle;           ///< Perform swizzling logic on the thread group indices used for ray
                                                 ///  tracing shaders
  bool forceInvalidAccelStruct;                  ///< Force ray tracing invalid acceleration structure
  bool enableRayTracingCounters;                 ///< Enable using ray tracing counters
  bool enableRayTracingHwTraversalStack;         ///< Enable using hardware accelerated traversal stack
  bool enableOptimalLdsStackSizeForIndirect;     ///< Enable optimal LDS stack size for indirect shaders
  bool enableOptimalLdsStackSizeForUnified;      ///< Enable optimal LDS stack size for unified shaders
  float maxRayLength;                            ///< Raytracing rayDesc.tMax override
  unsigned gpurtFeatureFlags;                    ///< GPURT features flags to use for the pipeline compile
  BinaryData gpurtShaderLibrary;                 ///< GPURT shader library
  GpurtFuncTable gpurtFuncTable;                 ///< GPURT function table
  RtIpVersion rtIpVersion;                       ///< RT IP version

  /// If true, force the compiler to use gpurtShaderLibrary. Otherwise, it is up to the compiler whether it uses
  /// gpurtShaderLibrary or obtains a library directly from GPURT.
  ///
  /// If LLPC_CLIENT_INTERFACE_MAJOR_VERSION < 62, the compiler always behaves as if this was true.
  bool gpurtOverride;

  /// If true, force the compile to use rtIpVersion. If false, the compiler may derive the default RTIP version from
  /// the GFXIP version.
  ///
  /// If LLPC_CLIENT_INTERFACE_MAJOR_VERSION < 62, the compiler always behaves as if this was true.
  bool rtIpOverride;
};

struct UniformConstantMapEntry {
  uint32_t location; ///< Starting location of the uniform constant variable
  uint32_t offset;   ///< Offset of the uniform constant variable in the final buffer
};

struct UniformConstantMap {
  uint32_t visibility;                ///< Mask composed of ShaderStageBit values
  unsigned numUniformConstants;       ///< Number of uniform constant entries in the map
  UniformConstantMapEntry *pUniforms; ///< Mapping of <location, offset> for uniform constant
};

/// Represents transform feedback info for the caputred output
struct XfbOutInfo {
  bool isBuiltIn;     ///< Determine if it is a built-in output
  unsigned location;  ///< If isBuiltIn is true, it is the buildIn Id
  unsigned component; ///< The component offset within a location
  unsigned xfbBuffer; ///< The transform feedback buffer captures the output
  unsigned xfbOffset; ///< The byte offset in the transform feedback buffer
  unsigned xfbStride; ///< The bytes consumed by a caputred vertex in the transform feedback buffer
  unsigned streamId;  ///< The stream index
};

/// Represents the transform feedback data filled by API interface
struct ApiXfbOutData {
  XfbOutInfo *pXfbOutInfos;   ///< An array of XfbOutInfo iterms
  unsigned numXfbOutInfo;     ///< Count of XfbOutInfo iterms
  bool forceDisableStreamOut; ///< Force to disable stream out XFB outputs
  bool forceEnablePrimStats;  ///< Force to enable counting generated primitives
};

/// Represents the tessellation level passed from driver API
struct TessellationLevel {
  float inner[2]; ///< Inner tessellation level
  float outer[4]; ///< Outer tessellation level
};

/// Represents info to build a graphics pipeline.
struct GraphicsPipelineBuildInfo {
  void *pInstance;                ///< Vulkan instance object
  void *pUserData;                ///< User data
  OutputAllocFunc pfnOutputAlloc; ///< Output buffer allocator
  ICache *cache;                  ///< ICache, used to search for the compiled shader data
  PipelineShaderInfo task;        ///< Task shader
  PipelineShaderInfo vs;          ///< Vertex shader
  PipelineShaderInfo tcs;         ///< Tessellation control shader
  PipelineShaderInfo tes;         ///< Tessellation evaluation shader
  PipelineShaderInfo gs;          ///< Geometry shader
  PipelineShaderInfo mesh;        ///< Mesh shader
  PipelineShaderInfo fs;          ///< Fragment shader

  ResourceMappingData resourceMapping; ///< Resource mapping graph and static descriptor values
  uint64_t pipelineLayoutApiHash;      ///< Pipeline Layout Api Hash

  /// Create info of vertex input state
  const VkPipelineVertexInputStateCreateInfo *pVertexInput;

  // Depth/stencil state
  VkPipelineDepthStencilStateCreateInfo dsState;

  struct {
    VkPrimitiveTopology topology;  ///< Primitive topology
    unsigned patchControlPoints;   ///< Number of control points per patch (valid when the topology is
                                   ///  "patch")
    unsigned deviceIndex;          ///< Device index for device group
    bool disableVertexReuse;       ///< Disable reusing vertex shader output for indexed draws
    bool switchWinding;            ///< Whether to reverse vertex ordering for tessellation
    bool enableMultiView;          ///< Whether to enable multi-view support
    bool useVertexBufferDescArray; ///< Whether vertex buffer descriptors are in a descriptor array binding instead of
                                   ///< the VertexBufferTable
    TessellationLevel *tessLevel;  ///< Tessellation level passed from driver
  } iaState;                       ///< Input-assembly state

  struct {
    bool depthClipEnable; ///< Enable clipping based on Z coordinate
  } vpState;              ///< Viewport state

  struct {
    bool rasterizerDiscardEnable; ///< Kill all rasterized pixels. This is implicitly true if stream out
                                  ///  is enabled and no streams are rasterized
    bool innerCoverage;           ///< Related to conservative rasterization.  Must be false if
                                  ///  conservative rasterization is disabled.
    bool perSampleShading;        ///< Enable per sample shading
    uint8_t usrClipPlaneMask;     ///< Mask to indicate the enabled user defined clip planes
    unsigned numSamples;          ///< Number of coverage samples used when rendering with this pipeline
    unsigned pixelShaderSamples;  ///< Controls the pixel shader execution rate. Must be less than or equal to
                                  ///  coverageSamples. Valid values are 1, 2, 4, and 8.
    unsigned samplePatternIdx;    ///< Index into the currently bound MSAA sample pattern table that
                                  ///  matches the sample pattern used by the rasterizer when rendering
                                  ///  with this pipeline.
    unsigned dynamicSampleInfo;   ///< Dynamic sampling is enabled.
    unsigned rasterStream;        ///< Which vertex stream to rasterize
    VkProvokingVertexModeEXT provokingVertexMode; ///< Specifies which vertex of a primitive is the _provoking
                                                  ///  vertex_, this impacts which vertex's "flat" VS outputs
                                                  ///  are passed to the PS.
  } rsState;                                      ///< Rasterizer State
  struct {
    bool alphaToCoverageEnable;  ///< Enable alpha to coverage
    bool dualSourceBlendEnable;  ///< Blend state bound at draw time will use a dual source blend mode
    bool dualSourceBlendDynamic; ///< Dual source blend mode is dynamically set.

    ColorTarget target[MaxColorTargets]; ///< Per-MRT color target info
  } cbState;                             ///< Color target state

  NggState nggState;            ///< NGG state used for tuning and debugging
  PipelineOptions options;      ///< Per pipeline tuning/debugging options
  bool unlinked;                ///< True to build an "unlinked" half-pipeline ELF
  bool dynamicVertexStride;     ///< Dynamic Vertex input Stride is enabled.
  bool enableUberFetchShader;   ///< Use uber fetch shader
  bool enableColorExportShader; ///< Explicitly build color export shader, UnlinkedStageFragment elf will
                                ///  return extra meta data.
  bool enableEarlyCompile;      ///< Whether enable early compile
#if LLPC_CLIENT_INTERFACE_MAJOR_VERSION < 62
  BinaryData shaderLibrary; ///< SPIR-V library binary data
#endif
  RtState rtState;                    ///< Ray tracing state
  const void *pClientMetadata;        ///< Pointer to (optional) client-defined data to be stored inside the ELF
  size_t clientMetadataSize;          ///< Size (in bytes) of the client-defined data
  unsigned numUniformConstantMaps;    ///< Number of uniform constant maps
  UniformConstantMap **ppUniformMaps; ///< Pointers to array of pointers for the uniform constant map.
  ApiXfbOutData apiXfbOutData;        ///< Transform feedback data specified by API interface.
};

/// Represents info to build a compute pipeline.
struct ComputePipelineBuildInfo {
  void *pInstance;                     ///< Vulkan instance object
  void *pUserData;                     ///< User data
  OutputAllocFunc pfnOutputAlloc;      ///< Output buffer allocator
  ICache *cache;                       ///< ICache, used to search for the compiled shader data
  unsigned deviceIndex;                ///< Device index for device group
  PipelineShaderInfo cs;               ///< Compute shader
  ResourceMappingData resourceMapping; ///< Resource mapping graph and static descriptor values
  uint64_t pipelineLayoutApiHash;      ///< Pipeline Layout Api Hash
  PipelineOptions options;             ///< Per pipeline tuning options
  bool unlinked;                       ///< True to build an "unlinked" half-pipeline ELF
#if LLPC_CLIENT_INTERFACE_MAJOR_VERSION < 62
  BinaryData shaderLibrary; ///< SPIR-V library binary data
#endif
  RtState rtState;                 ///< Ray tracing state
  const void *pClientMetadata;     ///< Pointer to (optional) client-defined data to be stored inside the ELF
  size_t clientMetadataSize;       ///< Size (in bytes) of the client-defined data
  UniformConstantMap *pUniformMap; ///< Pointer to the uniform constants map
};

/// Represents output of building a ray tracing pipeline.
struct RayTracingPipelineBuildInfo {
  void *pInstance;                                           ///< Vulkan instance object
  void *pUserData;                                           ///< User data
  OutputAllocFunc pfnOutputAlloc;                            ///< Output buffer allocator
  ICache *cache;                                             ///< ICache, used to search for the compiled shader data
  unsigned deviceIndex;                                      ///< Device index for device group
  unsigned deviceCount;                                      ///< Device count for device group
  unsigned shaderCount;                                      ///< Count of shader info
  PipelineShaderInfo *pShaders;                              ///< An array of shader info
  ResourceMappingData resourceMapping;                       ///< Resource mapping graph and static descriptor values
  uint64_t pipelineLayoutApiHash;                            ///< Pipeline Layout Api Hash
  unsigned shaderGroupCount;                                 ///< Count of shader group
  const VkRayTracingShaderGroupCreateInfoKHR *pShaderGroups; ///< An array of shader group
#if LLPC_CLIENT_INTERFACE_MAJOR_VERSION < 62
  BinaryData shaderTraceRay; ///< Trace-ray SPIR-V binary data
#endif
  PipelineOptions options;        ///< Per pipeline tuning options
  unsigned maxRecursionDepth;     ///< Ray tracing max recursion depth
  unsigned indirectStageMask;     ///< Ray tracing indirect stage mask
  LlpcRaytracingMode mode;        ///< Ray tracing compiling mode
  RtState rtState;                ///< Ray tracing state
  unsigned payloadSizeMaxInLib;   ///< Pipeline library maxPayloadSize
  unsigned attributeSizeMaxInLib; ///< Pipeline library maxAttributeSize
  bool hasPipelineLibrary;        ///< Whether include pipeline library
  unsigned pipelineLibStageMask;  ///< Pipeline library stage mask
  bool isReplay;                  ///< Pipeline is created for replaying
  const void *pClientMetadata;    ///< Pointer to (optional) client-defined data to be
                                  ///  stored inside the ELF
  size_t clientMetadataSize;      ///< Size (in bytes) of the client-defined data
};

/// Ray tracing max shader name length
static constexpr unsigned RayTracingMaxShaderNameLength = 16;

/// Raytracing invalid shader ID
static constexpr uint64_t RayTracingInvalidShaderId = 0;

/// Represents the property for a single ray-tracing shader
struct RayTracingShaderProperty {
  uint64_t shaderId;                        ///< Ray tracing compiled shader ID
  char name[RayTracingMaxShaderNameLength]; ///< Ray tracing compiled shader name
  bool hasTraceRay;                         ///< Whether TraceRay() is used
  bool onlyGpuVaLo;                         ///< Whether shader identifier LSB metadata is applied
  uint64_t shaderIdExtraBits;               ///< Raytracing shader identifier extra bits
};

/// Represents ray-tracing shader identifier.
struct RayTracingShaderIdentifier {
  uint64_t shaderId;       ///< Generic shader ID for RayGen, ClosestHit, Miss, and Callable
  uint64_t anyHitId;       ///< AnyHit ID for hit groups
  uint64_t intersectionId; ///< Intersection shader ID for hit groups
  uint64_t padding;        ///< Padding to meet 32-byte api requirement and 8-byte alignment for descriptor table offset
};

/// Values to be bitwise OR'd into the result of the mapping procedure applied to shader IDs.
///
/// The compiler may use this to encode additional metadata into bits that are otherwise unused, e.g. LSBs that are
/// available based on alignment, or in the high 32 bits.
struct RayTracingShaderIdentifierExtraBits {
  uint64_t shader;
  uint64_t anyHit;
  uint64_t intersection;
};

/// Represents ray-tracing capture replay GPU VA remapping table entry
struct RayTracingCaptureReplayVaMappingEntry {
  uint64_t capturedGpuVa; ///< GPU VA that is generated when capturing
  uint64_t replayGpuVa;   ///< GPU VA that is in used when replaying
};

/// Represents the handles of shader group for ray-tracing pipeline
struct RayTracingShaderGroupHandle {
  unsigned shaderHandleCount;                ///< Count of shader group handle array
  RayTracingShaderIdentifier *shaderHandles; ///< Shader group handle array
};

/// Represents a set of ray-tracing shaders referenced by a ray-tracing pipeline
struct RayTracingShaderPropertySet {
  unsigned shaderCount;                  ///< Shader count
  unsigned traceRayIndex;                ///< Index of TraceRay() shader in properties array
  RayTracingShaderProperty *shaderProps; ///< The bunch of shaders in a ray-tracing pipeline
};

// =====================================================================================================================
/// Represents the unified of a pipeline create info.
struct PipelineBuildInfo {
  const ComputePipelineBuildInfo *pComputeInfo;       // Compute pipeline create info
  const GraphicsPipelineBuildInfo *pGraphicsInfo;     // Graphic pipeline create info
  const RayTracingPipelineBuildInfo *pRayTracingInfo; // Ray tracing pipeline create info
};

// =====================================================================================================================
/// Represents the interfaces of a pipeline dumper.
class IPipelineDumper {
public:
  /// Dumps SPIR-V shader binary to external file.
  ///
  /// @param [in]  pDumpDir     Directory of pipeline dump
  /// @param [in]  pSpirvBin    SPIR-V binary
  static void VKAPI_CALL DumpSpirvBinary(const char *pDumpDir, const BinaryData *pSpirvBin);

  /// Begins to dump graphics/compute pipeline info.
  ///
  /// @param [in]  pDumpDir                 Directory of pipeline dump
  /// @param [in]  pipelineInfo             Info of the pipeline to be built
  ///
  /// @returns : The handle of pipeline dump file
  static void *VKAPI_CALL BeginPipelineDump(const PipelineDumpOptions *pDumpOptions, PipelineBuildInfo pipelineInfo);

  /// Begins to dump graphics/compute pipeline info.
  ///
  /// @param [in]  pDumpDir                 Directory of pipeline dump
  /// @param [in]  pipelineInfo             Info of the pipeline to be built
  /// @param hash64                         Hash code
  ///
  /// @returns : The handle of pipeline dump file
  static void *VKAPI_CALL BeginPipelineDump(const PipelineDumpOptions *pDumpOptions, PipelineBuildInfo pipelineInfo,
                                            uint64_t hash64);

  /// Ends to dump graphics/compute pipeline info.
  ///
  /// @param  [in]  pDumpFile         The handle of pipeline dump file
  static void VKAPI_CALL EndPipelineDump(void *pDumpFile);

  /// Disassembles pipeline binary and dumps it to pipeline info file.
  ///
  /// @param [in]  pDumpFile        The handle of pipeline dump file
  /// @param [in]  gfxIp            Graphics IP version info
  /// @param [in]  pPipelineBin     Pipeline binary (ELF)
  static void VKAPI_CALL DumpPipelineBinary(void *pDumpFile, GfxIpVersion gfxIp, const BinaryData *pPipelineBin);

  /// Dump extra info to pipeline file.
  ///
  /// @param [in]  pDumpFile        The handle of pipeline dump file
  /// @param [in]  pStr             Extra string info to dump
  static void VKAPI_CALL DumpPipelineExtraInfo(void *pDumpFile, const char *pStr);

  /// Gets shader module hash code.
  ///
  /// @param [in]  pModuleData   Pointer to the shader module data.
  ///
  /// @returns : Hash code associated this shader module.
  static uint64_t VKAPI_CALL GetShaderHash(const void *pModuleData);

  /// Calculates graphics shader binary hash code.
  ///
  /// @param [in]  pPipelineInfo  Info to build this partial graphics pipeline
  /// @param [in]  stage          The shader stage for which the code is calculated
  ///
  /// @returns : Hash code associated to this shader binary compilation
  static uint64_t VKAPI_CALL GetGraphicsShaderBinaryHash(const GraphicsPipelineBuildInfo *pPipelineInfo,
                                                         ShaderStage stage);

  /// Calculates graphics pipeline hash code.
  ///
  /// @param [in]  pPipelineInfo  Info to build this graphics pipeline
  ///
  /// @returns : Hash code associated this graphics pipeline.
  static uint64_t VKAPI_CALL GetPipelineHash(const GraphicsPipelineBuildInfo *pPipelineInfo);

  /// Calculates compute pipeline hash code.
  ///
  /// @param [in]  pPipelineInfo  Info to build this compute pipeline
  ///
  /// @returns : Hash code associated this compute pipeline.
  static uint64_t VKAPI_CALL GetPipelineHash(const ComputePipelineBuildInfo *pPipelineInfo);

  /// Gets graphics pipeline name.
  ///
  /// @param [in]  pPipelineInfo  Info to build this graphics pipeline
  /// @param [out] pPipeName : The full name of this graphics pipeline
  /// @param [in]  nameBufSize    Size of the buffer to store pipeline name
  static void VKAPI_CALL GetPipelineName(const GraphicsPipelineBuildInfo *pPipelineInfo, char *pPipeName,
                                         const size_t nameBufSize);

  /// Gets compute pipeline name.
  ///
  /// @param [in]  pPipelineInfo  Info to build this compute pipeline
  /// @param [out] pPipeName : The full name of this compute pipeline
  /// @param [in]  nameBufSize    Size of the buffer to store pipeline name
  static void VKAPI_CALL GetPipelineName(const ComputePipelineBuildInfo *pPipelineInfo, char *pPipeName,
                                         const size_t nameBufSize);

  /// Gets graphics pipeline name.
  ///
  /// @param [in]  pPipelineInfo   Info to build this graphics pipeline
  /// @param [out] pPipeName       The full name of this graphics pipeline
  /// @param [in]  nameBufSize     Size of the buffer to store pipeline name
  /// @param hashCode64            Precalculated Hash code of pipeline
  static void VKAPI_CALL GetPipelineName(const GraphicsPipelineBuildInfo *pPipelineInfo, char *pPipeName,
                                         const size_t nameBufSize, uint64_t hashCode64);

  /// Gets compute pipeline name.
  ///
  /// @param [in]  pPipelineInfo  Info to build this compute pipeline
  /// @param [out] pPipeName      The full name of this compute pipeline
  /// @param [in]  nameBufSize    Size of the buffer to store pipeline name
  /// @param hashCode64           Precalculated Hash code of pipeline
  static void VKAPI_CALL GetPipelineName(const ComputePipelineBuildInfo *pPipelineInfo, char *pPipeName,
                                         const size_t nameBufSize, uint64_t hashCode64);

  /// Calculates ray tracing pipeline hash code.
  ///
  /// @param [in]  pPipelineInfo  Info to build this ray tracing pipeline
  ///
  /// @returns Hash code associated this ray tracing pipeline.
  static uint64_t VKAPI_CALL GetPipelineHash(const RayTracingPipelineBuildInfo *pPipelineInfo);

  /// Gets ray tracing pipeline name.
  ///
  /// @param [in]  pPipelineInfo  Info to build this ray tracing pipeline
  /// @param [out] pPipeName      The full name of this ray tracing pipeline
  /// @param [in]  nameBufSize    Size of the buffer to store pipeline name
  static void VKAPI_CALL GetPipelineName(const RayTracingPipelineBuildInfo *pPipelineInfo, char *pPipeName,
                                         const size_t nameBufSize);

  /// Gets ray tracing pipeline name.
  ///
  /// @param [in]  pPipelineInfo  Info to build this ray tracing pipeline
  /// @param [out] pPipeName      The full name of this ray tracing pipeline
  /// @param [in]  nameBufSize    Size of the buffer to store pipeline name
  /// @param hashCode64           Precalculated Hash code of pipeline
  static void VKAPI_CALL GetPipelineName(const RayTracingPipelineBuildInfo *pPipelineInfo, char *pPipeName,
                                         const size_t nameBufSize, uint64_t hashCode64);

  /// Dumps ray tracing pipeline metadata.
  ///
  /// @param [in]  dumpFile      The handle of pipeline dump file
  /// @param [in]  pipelineMeta   Ray tracing pipeline metadata binary
  static void VKAPI_CALL DumpRayTracingPipelineMetadata(void *dumpFile, BinaryData *pipelineMeta);
};

// =====================================================================================================================
/// Represents the interfaces of the utility.
class IUtil {
public:
  /// Gets the entry-point name from the SPIR-V binary.
  ///
  /// @param [in] spvBin   SPIR-V binary
  static const char *VKAPI_CALL GetEntryPointNameFromSpirvBinary(const BinaryData *spvBin);
};

/// 128-bit hash compatible structure
struct HashId {
  union {
    uint64_t qwords[2]; ///< Output hash in qwords.
    uint32_t dwords[4]; ///< Output hash in dwords.
    uint8_t bytes[16];  ///< Output hash in bytes.
  };
};

typedef void *RawEntryHandle;

// =====================================================================================================================
// Shader Cache interfaces, that client needs to inherit and implement it.
class ICache {
public:
  virtual ~ICache() = default;

  /// \brief Obtain a cache entry for the \p hash.
  ///
  /// The caller receives reference-counted ownership of the returned handle, if any, and must
  /// eventually call \ref PutEntry to release it.
  ///
  /// Valid handles are always non-null.
  ///
  /// @param hash : The hash key for the cache entry
  /// @param allocateOnMiss : If true, a new cache entry will be allocated when none is found
  /// @param pHandle : Will be filled with a handle to the cache entry on Success, NotReady and allocateOnMiss if
  /// NotFound
  /// @returns : Success code, possible values:
  ///   * Success: an existing, ready entry was found
  ///   * NotReady: an existing entry was found, but it is not ready yet because another thread
  ///               is working on filling it
  ///   * NotFound: no existing entry was found. If \p allocateOnMiss is set, a new entry was
  ///               allocated and the caller must populate it via SetValue
  ///   * ErrorXxx: some internal error has occurred, no handle is returned
  LLPC_NODISCARD virtual Result GetEntry(HashId hash, bool allocateOnMiss, EntryHandle *pHandle) = 0;

  /// \brief Release ownership of a handle to a cache entry.
  ///
  /// If the handle owner is responsible for populating the cache entry, it is an error to call this
  /// method without first calling SetValue.
  /// Put can be called multiple times if the Entry is empty.
  ///
  /// @param rawHandle : The handle to cache entry to be released
  virtual void ReleaseEntry(RawEntryHandle rawHandle) = 0;

  /// \brief Wait for a cache entry to become ready (populated by another thread).
  ///
  /// This block the current thread until the entry becomes ready.
  ///
  /// @param rawHandle : The handle to the cache entry to be wait.
  /// @returns : Success code, possible values:
  ///   * Success: the entry is now ready
  ///   * ErrorXxx: some internal error has occurred, or populating the cache was not successful
  ///               (e.g. due to a compiler error). The operation was semantically a no-op:
  ///               the entry is still not ready, and the caller must still release it via \ref PutEntry
  LLPC_NODISCARD virtual Result WaitForEntry(RawEntryHandle rawHandle) = 0;

  /// \brief Retrieve the value contents of a cache entry.
  ///
  /// @param rawHandle : The handle to the cache entry
  /// @param pData : If non-null, up to *pDataLen bytes of contents of the cache entry will be copied
  ///              into the memory pointed to by pData
  /// @param pDataLen : If \p pData is non-null, the caller must set *pDataLen to the space available
  ///                 in the memory that it points to. The method will store the total size of the
  ///                 cache entry in *pDataLen.
  /// @returns : Success code, possible values:
  ///   * Success: operation completed successfully
  ///   * NotReady: the entry is not ready yet (waiting to be populated by another thread)
  ///   * ErrorXxx: some internal error has occurred. The operation was semantically a no-op.
  LLPC_NODISCARD virtual Result GetValue(RawEntryHandle rawHandle, void *pData, size_t *pDataLen) = 0;

  /// \brief Zero-copy retrieval of the value contents of a cache entry.
  ///
  /// @param handle : The handle to the cache entry
  /// @param ppData : Will be set to a pointer to the cache value contents. The pointer remains
  ///               valid until the handle is released via \ref PutEntry.
  /// @param pDataLen : Will be set to the total size of the cache entry in *pDataLen.
  /// @returns : Success code, possible values:
  ///   * Success: operation completed successfully
  ///   * Unsupported: this implementation does not support zero-copy, the caller must use
  ///                  \ref GetValue instead
  ///   * NotReady: the entry is not ready yet (waiting to be populated by another thread)
  ///   * ErrorXxx: some internal error has occurred. The operation was semantically a no-op.
  LLPC_NODISCARD virtual Result GetValueZeroCopy(RawEntryHandle rawHandle, const void **ppData, size_t *pDataLen) = 0;

  /// \brief Populate the value contents of a cache entry.
  ///
  /// This method must be called exactly once when a cache entry is newly allocated by \ref GetEntry
  /// with allocateOnMiss set and a return value of NotFound.
  ///
  /// The handle must still be released using \ref PutEntry after calling this method.
  ///
  /// @param handle : The handle to be populated
  /// @param success : Whether computing the value contents was successful
  /// @param pData : Pointer to the value contents
  /// @param dataLen : Size of the value contents in bytes
  /// @returns : Success code, possible values:
  ///   * Success: operation completed successfully
  ///   * ErrorXxx: some internal error has occurred. The caller must not call SetValue again,
  ///               but it must still release the handle via \ref PutEntry.
  LLPC_NODISCARD virtual Result SetValue(RawEntryHandle rawHandle, bool success, const void *pData, size_t dataLen) = 0;

  /// \brief Populate the value contents of a cache entry and release the handle.
  ///
  /// Semantics are identical to SetValue, except that the handle is guaranteed to be released.
  /// Doing this atomically can sometimes allow a more efficient implementation; the default
  /// implementation is trivial.
  LLPC_NODISCARD virtual Result ReleaseWithValue(RawEntryHandle rawHandle, bool success, const void *pData,
                                                 size_t dataLen) {
    Result result = Result::ErrorUnknown;
    if (!rawHandle)
      return result;
    result = SetValue(rawHandle, success, pData, dataLen);
    ReleaseEntry(rawHandle);
    return result;
  }
};

// =====================================================================================================================
// A slight alternative using more C++ RAII safety:
// - make all methods of ICache other than GetEntry protected
// - use this class for the EntryHandle, providing more type safety and using ~EntryHandle
//   to ensure that PutEntry gets called etc.
class EntryHandle {
public:
  /// \brief Construct from a raw handle.
  EntryHandle(ICache *pCache, RawEntryHandle rawHandle, bool mustPopulate) {
    m_pCache = pCache;
    m_rawHandle = rawHandle;
    m_mustPopulate = mustPopulate;
  }

  EntryHandle() = default;
  ~EntryHandle() { Put(); }
  EntryHandle(const EntryHandle &) = delete;
  EntryHandle &operator=(const EntryHandle &) = delete;

  EntryHandle(EntryHandle &&rhs)
      : m_pCache(rhs.m_pCache), m_rawHandle(rhs.m_rawHandle), m_mustPopulate(rhs.m_mustPopulate) {
    rhs.m_pCache = nullptr;
    rhs.m_rawHandle = nullptr;
    rhs.m_mustPopulate = false;
  }

  EntryHandle &operator=(EntryHandle &&rhs) {
    if (this != &rhs) {
      m_pCache = rhs.m_pCache;
      m_rawHandle = rhs.m_rawHandle;
      m_mustPopulate = rhs.m_mustPopulate;

      rhs.m_pCache = nullptr;
      rhs.m_rawHandle = nullptr;
      rhs.m_mustPopulate = false;
    }

    return *this;
  }

  static void ReleaseHandle(EntryHandle &&rhs) {
    EntryHandle entryHandle;
    entryHandle.m_pCache = rhs.m_pCache;
    entryHandle.m_rawHandle = rhs.m_rawHandle;
    entryHandle.m_mustPopulate = rhs.m_mustPopulate;

    rhs.m_pCache = nullptr;
    rhs.m_rawHandle = nullptr;
    rhs.m_mustPopulate = false;

    entryHandle.Put();
  }
  bool IsEmpty() { return m_pCache == nullptr; }

  // semantics of these methods are largely analogous to the above in ICache,
  // their implementation simply forwards to the m_pCache.
  LLPC_NODISCARD Result WaitForEntry() const {
    assert(m_pCache);
    return m_pCache->WaitForEntry(m_rawHandle);
  }

  LLPC_NODISCARD Result GetValue(void *pData, size_t *pDataLen) const {
    assert(m_pCache);
    return m_pCache->GetValue(m_rawHandle, pData, pDataLen);
  }

  LLPC_NODISCARD Result GetValueZeroCopy(const void **ppData, size_t *pDataLen) const {
    assert(m_pCache);
    return m_pCache->GetValueZeroCopy(m_rawHandle, ppData, pDataLen);
  }

  LLPC_NODISCARD Result SetValue(bool success, const void *pData, size_t dataLen) {
    assert(m_pCache);
    assert(m_mustPopulate);
    m_mustPopulate = false;
    return m_pCache->SetValue(m_rawHandle, success, pData, dataLen);
  }

private:
  void Put() {
    if (!m_pCache)
      return;
    if (m_mustPopulate) {
      Result result = m_pCache->SetValue(m_rawHandle, false, nullptr, 0);
      assert(result == Result::Success);
      (void)result;
    }
    m_pCache->ReleaseEntry(m_rawHandle);
    m_pCache = nullptr;
    m_rawHandle = nullptr;
    m_mustPopulate = false;
  }

  ICache *m_pCache = nullptr;
  void *m_rawHandle = nullptr;
  bool m_mustPopulate = false;
};

} // namespace Vkgc<|MERGE_RESOLUTION|>--- conflicted
+++ resolved
@@ -49,7 +49,7 @@
 #define LLPC_INTERFACE_MAJOR_VERSION 66
 
 /// LLPC minor interface version.
-#define LLPC_INTERFACE_MINOR_VERSION 0
+#define LLPC_INTERFACE_MINOR_VERSION 1
 
 #ifndef LLPC_CLIENT_INTERFACE_MAJOR_VERSION
 #error LLPC client version is not defined
@@ -588,15 +588,12 @@
   unsigned forceNonUniformResourceIndexStageMask; ///< Mask of the stage to force using non-uniform resource index.
   bool reserved16;
   bool replaceSetWithResourceType;        ///< For OGL only, replace 'set' with resource type during spirv translate
-<<<<<<< HEAD
   bool disableSampleMask;                 ///< For OGL only, disabled if framebuffer doesn't attach multisample texture
   bool buildResourcesDataForShaderModule; ///< For OGL only, build resources usage data while building shader module
-=======
-  bool disableTruncCoordForGather;        //< If set, trunc_coord of sampler srd is disabled for gather4
+  bool disableTruncCoordForGather;        ///< If set, trunc_coord of sampler srd is disabled for gather4
   bool enableCombinedTexture;             ///< For OGL only, use the 'set' for DescriptorCombinedTexture
                                           ///< for sampled images and samplers
   bool vertex64BitsAttribSingleLoc;       ///< For OGL only, dvec3/dvec4 vertex attrib only consumes 1 location.
->>>>>>> 72a5200f
 };
 
 /// Prototype of allocator for output data buffer, used in shader-specific operations.
