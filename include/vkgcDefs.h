/*
 ***********************************************************************************************************************
 *
 *  Copyright (c) 2020-2023 Advanced Micro Devices, Inc. All Rights Reserved.
 *
 *  Permission is hereby granted, free of charge, to any person obtaining a copy
 *  of this software and associated documentation files (the "Software"), to deal
 *  in the Software without restriction, including without limitation the rights
 *  to use, copy, modify, merge, publish, distribute, sublicense, and/or sell
 *  copies of the Software, and to permit persons to whom the Software is
 *  furnished to do so, subject to the following conditions:
 *
 *  The above copyright notice and this permission notice shall be included in all
 *  copies or substantial portions of the Software.
 *
 *  THE SOFTWARE IS PROVIDED "AS IS", WITHOUT WARRANTY OF ANY KIND, EXPRESS OR
 *  IMPLIED, INCLUDING BUT NOT LIMITED TO THE WARRANTIES OF MERCHANTABILITY,
 *  FITNESS FOR A PARTICULAR PURPOSE AND NONINFRINGEMENT. IN NO EVENT SHALL THE
 *  AUTHORS OR COPYRIGHT HOLDERS BE LIABLE FOR ANY CLAIM, DAMAGES OR OTHER
 *  LIABILITY, WHETHER IN AN ACTION OF CONTRACT, TORT OR OTHERWISE, ARISING FROM,
 *  OUT OF OR IN CONNECTION WITH THE SOFTWARE OR THE USE OR OTHER DEALINGS IN THE
 *  SOFTWARE.
 *
 **********************************************************************************************************************/
/**
 ***********************************************************************************************************************
 * @file  vkgcDefs.h
 * @brief VKGC header file: contains vulkan graphics compiler basic definitions (including interfaces and data types).
 ***********************************************************************************************************************
 */
#pragma once

#include "vkgcBase.h"
#include "vulkan.h"
#include <cassert>
#include <optional>
#include <tuple>

// Confliction of Xlib and LLVM headers
#if !_WIN32
#undef True
#undef False
#undef DestroyAll
#undef Status
#undef Bool
#endif

/// LLPC major interface version.
<<<<<<< HEAD
#define LLPC_INTERFACE_MAJOR_VERSION 66
=======
#define LLPC_INTERFACE_MAJOR_VERSION 68
>>>>>>> e9a33617

/// LLPC minor interface version.
#define LLPC_INTERFACE_MINOR_VERSION 1

#ifndef LLPC_CLIENT_INTERFACE_MAJOR_VERSION
#error LLPC client version is not defined
#endif

#if LLPC_CLIENT_INTERFACE_MAJOR_VERSION < 60
#error LLPC client version is too old
#endif

/// LLPC_NODISCARD - Warns when function return value is discarded.
//
// We cannot use the 'nodiscard' attribute until we upgrade to C++17 or newer mode.
#if defined(__has_cpp_attribute)
#if __has_cpp_attribute(clang::warn_unused_result)
#define LLPC_NODISCARD [[clang::warn_unused_result]]
#elif defined(__GNUC__) && __has_cpp_attribute(nodiscard)
#define LLPC_NODISCARD [[nodiscard]]
#else
#define LLPC_NODISCARD
#endif
#else
#define LLPC_NODISCARD
#endif

//
// -------------------------------------------------------------------------------------------------------------------
//  @page VersionHistory
//  %Version History
//  | %Version | Change Description                                                                                    |
//  | -------- | ----------------------------------------------------------------------------------------------------- |
<<<<<<< HEAD
//  |     66.1 | Add forwardPropagateNoContract and backwardPropagateNoContract to PipelineShaderOptions               |
//  |     66.0 | Rename noContract in PipelineShaderOptions to noContractOpDot                                         |
//  |     65.1 | Add disableSampleMask to PipelineOptions                                                              |
=======
//  |     68.0 | Remove ICache *cache in all PipelineBuildInfo                                                         |
//  |     67.0 | Modify the uber fetch shader. Adds locationMask(64bit) at the beginning of uber fetch shader internal |
//  |          | buffer which flags whether the related attribute data is valid.                                       |
//  |     66.0 | Remove shader cache in LLPC                                                                           |
//  |     65.6 | Add Result::RequireFullPipeline, returned if unlink shader fails.                                     |
//  |     65.5 | Rename noContract in PipelineShaderOptions to noContractOpDot                                         |
//  |     65.4 | Add disableSampleMask to PipelineOptions                                                              |
//  |     65.3 | Add originUpperLeft to GraphicsPipelineBuildInfo                                                      |
//  |     65.2 | Support SPIRV extended vertex attribute formats during vertex fetch module.                           |
>>>>>>> e9a33617
//  |     65.0 | Remove updateDescInElf                                                                                |
//  |     64.2 | Add dynamicSampleInfo to GraphicsPipelineBuildInfo::rsState                                           |
//  |     64.1 | Add disableTruncCoordForGather to PipelineOptions.                                                    |
//  |     64.0 | Add enableColorExportShader to GraphicsPipelineBuildInfo.                                             |
//  |     63.3 | Add TessellationLevel to iaState                                                                      |
//  |     63.2 | Add vertex64BitsAttribSingleLoc to PipelineOptions                                                    |
//  |     63.1 | Add forceDisableStreamOut and forceEnablePrimStats to ApiXfbOutData                                   |
//  |     63.0 | Add Atomic Counter, its default descriptor and map its concreteType to Buffer.                        |
//  |     62.1 | Add ApiXfbOutData GraphicsPipelineBuildInfo                                                           |
//  |     62.0 | Default to the compiler getting the GPURT library directly, and move shader library info into RtState |
//  |     61.16| Add replaceSetWithResourceType to PipelineOptions                                                     |
//  |     61.15| Add disableReadFirstLaneWorkaround to PipelineShaderOptions                                           |
//  |     61.14| Add rasterStream to rsState
//  |     61.13| Add dualSourceBlendDynamic to cbState                                                                 |
//  |     61.12| Add mode to RayTracingPipelineBuildInfo                                                               |
//  |     61.11| Add UniformConstantMap and related structures                                                         |
//  |     61.10| Add useShadingRate and useSampleInfo to ShaderModuleUsage                                             |
//  |     61.8 | Add enableImplicitInvariantExports to PipelineOptions                                                 |
//  |     61.7 | Add disableFMA to PipelineShaderOptions                                                               |
//  |     61.6 | Add workaroundInitializeOutputsToZero to PipelineShaderOptions                                        |
//  |     61.5 | Add RtIpVersion (including its checkers) to represent RT IP                                           |
//  |     61.4 | Add workaroundStorageImageFormats to PipelineShaderOptions                                            |
//  |     61.2 | Add pClientMetadata and clientMetadataSize to all PipelineBuildInfos                                  |
//  |     61.1 | Add IPipelineDumper::GetGraphicsShaderBinaryHash                                                      |
//  |     61.0 | Add DescriptorMutable type and ResourceMappingNode::strideInDwords to support mutable descriptors     |
//  |     60.0 | Simplify the enum NggCompactMode to a boolean flag                                                    |
//  |     59.0 | Remove the option enableVertexReuse from NggState                                                     |
//  |     57.2 | Move all internal resource binding id to enum InternalBinding.                                        |
//  |     57.1 | Add forceNonUniformResourceIndexStageMask to PipelineOptions                                          |
//  |     57.0 | Merge aggressiveInvariantLoads and disableInvariantLoads to an enumerated option                      |
//  |     56.2 | Add aggressiveInvariantLoads and disableInvariantLoads to PipelineShaderOptions                       |
//  |     56.1 | Add struct UberFetchShaderAttribInfo                                                                  |
//  |     56.0 | Move maxRayLength to RtState                                                                          |
//  |     55.2 | Add pipeline layout API hash to all PipelineBuildInfos                                                |
//  |     55.1 | Add nsaThreshold to PipelineShaderOptions                                                             |
//  |     55.0 | Remove isInternalRtShader from module options                                                         |
//  |     54.9 | Add internalRtShaders to PipelineOptions to allow for dumping this data                               |
//  |     54.6 | Add reverseThreadGroup to PipelineOptions                                                             |
//  |     54.5 | Add forceLateZ to PipelineShaderOptions                                                               |
//  |     54.4 | Add isReplay to RayTracingPipelineBuildInfo for ray tracing capture replay feature                    |
//  |     54.3 | Add usePointSize to ShaderModuleUsage                                                                 |
//  |     54.2 | Add subgroupSize to PipelineShaderOptions                                                             |
//  |     54.1 | Add overrideForceThreadIdSwizzling overrideShaderThreadGroupSizeX, overrideShaderThreadGroupSizeY     |
//  |          | and overrideShaderThreadGroupSizeZ  to PipelineShaderOptions                                          |
//  |     54.0 | Add overrideThreadGroupSizeX, overrideThreadGroupSizeY and overrideThreadGroupSizeZ to PipelineOptions|
//  |     53.7 | Add threadGroupSwizzleMode to PipelineOptions                                                         |
//  |     53.6 | Add scalarizeWaterfallLoads to PipelineShaderOptions                                                  |
//  |     53.5 | Add forceCsThreadIdSwizzling for thread id swizzle in 8*4                                             |
//  |     53.4 | Add ldsSpillLimitDwords shader option                                                                 |
//  |     53.3 | Add disableFastMathFlags shader option, plus support for this and fastMathFlags in pipeline files     |
//  |     53.2 | Add resourceLayoutScheme to PipelineOptions                                                           |
//  |     53.1 | Add PartPipelineStage enum for part-pipeline mode                                                     |
//  |     53.0 | Add optimizationLevel to PipelineOptions                                                              |
//  |     52.3 | Add fastMathFlags to PipelineShaderOptions                                                            |
//  |     52.2 | Add provokingVertexMode to rsState                                                                    |
//  |     52.1 | Add pageMigrationEnabled to PipelineOptions                                                           |
//  |     52.0 | Add the member word4 and word5 to SamplerYCbCrConversionMetaData                                      |
//  |     51.2 | Added new pipeline shader info to support mesh shader                                                 |
//  |     51.0 | Added new shader stage enumerates to support mesh shader                                              |
//  |     50.2 | Add the member dsState to GraphicsPipelineBuildInfo                                                   |
//  |     50.1 | Disclose ResourceMappingNodeType::InlineBuffer                                                        |
//  |     50.0 | Removed the member 'enableOpt' of ShaderModuleOptions                                                 |
//  |     49.1 | Added enableEarlyCompile to GraphicsPipelineBuildInfo                                                 |
//  |     49.0 | Added DescriptorConstBuffer, DescriptorConstBufferCompact, DescriptorImage, DescriptorConstTexelBuffer|
//  |          | to ResourceMappingNodeType                                                                            |
//  |     48.1 | Added enableUberFetchShader to GraphicsPipelineBuildInfo                                              |
//  |     48.0 | Removed the member 'polygonMode' of rsState                                                           |
//  |     47.0 | Always get culling controls from primitive shader table                                               |
//  |     46.3 | Added enableInterpModePatch to PipelineOptions                                                        |
//  |     46.2 | Added optimizeTessFactor to PipelineOptions                                                           |
//  |     46.1 | Added dynamicVertexStride to GraphicsPipelineBuildInfo                                                |
//  |     46.0 | Removed the member 'depthBiasEnable' of rsState                                                       |
//  |     45.5 | Added new enum type ThreadGroupSwizzleMode for thread group swizzling for compute shaders             |
//  |     45.4 | Added disableLicmThreshold, unrollHintThreshold, and dontUnrollHintThreshold to PipelineShaderOptions |
//  |     45.3 | Add pipelinedump function to enable BeginPipelineDump and GetPipelineName                             |
//  |     45.2 | Add GFX IP plus checker to GfxIpVersion                                                               |
//  |     45.1 | Add pipelineCacheAccess, stageCacheAccess(es) to GraphicsPipelineBuildOut/ComputePipelineBuildOut     |
//  |     45.0 | Remove the member 'enableFastLaunch' of NGG state                                                     |
//  |     44.0 | Rename the member 'forceNonPassthrough' of NGG state to 'forceCullingMode'                            |
//  |     43.1 | Add disableImageResourceCheck in PipelineOptions                                                      |
//  |     43.0 | Removed the enumerate WaveBreakSize::DrawTime                                                         |
//  |     42.0 | Removed tileOptimal flag from SamplerYcbcrConversion metadata struct                                  |
//  |     41.0 | Moved resource mapping from ShaderPipeline-level to Pipeline-level                                    |
//  |     40.4 | Added fp32DenormalMode in PipelineShaderOptions to allow overriding SPIR-V denormal settings          |
//  |     40.3 | Added ICache interface                                                                                |
//  |     40.2 | Added extendedRobustness in PipelineOptions to support VK_EXT_robustness2                             |
//  |     40.1 | Added disableLoopUnroll to PipelineShaderOptions                                                      |
//  |     40.0 | Added DescriptorReserved12, which moves DescriptorYCbCrSampler down to 13                             |
//  |     39.0 | Non-LLPC-specific XGL code should #include vkgcDefs.h instead of llpc.h                               |
//  |     38.3 | Added shadowDescriptorTableUsage and shadowDescriptorTablePtrHigh to PipelineOptions                  |
//  |     38.2 | Added scalarThreshold to PipelineShaderOptions                                                        |
//  |     38.1 | Added unrollThreshold to PipelineShaderOptions                                                        |
//  |     38.0 | Removed CreateShaderCache in ICompiler and pShaderCache in pipeline build info                        |
//  |     37.0 | Removed the -enable-dynamic-loop-unroll option                                                        |
//  |     36.0 | Add 128 bit hash as clientHash in PipelineShaderOptions                                               |
//  |     35.0 | Added disableLicm to PipelineShaderOptions                                                            |
//  |     33.0 | Add enableLoadScalarizer option into PipelineShaderOptions.                                           |
//  |     32.0 | Add ShaderModuleOptions in ShaderModuleBuildInfo                                                      |
//  |     31.0 | Add PipelineShaderOptions::allowVaryWaveSize                                                          |
//  |     30.0 | Removed PipelineOptions::autoLayoutDesc                                                               |
//  |     28.0 | Added reconfigWorkgroupLayout to PipelineOptions and useSiScheduler to PipelineShaderOptions          |
//  |     27.0 | Remove the includeIrBinary option from PipelineOptions as only IR disassembly is now dumped           |
//  |     25.0 | Add includeIrBinary option into PipelineOptions for including IR binaries into ELF files.             |
//  |     24.0 | Add forceLoopUnrollCount option into PipelineShaderOptions.                                           |
//  |     23.0 | Add flag robustBufferAccess in PipelineOptions to check out of bounds of private array.               |
//  |     22.0 | Internal revision.                                                                                    |
//  |     21.0 | Add stage in Pipeline shader info and struct PipelineBuildInfo to simplify pipeline dump interface.   |
//
//  IMPORTANT NOTE: All structures defined in this file that are passed as input into LLPC must be zero-initialized
//  with code such as the following before filling in the structure's fields:
//
//    SomeLlpcStructure someLlpcStructure = {};
//
//  It is sufficient to perform this initialization on a containing structure.
//
//  LLPC is free to add new fields to such structures without increasing the client interface major version, as long
//  as setting the newly added fields to a 0 (or false) value is safe, i.e. it preserves the old behavior.
//

namespace Vkgc {

static const unsigned Version = LLPC_INTERFACE_MAJOR_VERSION;
static const unsigned InternalDescriptorSetId = static_cast<unsigned>(-1);
static const unsigned MaxVertexAttribs = 64;
static const unsigned MaxColorTargets = 8;
static const unsigned MaxFetchShaderInternalBufferSize = 16 * MaxVertexAttribs;

namespace GlCompatibilityLimits {
static const unsigned MaxUniformLocations = 8000;
static const unsigned MaxClipPlanes = 8;
static const unsigned MaxGenericVertexAttribs = 32;
static const unsigned MaxTextureCoords = 8;
} // namespace GlCompatibilityLimits

// Forward declarations
class IShaderCache;
class ICache;
class EntryHandle;

// Hide operator bool to safe-guard against accidents.
struct optional_bool : private std::optional<bool> {
  optional_bool() = default;
  optional_bool(const optional_bool &rhs) = default;
  optional_bool &operator=(const optional_bool &rhs) = default;
  optional_bool &operator=(bool rhs) {
    std::optional<bool>::operator=(rhs);
    return *this;
  }
  using std::optional<bool>::has_value;
  using std::optional<bool>::value;
  using std::optional<bool>::value_or;
};

/// Enumerates result codes of LLPC operations.
enum class Result : int {
  /// The operation completed successfully
  Success = 0x00000000,
  // The requested operation is delayed
  Delayed = 0x00000001,
  // The requested feature is unsupported
  Unsupported = 0x00000002,
  // A required resource (e.g. cache entry) is not ready yet.
  NotReady = 0x00000003,
  // A required resource (e.g. cache entry) was not found.
  NotFound = 0x00000004,
  /// Required full pipeline compilation
  RequireFullPipeline = 0x00000005,
  /// The requested operation is unavailable at this time
  ErrorUnavailable = -(0x00000001),
  /// The operation could not complete due to insufficient system memory
  ErrorOutOfMemory = -(0x00000002),
  /// An invalid shader code was passed to the call
  ErrorInvalidShader = -(0x00000003),
  /// An invalid value was passed to the call
  ErrorInvalidValue = -(0x00000004),
  /// A required input pointer passed to the call was invalid (probably null)
  ErrorInvalidPointer = -(0x00000005),
  /// The operation encountered an unknown error
  ErrorUnknown = -(0x00000006),
};

/// Represents the base data type
enum class BasicType : unsigned {
  Unknown = 0, ///< Unknown
  Float,       ///< Float
  Double,      ///< Double
  Int,         ///< Signed integer
  Uint,        ///< Unsigned integer
  Int64,       ///< 64-bit signed integer
  Uint64,      ///< 64-bit unsigned integer
  Float16,     ///< 16-bit floating-point
  Int16,       ///< 16-bit signed integer
  Uint16,      ///< 16-bit unsigned integer
  Int8,        ///< 8-bit signed integer
  Uint8,       ///< 8-bit unsigned integer
};

/// Enumerates LLPC shader stages.
enum ShaderStage : unsigned {
  ShaderStageTask = 0,                                  ///< Task shader
  ShaderStageVertex,                                    ///< Vertex shader
  ShaderStageTessControl,                               ///< Tessellation control shader
  ShaderStageTessEval,                                  ///< Tessellation evaluation shader
  ShaderStageGeometry,                                  ///< Geometry shader
  ShaderStageMesh,                                      ///< Mesh shader
  ShaderStageFragment,                                  ///< Fragment shader
  ShaderStageCompute,                                   ///< Compute shader
  ShaderStageRayTracingRayGen,                          ///< Ray generation shader (for ray tracing)
  ShaderStageRayTracingIntersect,                       ///< Intersection shader (for ray tracing)
  ShaderStageRayTracingAnyHit,                          ///< Any-Hit shader (for ray tracing)
  ShaderStageRayTracingClosestHit,                      ///< Closest Hit shader (for ray tracing)
  ShaderStageRayTracingMiss,                            ///< Miss shader (for ray tracing)
  ShaderStageRayTracingCallable,                        ///< Callable shader (for ray tracing)
  ShaderStageCount,                                     ///< Count of shader stages
  ShaderStageInvalid = ~0u,                             ///< Invalid shader stage
  ShaderStageNativeStageCount = ShaderStageCompute + 1, ///< Native supported shader stage count
  ShaderStageGfxCount = ShaderStageFragment + 1,        ///< Count of shader stages for graphics pipeline

  ShaderStageCopyShader = ShaderStageCount, ///< Copy shader (internal-use)
  ShaderStageCountInternal,                 ///< Count of shader stages (internal-use)
};

/// Enumerating multiple shader stages when used in a mask.
enum ShaderStageBit : unsigned {
  ShaderStageTaskBit = (1 << ShaderStageTask),                                 ///< Task shader bit
  ShaderStageVertexBit = (1 << ShaderStageVertex),                             ///< Vertex shader bit
  ShaderStageTessControlBit = (1 << ShaderStageTessControl),                   ///< Tessellation control shader bit
  ShaderStageTessEvalBit = (1 << ShaderStageTessEval),                         ///< Tessellation evaluation shader bit
  ShaderStageGeometryBit = (1 << ShaderStageGeometry),                         ///< Geometry shader bit
  ShaderStageMeshBit = (1 << ShaderStageMesh),                                 ///< Mesh shader bit
  ShaderStageFragmentBit = (1 << ShaderStageFragment),                         ///< Fragment shader bit
  ShaderStageComputeBit = (1 << ShaderStageCompute),                           ///< Compute shader bit
  ShaderStageRayTracingRayGenBit = (1 << ShaderStageRayTracingRayGen),         ///< Ray generation shader bit
  ShaderStageRayTracingIntersectBit = (1 << ShaderStageRayTracingIntersect),   ///< Intersection shader bit
  ShaderStageRayTracingAnyHitBit = (1 << ShaderStageRayTracingAnyHit),         ///< Any-Hit shader bit
  ShaderStageRayTracingClosestHitBit = (1 << ShaderStageRayTracingClosestHit), ///< Closest Hit shader bit
  ShaderStageRayTracingMissBit = (1 << ShaderStageRayTracingMiss),             ///< Miss shader bit
  ShaderStageRayTracingCallableBit = (1 << ShaderStageRayTracingCallable),     ///< Callable shader bit
  ShaderStageAllMeshBit = ShaderStageTaskBit | ShaderStageMeshBit,             ///< All mesh bits
  ShaderStageAllGraphicsBit = ShaderStageVertexBit | ShaderStageTessControlBit | ShaderStageTessEvalBit |
                              ShaderStageGeometryBit | ShaderStageFragmentBit |
                              ShaderStageAllMeshBit, ///< All graphics bits
  ShaderStageAllRayTracingBit = ShaderStageRayTracingRayGenBit | ShaderStageRayTracingIntersectBit |
                                ShaderStageRayTracingAnyHitBit | ShaderStageRayTracingClosestHitBit |
                                ShaderStageRayTracingMissBit |
                                ShaderStageRayTracingCallableBit, ///< All ray tracing bits
};

/// Enumerates LLPC types of unlinked shader elf.
enum UnlinkedShaderStage : unsigned {
  UnlinkedStageVertexProcess,
  UnlinkedStageFragment,
  UnlinkedStageCompute,
  UnlinkedStageRayTracing,
  UnlinkedStageCount
};

static_assert((1 << (ShaderStageCount - 1)) == ShaderStageRayTracingCallableBit,
              "Vkgc::ShaderStage has been updated. Please update Vkgc::ShaderStageBit as well.");

/// Enumerates the binding ID of internal resource.
enum InternalBinding : unsigned {
  FetchShaderBinding = 0,                   ///< Binding ID of vertex buffer table
  ConstantBuffer0Binding = 1,               ///< Binding ID of default uniform block
  PushConstantBinding = 2,                  ///< Binding ID of push constant buffer
  ShaderRecordBufferBinding = 3,            ///< Binding ID of ray-tracing shader record buffer
  TaskPayloadBinding = 4,                   ///< Binding ID of payload buffer in task shader
  FetchShaderInternalBufferBinding = 5,     ///< Binding ID of uber-fetch shader internal buffer
  PrintfBufferBindingId = 6,                ///< Binding ID of internal buffer for debug printf
  ReverseThreadGroupControlBinding = 7,     ///< Binding ID of internal buffer for reverseThreadGroup
  RtCaptureReplayInternalBufferBinding = 8, ///< Binding ID of ray-tracing capture replay internal buffer
  SpecConstInternalBufferBindingId = 9,     ///< Binding ID of internal buffer for specialized constant.
  SpecConstInternalBufferBindingIdEnd = SpecConstInternalBufferBindingId + ShaderStageCount,
  CurrentAttributeBufferBinding = 24, ///< Binding ID of current attribute
};

/// Internal vertex attribute location start from 0.
enum GlCompatibilityAttributeLocation : unsigned {
  FirstAttributeLocation = 0,        ///< Internal vertex attribute start from 0.
  Generic0 = FirstAttributeLocation, ///< Internal vertex attribute of vertex.attrib[] in Arb shader.
  Pos = Generic0 + GlCompatibilityLimits::MaxGenericVertexAttribs,
  ///< Internal vertex attribute of vertex.position in Arb shader
  Weight,         ///< Internal vertex attribute of vertex.weight in Arb shader.
  Normal,         ///< Internal vertex attribute of gl_Normal.
  Color,          ///< Internal vertex attribute of gl_Color.
  SecondaryColor, ///< Internal vertex attribute of gl_SecondaryColor.
  FogCoord,       ///< Internal vertex attribute of gl_FogCoord.
  ColorIndex,     ///< Internal vertex attribute to pass on index of gl_MultiTexCoord.
  EdgeFlag,       ///< Internal vertex attribute use to pass on the edge flag.
  Texcoord0,      ///< Internal vertex attribute of gl_MultiTexCoord0.
  BaseinstanceOffset = Texcoord0 + GlCompatibilityLimits::MaxTextureCoords,
  ///< Internal vertex attribute: BaseInstanceOffset,
  ///  used by MultiDrawElementsIndirectMerger.
  IndirectVertexId,      ///< Internal vertex attribute to load gl_VertexId from
                         ///  external buffer, used by MultiDrawElementsIndirectMerger.
  IndirectBaseInstance,  ///< Internal vertex attribute to load gl_BaseInstance from
                         ///  external buffer, used by MultiDrawElementsIndirectMerger.
  AttributeLocationCount ///< The count of Internal vertex attribute.
};

/// Internal inout location start from 128.
enum GlCompatibilityInOutLocation : unsigned {
  FirstInOutLocation = 128,        ///< InOut location start from 128.
  FrontColor = FirstInOutLocation, ///< InOut location of gl_FrontColor or gl_Color.
  BackColor,                       ///< InOut location of gl_BackColor.
  FrontSecondaryColor,             ///< InOut location of gl_FrontSecondaryColor or gl_SecondaryColor.
  BackSecondaryColor,              ///< InOut location of gl_BackSecondaryColor.
  FogFragCoord,                    ///< InOut location of gl_FogFragCoord.
  ClipVertex,                      ///< InOut location of gl_ClipVertex.
  TexCoord,                        ///< InOut location of gl_TexCoord.
  PatchTexCoord = TexCoord + GlCompatibilityLimits::MaxTextureCoords,
  ///< Internal pipeline patch texture coordinate,
  ///  It is used by glBitMap and glDrawPixels.
  SpecialFragOut = 0 ///< InOut location 0, use to specify the special output of fragment
                     ///  shader, eg. gl_FragColor and gl_FragData.
};

/// Internal uniform location start from 8000.
enum GlCompatibilityUniformLocation : unsigned {
  FirstUniformLocation = GlCompatibilityLimits::MaxUniformLocations,
  ///< Internal uniform location start from MaxUniformLocations.
  FrameBufferSize = FirstUniformLocation + 0, ///< Internal uniform location use to pass on the size of frame buffer.
  AlphaTestRef,                               ///< Internal uniform location use to pass on the alpha test ref.
  ClipPlane,                                  ///< Internal uniform location of gl_ClipPlane.
  UniformLocationCount = ClipPlane + GlCompatibilityLimits::MaxClipPlanes - GlCompatibilityLimits::MaxUniformLocations
};

/// Enumerates the function of a particular node in a shader's resource mapping graph.
enum class ResourceMappingNodeType : unsigned {
  Unknown,                   ///< Invalid type
  DescriptorResource,        ///< Generic descriptor: resource, including texture resource,
  DescriptorSampler,         ///< Generic descriptor: sampler
  DescriptorCombinedTexture, ///< Generic descriptor: combined texture, combining resource descriptor with
                             ///  sampler descriptor of the same texture, starting with resource descriptor
  DescriptorTexelBuffer,     ///< Generic descriptor: texel buffer
  DescriptorFmask,           ///< Generic descriptor: F-mask
  DescriptorBuffer,          ///< Generic descriptor: buffer, including shader storage buffer
  DescriptorTableVaPtr,      ///< Descriptor table VA pointer
  IndirectUserDataVaPtr,     ///< Indirect user data VA pointer
  PushConst,                 ///< Push constant
  DescriptorBufferCompact,   ///< Compact buffer descriptor, only contains the buffer address
  StreamOutTableVaPtr,       ///< Stream-out buffer table VA pointer
  DescriptorReserved12,
  DescriptorYCbCrSampler,       ///< Generic descriptor: YCbCr sampler
  DescriptorConstBuffer,        ///< Generic descriptor: constBuffer,including uniform buffer
  DescriptorConstBufferCompact, ///< Generic descriptor: constBuffer,including dynamic storage buffer
  DescriptorImage,              ///< Generic descriptor: storageImage, including image, input attachment
  DescriptorConstTexelBuffer,   ///< Generic descriptor: constTexelBuffer, including uniform texel buffer
  InlineBuffer,                 ///< Push constant with binding
#if LLPC_CLIENT_INTERFACE_MAJOR_VERSION >= 61
  DescriptorMutable, ///< Mutable descriptor type
#endif
#if LLPC_CLIENT_INTERFACE_MAJOR_VERSION >= 63
  DescriptorAtomicCounter, ///< Generic descriptor: atomic counter
#endif
  Count, ///< Count of resource mapping node types.
};

/// Enumerates part-pipeline stages of compilation.
enum PartPipelineStage : unsigned {
  PartPipelineStageFragment,         ///< Fragment stage
  PartPipelineStagePreRasterization, ///< Pre-rasterization stage
  PartPipelineStageCount             ///< Count of part-pipeline stages
};

/// Represents one node in a graph defining how the user data bound in a command buffer at draw/dispatch time maps to
/// resources referenced by a shader (t#, u#, etc.).
struct ResourceMappingNode {
  ResourceMappingNodeType type; ///< Type of this node

  unsigned sizeInDwords;   ///< Size of this node in dword
  unsigned offsetInDwords; ///< Offset of this node (from the beginning of the resource mapping table) in dword

  union {
    /// Info for generic descriptor nodes (DescriptorResource, DescriptorSampler, DescriptorCombinedTexture,
    /// DescriptorTexelBuffer, DescriptorBuffer and DescriptorBufferCompact)
    struct {
      unsigned set;     ///< Descriptor set
      unsigned binding; ///< Descriptor binding
#if LLPC_CLIENT_INTERFACE_MAJOR_VERSION >= 61
      unsigned strideInDwords; ///< Stride of elements in a descriptor array (used for mutable descriptors)
                               ///  a stride of zero will use the type of the node to determine the stride
#endif
    } srdRange;
    /// Info for hierarchical nodes (DescriptorTableVaPtr)
    struct {
      unsigned nodeCount;               ///< Number of entries in the "pNext" array
      const ResourceMappingNode *pNext; ///< Array of node structures describing the next hierarchical
                                        ///  level of mapping
    } tablePtr;
    /// Info for hierarchical nodes (IndirectUserDataVaPtr)
    struct {
      unsigned sizeInDwords; ///< Size of the pointed table in dwords
    } userDataPtr;
  };
};

struct ResourceMappingRootNode {
  ResourceMappingNode node; ///< Common node contents (between root and sub nodes)
  unsigned visibility;      ///< Mask composed of ShaderStageBit values
};

/// Represents the info of static descriptor.
struct StaticDescriptorValue {
  ResourceMappingNodeType type; ///< Type of this resource mapping node (currently, only sampler is supported)
  unsigned set;                 ///< ID of descriptor set
  unsigned binding;             ///< ID of descriptor binding
  unsigned arraySize;           ///< Element count for arrayed binding
  const unsigned *pValue;       ///< Static SRDs
  unsigned visibility;          ///< Mask composed of ShaderStageBit values
};

/// Represents the resource mapping data provided during pipeline creation
struct ResourceMappingData {
  /// User data nodes, providing the root-level mapping of descriptors in user-data entries (physical registers or
  /// GPU memory) to resources referenced in this pipeline shader.
  /// NOTE: Normally, this user data will correspond to the GPU's user data registers. However, Compiler needs some
  /// user data registers for internal use, so some user data may spill to internal GPU memory managed by Compiler.
  const ResourceMappingRootNode *pUserDataNodes; ///< An array of user data nodes
  unsigned userDataNodeCount;                    ///< Count of user data nodes

  const StaticDescriptorValue *pStaticDescriptorValues; ///< An array of static descriptors
  unsigned staticDescriptorValueCount;                  ///< Count of static descriptors
};

/// Represents shader binary data.
struct BinaryData {
  size_t codeSize;   ///< Size of shader binary data
  const void *pCode; ///< Shader binary data
};

/// Values for shadowDescriptorTableUsage pipeline option.
enum class ShadowDescriptorTableUsage : unsigned {
  Auto = 0, ///< Use 0 for auto setting so null initialized structures default to auto.
  Enable = 1,
  Disable = 2,
};

/// Represents the features of VK_EXT_robustness2
struct ExtendedRobustness {
  bool robustBufferAccess; ///< Whether buffer accesses are tightly bounds-checked against the range of the descriptor.
                           ///  Give defined behavior (e.g. read 0) for out-of-bounds buffer access and descriptor range
                           ///  rounding up.
  bool robustImageAccess;  ///< Whether image accesses are tightly bounds-checked against the dimensions of the image
                           ///  view. Give defined behavior for out-of-bounds image access.
  bool nullDescriptor;     ///< Whether the descriptor can be written with VK_NULL_HANDLE. If set, it is considered
                           ///  valid to access and acts as if the descriptor is bounded to nothing.
};

/// Represents the tiling modes for compute shader thread group swizzling
enum class ThreadGroupSwizzleMode : unsigned {
  Default = 0, ///< Use the default layout. There is no swizzling conducted.
  _4x4 = 1,    ///< The tile size is 4x4 in x and y dimension.
  _8x8 = 2,    ///< The tile size is 8x8 in x and y dimension.
  _16x16 = 3,  ///< The tile size is 16x16 in x and y dimension.
  Count
};

/// Represents mapping layout of the resources used in shaders
enum class ResourceLayoutScheme : unsigned {
  Compact = 0, ///< Compact scheme make full use of all the user data registers.
  Indirect     ///< Fixed layout, push constant will be the sub node of DescriptorTableVaPtr
               ///  In indirect scheme, The order of resources is like this:
               ///  1. one user data entry for vertex buffer
               ///  2. one user data entry for the push constant buffer
               ///  3. descriptor set index for each set
};

/// Represents per pipeline options.
struct PipelineOptions {
  bool includeDisassembly;         ///< If set, the disassembly for all compiled shaders will be included in
                                   ///  the pipeline ELF.
  bool scalarBlockLayout;          ///< If set, allows scalar block layout of types.
  bool reconfigWorkgroupLayout;    ///< If set, allows automatic workgroup reconfigure to take place on compute shaders.
  bool forceCsThreadIdSwizzling;   ///< Force rearranges threadId within group into blocks of 8*8 or 8*4.
  bool includeIr;                  ///< If set, the IR for all compiled shaders will be included in the pipeline ELF.
  bool robustBufferAccess;         ///< If set, out of bounds accesses to buffer or private array will be handled.
                                   ///  for now this option is used by LLPC shader and affects only the private array,
                                   ///  the out of bounds accesses will be skipped with this setting.
  bool enableRelocatableShaderElf; ///< If set, the pipeline will be compiled by compiling each shader separately, and
                                   ///  then linking them, when possible.  When not possible this option is ignored.
  bool disableImageResourceCheck;  ///< If set, the pipeline shader will not contain code to check and fix invalid image
                                   ///  descriptors.
  bool enableScratchAccessBoundsChecks; ///< If set, out of bounds guards will be inserted in the LLVM IR for OpLoads
                                        ///< and OpStores in private and function memory storage.
  bool enableImplicitInvariantExports;  ///< If set, enable implicit marking of position exports as invariant.
  ShadowDescriptorTableUsage shadowDescriptorTableUsage; ///< Controls shadow descriptor table.
  unsigned shadowDescriptorTablePtrHigh;                 ///< Sets high part of VA ptr for shadow descriptor table.
  ExtendedRobustness extendedRobustness;                 ///< ExtendedRobustness is intended to correspond to the
                                                         ///  features of VK_EXT_robustness2.
  bool enableRayQuery;                                   ///< If set, ray query is enabled
  bool optimizeTessFactor;    ///< If set, we can determine either send HT_TessFactor message or write to TF buffer
                              ///< depending the values of tessellation factors.
  bool enableInterpModePatch; ///< If set, per-sample interpolation for nonperspective and smooth input is enabled
  bool pageMigrationEnabled;  ///< If set, page migration is enabled
  uint32_t optimizationLevel; ///< The higher the number the more optimizations will be performed.  Valid values are
                              ///< between 0 and 3.
  unsigned overrideThreadGroupSizeX;              ///< Override value for ThreadGroupSizeX
  unsigned overrideThreadGroupSizeY;              ///< Override value for ThreadGroupSizeY
  unsigned overrideThreadGroupSizeZ;              ///< Override value for ThreadGroupSizeZ
  ResourceLayoutScheme resourceLayoutScheme;      ///< Resource layout scheme
  ThreadGroupSwizzleMode threadGroupSwizzleMode;  ///< Controls thread group swizzle mode for compute shader.
  bool reverseThreadGroup;                        ///< If set, enable thread group reversing
  bool internalRtShaders;                         ///< Whether this pipeline has internal raytracing shaders
  unsigned forceNonUniformResourceIndexStageMask; ///< Mask of the stage to force using non-uniform resource index.
  bool reserved16;
<<<<<<< HEAD
  bool replaceSetWithResourceType;        ///< For OGL only, replace 'set' with resource type during spirv translate
  bool disableSampleMask;                 ///< For OGL only, disabled if framebuffer doesn't attach multisample texture
  bool buildResourcesDataForShaderModule; ///< For OGL only, build resources usage data while building shader module
  bool disableTruncCoordForGather;        ///< If set, trunc_coord of sampler srd is disabled for gather4
  bool enableCombinedTexture;             ///< For OGL only, use the 'set' for DescriptorCombinedTexture
                                          ///< for sampled images and samplers
  bool vertex64BitsAttribSingleLoc;       ///< For OGL only, dvec3/dvec4 vertex attrib only consumes 1 location.
=======
  bool replaceSetWithResourceType;  ///< For OGL only, replace 'set' with resource type during spirv translate
  bool disableSampleMask;           ///< For OGL only, disabled if framebuffer doesn't attach multisample texture
  bool disableTruncCoordForGather;  ///< If set, trunc_coord of sampler srd is disabled for gather4
  bool enableCombinedTexture;       ///< For OGL only, use the 'set' for DescriptorCombinedTexture
                                    ///< for sampled images and samplers
  bool vertex64BitsAttribSingleLoc; ///< For OGL only, dvec3/dvec4 vertex attrib only consumes 1 location.
  unsigned reserved20;
>>>>>>> e9a33617
};

/// Prototype of allocator for output data buffer, used in shader-specific operations.
typedef void *(VKAPI_CALL *OutputAllocFunc)(void *pInstance, void *pUserData, size_t size);

/// Enumerates types of shader binary.
enum class BinaryType : unsigned {
  Unknown = 0, ///< Invalid type
  Spirv,       ///< SPIR-V binary
  LlvmBc,      ///< LLVM bitcode
  MultiLlvmBc, ///< Multiple LLVM bitcode
  Elf,         ///< ELF
};

/// Represents resource node data
struct ResourceNodeData {
  ResourceMappingNodeType type;     ///< Type of this resource mapping node
  unsigned set;                     ///< ID of descriptor set
  unsigned binding;                 ///< ID of descriptor binding
  unsigned arraySize;               ///< Element count for arrayed binding
  unsigned location;                ///< ID of resource location
  unsigned isTexelBuffer;           ///< TRUE if it is ImageBuffer or TextureBuffer
  unsigned isDefaultUniformSampler; ///< TRUE if it's sampler image in default uniform struct
  BasicType basicType;              ///< Type of the variable or element
};

/// Represents the information of one shader entry in ShaderModuleExtraData
struct ShaderModuleEntryData {
  ShaderStage stage;                     ///< Shader stage
  const char *pEntryName;                ///< Shader entry name
  void *pShaderEntry;                    ///< Private shader module entry info
  unsigned resNodeDataCount;             ///< Resource node data count
  const ResourceNodeData *pResNodeDatas; ///< Resource node data array
  unsigned pushConstSize;                ///< Push constant size in byte
};

/// Represents the shader resources
struct ResourcesNodes {
  ResourceNodeData *pInputInfo;
  uint32_t inputInfoCount;
  ResourceNodeData *pOutputInfo;
  uint32_t outputInfoCount;
  ResourceNodeData *pUniformBufferInfo;
  uint32_t uniformBufferInfoCount;
  ResourceNodeData *pShaderStorageInfo;
  uint32_t shaderStorageInfoCount;
  ResourceNodeData *pTexturesInfo;
  uint32_t textureInfoCount;
  ResourceNodeData *pImagesInfo;
  uint32_t imageInfoCount;
  ResourceNodeData *pAtomicCounterInfo;
  uint32_t atomicCounterInfoCount;
  ResourceNodeData *pDefaultUniformInfo;
  uint32_t defaultUniformInfoCount;
};

/// Represents usage info of a shader module
struct ShaderModuleUsage {
  bool enableVarPtrStorageBuf; ///< Whether to enable "VariablePointerStorageBuffer" capability
  bool enableVarPtr;           ///< Whether to enable "VariablePointer" capability
  bool useSubgroupSize;        ///< Whether gl_SubgroupSize is used
  bool useSpecConstant;        ///< Whether specialization constant is used
  bool keepUnusedFunctions;    ///< Whether to keep unused function
  bool enableRayQuery;         ///< Whether the "RayQueryKHR" capability is used
  bool rayQueryLibrary;        ///< Whether the shaderModule is rayQueryLibrary
  bool isInternalRtShader;     ///< Whether the shaderModule is a GPURT internal shader (e.g. BVH build)
  bool hasTraceRay;            ///< Whether the shaderModule has OpTraceRayKHR
  bool hasExecuteCallable;     ///< Whether the shaderModule has OpExecuteCallableKHR
  bool useIsNan;               ///< Whether IsNan is used
  bool useInvariant;           ///< Whether invariant variable is used
  bool usePointSize;           ///< Whether gl_PointSize is used in output
  bool useShadingRate;         ///< Whether shading rate is used
  bool useSampleInfo;          ///< Whether gl_SamplePosition or InterpolateAtSample are used
  bool useClipVertex;          ///< Whether gl_useClipVertex is used
<<<<<<< HEAD
  ResourcesNodes *pResources;  ///< Resource node for buffers and opaque types
=======
  bool useFragCoord;           ///< Whether gl_FragCoord is used
  bool originUpperLeft;        ///< Whether pixel origin is upper-left
  bool pixelCenterInteger;     ///< Whether pixel coord is Integer
  bool useGenericBuiltIn;      ///< Whether to use builtIn inputs that include gl_PointCoord, gl_PrimitiveId,
                               ///  gl_Layer, gl_ClipDistance or gl_CullDistance.
>>>>>>> e9a33617
};

/// Represents common part of shader module data
struct ShaderModuleData {
  unsigned hash[4];        ///< Shader hash code
  BinaryType binType;      ///< Shader binary type
  BinaryData binCode;      ///< Shader binary data
  unsigned cacheHash[4];   ///< Hash code for calculate pipeline cache key
  ShaderModuleUsage usage; ///< Usage info of a shader module
};

/// Represents the options for pipeline dump.
struct PipelineDumpOptions {
  const char *pDumpDir;              ///< Pipeline dump directory
  unsigned filterPipelineDumpByType; ///< Filter which types of pipeline dump are enabled
  uint64_t filterPipelineDumpByHash; ///< Only dump the pipeline with this compiler hash if non-zero
  bool dumpDuplicatePipelines;       ///< If TRUE, duplicate pipelines will be dumped to a file with a
                                     ///  numeric suffix attached
};

/// Enumerate denormal override modes.
enum class DenormalMode : unsigned {
  Auto = 0x0,        ///< No denormal override (default behaviour)
  FlushToZero = 0x1, ///< Denormals flushed to zero
  Preserve = 0x2,    ///< Denormals preserved
};

/// If next available quad falls outside tile aligned region of size defined by this enumeration the SC will force end
/// of vector in the SC to shader wavefront.
enum class WaveBreakSize : unsigned {
  None = 0x0,   ///< No wave break by region
  _8x8 = 0x1,   ///< Outside a 8x8 pixel region
  _16x16 = 0x2, ///< Outside a 16x16 pixel region
  _32x32 = 0x3, ///< Outside a 32x32 pixel region
};

/// Enumerates various sizing options of subgroup size for NGG primitive shader.
enum class NggSubgroupSizingType : unsigned {
  Auto,             ///< Subgroup size is allocated as optimally determined
  MaximumSize,      ///< Subgroup size is allocated to the maximum allowable size by the hardware
  HalfSize,         ///< Subgroup size is allocated as to allow half of the maximum allowable size
                    ///  by the hardware
  OptimizeForVerts, ///< Subgroup size is optimized for vertex thread utilization
  OptimizeForPrims, ///< Subgroup size is optimized for primitive thread utilization
  Explicit,         ///< Subgroup size is allocated based on explicitly-specified vertsPerSubgroup and
                    ///  primsPerSubgroup
};

/// Represents NGG tuning options
struct NggState {
  bool enableNgg;                 ///< Enable NGG mode, use an implicit primitive shader
  bool enableGsUse;               ///< Enable NGG use on geometry shader
  bool forceCullingMode;          ///< Force NGG to run in culling mode
  bool compactVertex;             ///< Enable NGG vertex compaction after culling
  bool enableBackfaceCulling;     ///< Enable culling of primitives that don't meet facing criteria
  bool enableFrustumCulling;      ///< Enable discarding of primitives outside of view frustum
  bool enableBoxFilterCulling;    ///< Enable simpler frustum culler that is less accurate
  bool enableSphereCulling;       ///< Enable frustum culling based on a sphere
  bool enableSmallPrimFilter;     ///< Enable trivial sub-sample primitive culling
  bool enableCullDistanceCulling; ///< Enable culling when "cull distance" exports are present

  /// Following fields are used for NGG tuning
  unsigned backfaceExponent; ///< Value from 1 to UINT32_MAX that will cause the backface culling
                             ///  algorithm to ignore area calculations that are less than
                             ///  (10 ^ -(backfaceExponent)) / abs(w0 * w1 * w2)
                             ///  Only valid if the NGG backface culler is enabled.
                             ///  A value of 0 will disable the threshold.

  NggSubgroupSizingType subgroupSizing; ///< NGG subgroup sizing type

  unsigned primsPerSubgroup; ///< Preferred number of GS primitives to pack into a primitive shader
                             ///  subgroup

  unsigned vertsPerSubgroup; ///< Preferred number of vertices consumed by a primitive shader subgroup
};

/// ShaderHash represents a 128-bit client-specified hash key which uniquely identifies a shader program.
struct ShaderHash {
  uint64_t lower; ///< Lower 64 bits of hash key.
  uint64_t upper; ///< Upper 64 bits of hash key.
};

/// Compacts a 128-bit hash into a 32-bit one by XOR'ing each 32-bit chunk together.
///
/// Takes input parameter ShaderHash, which is a struct consisting of 2 quad words to be compacted.
//
/// Returns 32-bit hash value based on the input 128-bit hash.
inline unsigned compact32(ShaderHash hash) {
  return (static_cast<unsigned>(hash.lower) ^ static_cast<unsigned>(hash.lower >> 32) ^
          static_cast<unsigned>(hash.upper) ^ static_cast<unsigned>(hash.upper >> 32));
}

/// Represent a pipeline option which can be automatic as well as explicitly set.
enum InvariantLoads : unsigned { Auto = 0, EnableOptimization = 1, DisableOptimization = 2, ClearInvariants = 3 };

/// Represents per shader stage options.
struct PipelineShaderOptions {
  ShaderHash clientHash;      ///< Client-supplied unique shader hash. A value of zero indicates that LLPC should
                              ///  calculate its own hash. This hash is used for dumping, shader replacement, SPP, etc.
                              ///  If the client provides this hash, they are responsible for ensuring it is as stable
                              ///  as possible.
  bool trapPresent;           ///< Indicates a trap handler will be present when this pipeline is executed,
                              ///  and any trap conditions encountered in this shader should call the trap
                              ///  handler. This could include an arithmetic exception, an explicit trap
                              ///  request from the host, or a trap after every instruction when in debug
                              ///  mode.
  bool debugMode;             ///< When set, this shader should cause the trap handler to be executed after
                              ///  every instruction.  Only valid if trapPresent is set.
  bool enablePerformanceData; ///< Enables the compiler to generate extra instructions to gather
                              ///  various performance-related data.
  bool allowReZ;              ///< Allow the DB ReZ feature to be enabled.  This will cause an early-Z test
                              ///  to potentially kill PS waves before launch, and also issues a late-Z test
                              ///  in case the PS kills pixels.  Only valid for pixel shaders.
  /// Maximum VGPR limit for this shader. The actual limit used by back-end for shader compilation is the smaller
  /// of this value and whatever the target GPU supports. To effectively disable this limit, set this to UINT_MAX.
  unsigned vgprLimit;

  /// Maximum SGPR limit for this shader. The actual limit used by back-end for shader compilation is the smaller
  /// of this value and whatever the target GPU supports. To effectively disable this limit, set this to UINT_MAX.
  unsigned sgprLimit;

  /// Overrides the number of CS thread-groups which the GPU will launch per compute-unit. This throttles the
  /// shader, which can sometimes enable more graphics shader work to complete in parallel. A value of zero
  /// disables limiting the number of thread-groups to launch. This field is ignored for graphics shaders.
  unsigned maxThreadGroupsPerComputeUnit;

  unsigned subgroupSize;       ///< The number of invocations in each subgroup, it is a power-of-two. 0 means
                               ///  the size is unspecified, the current reasonable value should be 32 or 64.
  unsigned waveSize;           ///< Control the number of threads per wavefront (GFX10+)
  bool wgpMode;                ///< Whether to choose WGP mode or CU mode (GFX10+)
  WaveBreakSize waveBreakSize; ///< Size of region to force the end of a wavefront (GFX10+).
                               ///  Only valid for fragment shaders.

  /// Force loop unroll count. "0" means using default value; "1" means disabling loop unroll.
  unsigned forceLoopUnrollCount;

  /// Enable LLPC load scalarizer optimization.
  bool enableLoadScalarizer;
  /// If set, lets the pipeline vary the wave sizes.
  bool allowVaryWaveSize;
  /// Use the LLVM backend's SI scheduler instead of the default scheduler.
  bool useSiScheduler;

  /// Disable various LLVM IR code sinking passes.
  bool disableCodeSinking;

  /// Schedule for latency even if it reduces occupancy.
  bool favorLatencyHiding;

  /// Disable the LLVM backend's LICM pass (equivalent to disableLicmThreshold=1).
  bool disableLicm;

  /// Default unroll threshold for LLVM.
  unsigned unrollThreshold;

  /// The threshold for load scalarizer.
  unsigned scalarThreshold;

  /// Forcibly disable loop unrolling - overrides any explicit unroll directives
  bool disableLoopUnroll;

  /// Whether enable adjustment of the fragment shader depth import for the variable shading rate
  bool adjustDepthImportVrs;

  /// Override FP32 denormal handling.
  DenormalMode fp32DenormalMode;

  /// Threshold number of blocks in a loop for LICM pass to be disabled.
  unsigned disableLicmThreshold;

  /// Threshold to use for loops with "Unroll" hint (0 = use llvm.loop.unroll.full).
  unsigned unrollHintThreshold;

  /// Threshold to use for loops with "DontUnroll" hint (0 = use llvm.loop.unroll.disable).
  unsigned dontUnrollHintThreshold;

<<<<<<< HEAD
  /// Whether fastmath contract could be disabled on Dot operations.
=======
  /// Whether fast math contract could be disabled on Dot operations.
>>>>>>> e9a33617
  bool noContractOpDot;

  /// The enabled fast math flags (0 = depends on input language).
  unsigned fastMathFlags;

  /// Disable fast math flags mask (0 = nothing disabled).
  unsigned disableFastMathFlags;

  /// Maximum amount of LDS space to be used for spilling.
  unsigned ldsSpillLimitDwords;

  /// Attempt to scalarize waterfall descriptor loads.
  bool scalarizeWaterfallLoads;

  /// Force rearranges threadId within group into blocks of 8*8 or 8*4
  bool overrideForceThreadIdSwizzling;

  /// Override value for ThreadGroupSizeX
  unsigned overrideShaderThreadGroupSizeX;

  /// Override value for ThreadGroupSizeY
  unsigned overrideShaderThreadGroupSizeY;

  /// Override value for ThreadGroupSizeZ
  unsigned overrideShaderThreadGroupSizeZ;

  /// When there is a valid "feedback loop" in renderpass, lateZ needs to be enabled
  /// In Vulkan a "feedback loop" is described as a subpass where there is at least
  /// one input attachment that is also a color or depth/stencil attachment
  /// Feedback loops are allowed and their behavior is well defined under certain conditions.
  /// When there is a feedback loop it is possible for the shaders to read
  /// the contents of the color and depth/stencil attachments
  /// from the shader during draw. Because of that possibility you have to use late-z
  bool forceLateZ;

  /// Minimum number of addresses to use NSA encoding on GFX10+ (0 = backend decides).
  unsigned nsaThreshold;

  /// Aggressively mark shader loads as invariant (where it is safe to do so).
  InvariantLoads aggressiveInvariantLoads;

  /// Disable an optimization that relies on trusting shaders to specify the correct image format to reduce the number
  /// of written channels.
  bool workaroundStorageImageFormats;

  /// Initialize outputs to zero if it is true
  bool workaroundInitializeOutputsToZero;

  /// Application workaround: Treat GLSL.ext fma instruction as OpFMul + OpFAdd
  bool disableFMA;

  /// Disable to emulate DX's readfirst lane workaround in BIL
  bool disableReadFirstLaneWorkaround;

  /// Application workaround: back propagate NoContraction decoration to all inputs to a NoContraction operation.
  bool backwardPropagateNoContract;

  /// Application workaround: forward propagate NoContraction decoration to any related FAdd operation.
  bool forwardPropagateNoContract;
};

/// Represents YCbCr sampler meta data in resource descriptor
struct SamplerYCbCrConversionMetaData {
  union {
    struct {                     ///< e.g R12X4G12X4_UNORM_2PACK16
      unsigned channelBitsR : 5; ///< channelBitsR = 12
      unsigned channelBitsG : 5; ///< channelBitsG = 12
      unsigned channelBitsB : 5; ///< channelBitsB =  0
      unsigned : 17;
    } bitDepth;
    struct {
      unsigned : 15;         ///< VkComponentSwizzle, e.g
      unsigned swizzleR : 3; ///< swizzleR = VK_COMPONENT_SWIZZLE_R(3)
      unsigned swizzleG : 3; ///< swizzleG = VK_COMPONENT_SWIZZLE_G(4)
      unsigned swizzleB : 3; ///< swizzleB = VK_COMPONENT_SWIZZLE_B(5)
      unsigned swizzleA : 3; ///< swizzleA = VK_COMPONENT_SWIZZLE_A(6)
      unsigned : 5;
    } componentMapping;
    struct {
      unsigned : 27;
      unsigned yCbCrModel : 3;               ///< RGB_IDENTITY(0), ycbcr_identity(1),
                                             ///  _709(2),_601(3),_2020(4)
      unsigned yCbCrRange : 1;               ///< ITU_FULL(0), ITU_NARROW(0)
      unsigned forceExplicitReconstruct : 1; ///< Disable(0), Enable(1)
    };
    unsigned u32All;
  } word0;

  union {
    struct {
      unsigned planes : 2;        ///< Number of planes, normally from 1 to 3
      unsigned lumaFilter : 1;    ///< FILTER_NEAREST(0) or FILTER_LINEAR(1)
      unsigned chromaFilter : 1;  ///< FILTER_NEAREST(0) or FILTER_LINEAR(1)
      unsigned xChromaOffset : 1; ///< COSITED_EVEN(0) or MIDPOINT(1)
      unsigned yChromaOffset : 1; ///< COSITED_EVEN(0) or MIDPOINT(1)
      unsigned xSubSampled : 1;   ///< true(1) or false(0)
      unsigned : 1;               ///< Unused
      unsigned ySubSampled : 1;   ///< true(1) or false(0)
      unsigned dstSelXYZW : 12;   ///< dst selection Swizzle
      unsigned undefined : 11;
    };
    unsigned u32All;
  } word1;

  union {
    /// For YUV formats, bitCount may not equal to bitDepth, where bitCount >= bitDepth
    struct {
      unsigned xBitCount : 6; ///< Bit count for x channel
      unsigned yBitCount : 6; ///< Bit count for y channel
      unsigned zBitCount : 6; ///< Bit count for z channel
      unsigned wBitCount : 6; ///< Bit count for w channel
      unsigned undefined : 8;
    } bitCounts;
    unsigned u32All;
  } word2;

  union {
    struct {
      unsigned sqImgRsrcWord1 : 32; ///< Reconstructed sqImgRsrcWord1
    };
    unsigned u32All;
  } word3;

  union {
    struct {
      unsigned lumaWidth : 16;  ///< Actual width of luma plane
      unsigned lumaHeight : 16; ///< Actual height of luma plane
    };
    unsigned u32All;
  } word4;

  union {
    struct {
      unsigned lumaDepth : 16; ///< Actual array slices of luma plane
      unsigned : 16;
    };
    unsigned u32All;
  } word5;
};

/// Represents assistant info for each vertex attribute in uber fetch shader
struct UberFetchShaderAttribInfo {
  uint32_t binding : 8;       ///< Attribute binding in vertex buffer table
  uint32_t perInstance : 1;   ///< Whether vertex input rate is per-instance
  uint32_t isCurrent : 1;     ///< Whether it is a current attribute
  uint32_t isPacked : 1;      ///< Whether it is a packed format
  uint32_t isFixed : 1;       ///< Whether it is a fixed format
  uint32_t componentSize : 4; ///< Byte size per component
  uint32_t componentMask : 4; ///< Component mask of this attribute.
  uint32_t isBgra : 1;        ///< Whether is BGRA format
  uint32_t reserved : 11;     ///< reserved bits in DWORD 0
  uint32_t offset;            ///< Attribute offset
  uint32_t instanceDivisor;   ///< Reciprocal of instance divisor
  uint32_t bufferFormat;      ///< Buffer format info. it is a copy of buffer SRD DWORD3.
};

/// Represents the bit field info of struct BilUberFetchShaderAttribInfo
constexpr uint32_t UberFetchShaderAttribMaskBinding = 0x00000FFu;
constexpr uint32_t UberFetchShaderAttribMaskPerInstance = 0x0000100u;
constexpr uint32_t UberFetchShaderAttribMaskIsCurrent = 0x0000200u;
constexpr uint32_t UberFetchShaderAttribMaskIsPacked = 0x0000400u;
constexpr uint32_t UberFetchShaderAttribMaskIsFixed = 0x0000800u;
constexpr uint32_t UberFetchShaderAttribMaskComponentSize = 0x000F000u;
constexpr uint32_t UberFetchShaderAttribShiftComponentSize = 12u;
constexpr uint32_t UberFetchShaderAttribMaskComponent0 = 0x0010000u;
constexpr uint32_t UberFetchShaderAttribMaskComponent1 = 0x0020000u;
constexpr uint32_t UberFetchShaderAttribMaskComponent2 = 0x0040000u;
constexpr uint32_t UberFetchShaderAttribMaskComponent3 = 0x0080000u;
constexpr uint32_t UberFetchShaderAttribMaskIsBgra = 0x0100000u;

/// Represents the bit field info of struct BilUberFetchShaderAttribInfo

// OpenGL extended vertex attribute format
typedef enum VKInternalExtFormat {
  VK_FORMAT_EXT_R32_UNORM = 0x00020000,
  VK_FORMAT_EXT_R32_SNORM = 0x00020001,
  VK_FORMAT_EXT_R32G32_UNORM = 0x00020002,
  VK_FORMAT_EXT_R32G32_SNORM = 0x00020003,
  VK_FORMAT_EXT_R32G32B32_UNORM = 0x00020004,
  VK_FORMAT_EXT_R32G32B32_SNORM = 0x00020005,
  VK_FORMAT_EXT_R32G32B32A32_UNORM = 0x00020006,
  VK_FORMAT_EXT_R32G32B32A32_SNORM = 0x00020007,
  VK_FORMAT_EXT_R32_FIXED = 0x00020008,
  VK_FORMAT_EXT_R32G32_FIXED = 0x00020009,
  VK_FORMAT_EXT_R32G32B32_FIXED = 0x0002000A,
  VK_FORMAT_EXT_R32G32B32A32_FIXED = 0x0002000B,
  VK_FORMAT_EXT_R32_USCALED = 0x0002000C,
  VK_FORMAT_EXT_R32_SSCALED = 0x0002000D,
  VK_FORMAT_EXT_R32G32_USCALED = 0x0002000E,
  VK_FORMAT_EXT_R32G32_SSCALED = 0x0002000F,
  VK_FORMAT_EXT_R32G32B32_USCALED = 0x00020010,
  VK_FORMAT_EXT_R32G32B32_SSCALED = 0x00020011,
  VK_FORMAT_EXT_R32G32B32A32_USCALED = 0x00020012,
  VK_FORMAT_EXT_R32G32B32A32_SSCALED = 0x00020013,
  VK_FORMAT_EXT_BEGIN_RANGE = VK_FORMAT_EXT_R32_UNORM,
  VK_FORMAT_EXT_END_RANGE = VK_FORMAT_EXT_R32G32B32A32_SSCALED,
  VK_FORMAT_EXT_RANGE_SIZE = VK_FORMAT_EXT_END_RANGE - VK_FORMAT_EXT_BEGIN_RANGE + 1
} VKInternalExtFormat;

/// Represents info of a shader attached to a to-be-built pipeline.
struct PipelineShaderInfo {
  const void *pModuleData;                         ///< Shader module data used for pipeline building (opaque)
  const VkSpecializationInfo *pSpecializationInfo; ///< Specialization constant info
  const char *pEntryTarget;                        ///< Name of the target entry point (for multi-entry)
  ShaderStage entryStage;                          ///< Shader stage of the target entry point
  PipelineShaderOptions options;                   ///< Per shader stage tuning/debugging options
};

/// Represents color target info
struct ColorTarget {
  bool blendEnable;          ///< Blend will be enabled for this target at draw time
  bool blendSrcAlphaToColor; ///< Whether source alpha is blended to color channels for this target
                             ///  at draw time
  uint8_t channelWriteMask;  ///< Write mask to specify destination channels
  VkFormat format;           ///< Color attachment format
};

// Maximum size of descriptor in dwords
static const unsigned MaxDescriptorSize = 8;

/// Represents BVH shader resource descriptor
struct BvhShaderResourceDescriptor {
  unsigned descriptorData[MaxDescriptorSize]; ///< BVH descriptor data
  unsigned dataSizeInDwords;                  ///< BVH buffer descriptor size in dword
};

// Corresponds to gl_RayFlags* in GLSL_EXT_ray_tracing.txt
enum RayTracingRayFlag : uint32_t {
  RayTracingRayFlagNone = 0x00,                       // gl_RayFlagsNoneEXT
  RayTracingRayFlagForceOpaque = 0x01,                // gl_RayFlagsOpaqueEXT
  RayTracingRayFlagForceNonOpaque = 0x02,             // gl_RayFlagsNoOpaqueEXT
  RayTracingRayFlagAcceptFirstHitAndEndSearch = 0x04, // gl_RayFlagsTerminateOnFirstHitEXT
  RayTracingRayFlagSkipClosestHitShader = 0x08,       // gl_RayFlagsSkipClosestHitShaderEXT
  RayTracingRayFlagCullBackFacingTriangles = 0x10,    // gl_RayFlagsCullBackFacingTrianglesEXT
  RayTracingRayFlagCullFrontFacingTriangles = 0x20,   // gl_RayFlagsCullFrontFacingTrianglesEXT
  RayTracingRayFlagCullOpaque = 0x40,                 // gl_RayFlagsCullOpaqueEXT
  RayTracingRayFlagCullNonOpaque = 0x80,              // gl_RayFlagsCullNoOpaqueEXT
  RayTracingRayFlagSkipTriangles = 0x100,             // gl_RayFlagsSkipTrianglesEXT
  RayTracingRayFlagSkipAabb = 0x200,                  // gl_RayFlagsSkipAABBEXT
};

// =====================================================================================================================
// raytracing system value usage flags
union RayTracingSystemValueUsage {
  struct {
    union {
      struct {
        uint16_t flags : 1;             // Shader calls gl_IncomingRayFlagsEXT
        uint16_t worldRayOrigin : 1;    // Shader calls gl_WorldRayOriginEXT
        uint16_t tMin : 1;              // Shader calls gl_RayTminEXT
        uint16_t worldRayDirection : 1; // Shader calls gl_WorldRayDirectionEXT
        uint16_t tCurrent : 1;          // Shader calls gl_HitTEXT
        uint16_t launchId : 1;          // Shader calls gl_LaunchIDEXT
        uint16_t launchSize : 1;        // Shader calls gl_LaunchSizeEXT
        uint16_t reserved : 9;          // Reserved
      };
      uint16_t u16All;
    } ray;

    union {
      struct {
        uint16_t hitKind : 1;             // Shader calls gl_HitKindEXT
        uint16_t instanceIndex : 1;       // Shader calls gl_InstanceCustomIndexEXT
        uint16_t instanceID : 1;          // Shader calls gl_InstanceID
        uint16_t primitiveIndex : 1;      // Shader calls gl_PrimitiveID
        uint16_t geometryIndex : 1;       // Shader calls gl_GeometryIndexEXT
        uint16_t objectToWorld : 1;       // Shader calls gl_ObjectToWorldEXT
        uint16_t objectRayOrigin : 1;     // Shader calls gl_ObjectRayOriginEXT
        uint16_t objectRayDirection : 1;  // Shader calls gl_ObjectRayDirectionEXT
        uint16_t worldToObject : 1;       // Shader calls gl_WorldToObjectEXT
        uint16_t hitTrianglePosition : 1; // Shader calls gl_HitTriangleVertexPositionsEXT
        uint16_t reserved : 6;            // Reserved
      };
      uint16_t u16All;
    } primitive;
  };
  uint32_t u32All;
};

/// Represents ray-tracing shader export configuration
struct RayTracingShaderExportConfig {
  unsigned indirectCallingConvention; ///< Indirect calling convention
  struct {
    unsigned raygen;         ///< Ray generation shader saved register
    unsigned miss;           ///< Miss shader saved register
    unsigned closestHit;     ///< Closest hit shader saved register
    unsigned anyHit;         ///< Any hit shader saved register
    unsigned intersection;   ///< Intersection shader saved register
    unsigned callable;       ///< Callable shader saved register
    unsigned traceRays;      ///< Trace ray shader saved register
  } indirectCalleeSavedRegs; ///< Indirect callee saved register

  bool enableUniformNoReturn;         // Enable flag indirect call as uniform-noreturn
  bool enableTraceRayArgsInLds;       // Enable TraceRay() call arguments in LDS
  bool enableReducedLinkageOpt;       // Enable reduced linkage across indirect call sites
  bool readsDispatchRaysIndex;        // Shader reads dispatchRaysIndex
  bool enableDynamicLaunch;           // Enable dynamic launch
  bool emitRaytracingShaderDataToken; // Emitting Raytracing ShaderData SQTT Token
};

/// Enumerates the method of mapping from ray tracing launch ID to native thread ID
enum DispatchDimSwizzleMode : unsigned {
  Native,             ///< Native mapping (width -> x, height -> y, depth -> z)
  FlattenWidthHeight, ///< Flatten width and height to x, and depth to y
};

enum class LlpcRaytracingMode : unsigned {
  None = 0,      // Not goto any raytracing compiling path
  Legacy,        // LLpc Legacy compiling path
  Gpurt2,        // Raytracing lowering at the end of spirvLower.
  Continuations, // Enable continuation in the new raytracing path
};

/// RayTracing state
struct RtState {
  unsigned nodeStrideShift;               ///< Ray tracing BVH node stride
  BvhShaderResourceDescriptor bvhResDesc; ///< Ray tracing BVH shader resource descriptor
  unsigned staticPipelineFlags;           ///< GPURT static pipeline flags constant
  unsigned triCompressMode;               ///< GPURT triangle compression mode constant
  unsigned boxSortHeuristicMode;          ///< GPURT box sort heuristic mode constant
  unsigned pipelineFlags;                 ///< Ray tracing pipeline flags
  unsigned counterMode;                   ///< Counter mode
  unsigned counterMask;                   ///< Traversal counter mask
  unsigned threadGroupSizeX;              ///< Thread group size for ray tracing shader
  unsigned threadGroupSizeY;
  unsigned threadGroupSizeZ;
  unsigned rayQueryCsSwizzle;                    ///< Swizzle for compute shader using ray query
  unsigned ldsStackSize;                         ///< LDS stack size
  unsigned dispatchRaysThreadGroupSize;          ///< Dispatch thread group size
  unsigned ldsSizePerThreadGroup;                ///< LDS size per thread group
  unsigned outerTileSize;                        ///< Size of outer tile about ray tracing shader thread group swizzling
  DispatchDimSwizzleMode dispatchDimSwizzleMode; ///< The method of mapping from ray tracing launch ID to native thread
                                                 ///  ID. Thread group size would be 1D and threadGroupSizeX would be
                                                 ///  the size of thread group in x-dim in FlattenWidthHeight mode.
                                                 ///  Shader may need to inverse the mapping if launch ID is used.
  RayTracingShaderExportConfig exportConfig;     ///< Ray tracing shader export config
  bool enableRayQueryCsSwizzle;                  ///< Determine if performs thread group swizzling
                                                 ///  for computer shaders use ray query feature
  bool enableDispatchRaysInnerSwizzle;           ///< Perform swizzling logic on the thread indices inside ray tracing
                                                 ///  thread groups
  bool enableDispatchRaysOuterSwizzle;           ///< Perform swizzling logic on the thread group indices used for ray
                                                 ///  tracing shaders
  bool forceInvalidAccelStruct;                  ///< Force ray tracing invalid acceleration structure
  bool enableRayTracingCounters;                 ///< Enable using ray tracing counters
  bool enableRayTracingHwTraversalStack;         ///< Enable using hardware accelerated traversal stack
  bool enableOptimalLdsStackSizeForIndirect;     ///< Enable optimal LDS stack size for indirect shaders
  bool enableOptimalLdsStackSizeForUnified;      ///< Enable optimal LDS stack size for unified shaders
  float maxRayLength;                            ///< Raytracing rayDesc.tMax override
  unsigned gpurtFeatureFlags;                    ///< GPURT features flags to use for the pipeline compile
  BinaryData gpurtShaderLibrary;                 ///< GPURT shader library
  GpurtFuncTable gpurtFuncTable;                 ///< GPURT function table
  RtIpVersion rtIpVersion;                       ///< RT IP version

  /// If true, force the compiler to use gpurtShaderLibrary. Otherwise, it is up to the compiler whether it uses
  /// gpurtShaderLibrary or obtains a library directly from GPURT.
  ///
  /// If LLPC_CLIENT_INTERFACE_MAJOR_VERSION < 62, the compiler always behaves as if this was true.
  bool gpurtOverride;

  /// If true, force the compile to use rtIpVersion. If false, the compiler may derive the default RTIP version from
  /// the GFXIP version.
  ///
  /// If LLPC_CLIENT_INTERFACE_MAJOR_VERSION < 62, the compiler always behaves as if this was true.
  bool rtIpOverride;
};

struct UniformConstantMapEntry {
  uint32_t location; ///< Starting location of the uniform constant variable
  uint32_t offset;   ///< Offset of the uniform constant variable in the final buffer
};

struct UniformConstantMap {
  uint32_t visibility;                ///< Mask composed of ShaderStageBit values
  unsigned numUniformConstants;       ///< Number of uniform constant entries in the map
  UniformConstantMapEntry *pUniforms; ///< Mapping of <location, offset> for uniform constant
};

/// Represents transform feedback info for the captured output
struct XfbOutInfo {
  bool isBuiltIn;     ///< Determine if it is a built-in output
  unsigned location;  ///< If isBuiltIn is true, it is the buildIn Id
  unsigned component; ///< The component offset within a location
  unsigned xfbBuffer; ///< The transform feedback buffer captures the output
  unsigned xfbOffset; ///< The byte offset in the transform feedback buffer
  unsigned xfbStride; ///< The bytes consumed by a captured vertex in the transform feedback buffer
  unsigned streamId;  ///< The stream index
};

/// Represents the transform feedback data filled by API interface
struct ApiXfbOutData {
  XfbOutInfo *pXfbOutInfos;   ///< An array of XfbOutInfo items
  unsigned numXfbOutInfo;     ///< Count of XfbOutInfo items
  bool forceDisableStreamOut; ///< Force to disable stream out XFB outputs
  bool forceEnablePrimStats;  ///< Force to enable counting generated primitives
};

/// Represents the tessellation level passed from driver API
struct TessellationLevel {
  float inner[2]; ///< Inner tessellation level
  float outer[4]; ///< Outer tessellation level
};

/// Represents info to build a graphics pipeline.
struct GraphicsPipelineBuildInfo {
  void *pInstance;                ///< Vulkan instance object
  void *pUserData;                ///< User data
  OutputAllocFunc pfnOutputAlloc; ///< Output buffer allocator
<<<<<<< HEAD
  ICache *cache;                  ///< ICache, used to search for the compiled shader data
  PipelineShaderInfo task;        ///< Task shader
  PipelineShaderInfo vs;          ///< Vertex shader
  PipelineShaderInfo tcs;         ///< Tessellation control shader
  PipelineShaderInfo tes;         ///< Tessellation evaluation shader
  PipelineShaderInfo gs;          ///< Geometry shader
  PipelineShaderInfo mesh;        ///< Mesh shader
  PipelineShaderInfo fs;          ///< Fragment shader
=======
#if LLPC_CLIENT_INTERFACE_MAJOR_VERSION < 68
  ICache *cache; ///< ICache, used to search for the compiled shader data
#endif
  PipelineShaderInfo task; ///< Task shader
  PipelineShaderInfo vs;   ///< Vertex shader
  PipelineShaderInfo tcs;  ///< Tessellation control shader
  PipelineShaderInfo tes;  ///< Tessellation evaluation shader
  PipelineShaderInfo gs;   ///< Geometry shader
  PipelineShaderInfo mesh; ///< Mesh shader
  PipelineShaderInfo fs;   ///< Fragment shader
>>>>>>> e9a33617

  ResourceMappingData resourceMapping; ///< Resource mapping graph and static descriptor values
  uint64_t pipelineLayoutApiHash;      ///< Pipeline Layout Api Hash

  /// Create info of vertex input state
  const VkPipelineVertexInputStateCreateInfo *pVertexInput;

  // Depth/stencil state
  VkPipelineDepthStencilStateCreateInfo dsState;

  struct {
    VkPrimitiveTopology topology;  ///< Primitive topology
    unsigned patchControlPoints;   ///< Number of control points per patch (valid when the topology is
                                   ///  "patch")
    unsigned deviceIndex;          ///< Device index for device group
    bool disableVertexReuse;       ///< Disable reusing vertex shader output for indexed draws
    bool switchWinding;            ///< Whether to reverse vertex ordering for tessellation
    bool enableMultiView;          ///< Whether to enable multi-view support
    bool useVertexBufferDescArray; ///< Whether vertex buffer descriptors are in a descriptor array binding instead of
                                   ///< the VertexBufferTable
    TessellationLevel *tessLevel;  ///< Tessellation level passed from driver
  } iaState;                       ///< Input-assembly state

  struct {
    bool depthClipEnable; ///< Enable clipping based on Z coordinate
  } vpState;              ///< Viewport state

  struct {
    bool rasterizerDiscardEnable; ///< Kill all rasterized pixels. This is implicitly true if stream out
                                  ///  is enabled and no streams are rasterized
    bool innerCoverage;           ///< Related to conservative rasterization.  Must be false if
                                  ///  conservative rasterization is disabled.
    bool perSampleShading;        ///< Enable per sample shading
    uint8_t usrClipPlaneMask;     ///< Mask to indicate the enabled user defined clip planes
    unsigned numSamples;          ///< Number of coverage samples used when rendering with this pipeline
    unsigned pixelShaderSamples;  ///< Controls the pixel shader execution rate. Must be less than or equal to
                                  ///  coverageSamples. Valid values are 1, 2, 4, and 8.
    unsigned samplePatternIdx;    ///< Index into the currently bound MSAA sample pattern table that
                                  ///  matches the sample pattern used by the rasterizer when rendering
                                  ///  with this pipeline.
    unsigned dynamicSampleInfo;   ///< Dynamic sampling is enabled.
    unsigned rasterStream;        ///< Which vertex stream to rasterize
    VkProvokingVertexModeEXT provokingVertexMode; ///< Specifies which vertex of a primitive is the _provoking
                                                  ///  vertex_, this impacts which vertex's "flat" VS outputs
                                                  ///  are passed to the PS.
  } rsState;                                      ///< Rasterizer State
  struct {
    bool alphaToCoverageEnable;  ///< Enable alpha to coverage
    bool dualSourceBlendEnable;  ///< Blend state bound at draw time will use a dual source blend mode
    bool dualSourceBlendDynamic; ///< Dual source blend mode is dynamically set.

    ColorTarget target[MaxColorTargets]; ///< Per-MRT color target info
  } cbState;                             ///< Color target state

  NggState nggState;            ///< NGG state used for tuning and debugging
  PipelineOptions options;      ///< Per pipeline tuning/debugging options
  bool unlinked;                ///< True to build an "unlinked" half-pipeline ELF
  bool dynamicVertexStride;     ///< Dynamic Vertex input Stride is enabled.
  bool enableUberFetchShader;   ///< Use uber fetch shader
  bool enableColorExportShader; ///< Explicitly build color export shader, UnlinkedStageFragment elf will
                                ///  return extra meta data.
  bool enableEarlyCompile;      ///< Whether enable early compile
#if LLPC_CLIENT_INTERFACE_MAJOR_VERSION < 62
  BinaryData shaderLibrary; ///< SPIR-V library binary data
#endif
  RtState rtState;                    ///< Ray tracing state
  bool originUpperLeft;               ///< Whether origin coordinate of framebuffer is upper-left.
  const void *pClientMetadata;        ///< Pointer to (optional) client-defined data to be stored inside the ELF
  size_t clientMetadataSize;          ///< Size (in bytes) of the client-defined data
  unsigned numUniformConstantMaps;    ///< Number of uniform constant maps
  UniformConstantMap **ppUniformMaps; ///< Pointers to array of pointers for the uniform constant map.
  ApiXfbOutData apiXfbOutData;        ///< Transform feedback data specified by API inteface.
};

/// Represents info to build a compute pipeline.
struct ComputePipelineBuildInfo {
<<<<<<< HEAD
  void *pInstance;                     ///< Vulkan instance object
  void *pUserData;                     ///< User data
  OutputAllocFunc pfnOutputAlloc;      ///< Output buffer allocator
  ICache *cache;                       ///< ICache, used to search for the compiled shader data
=======
  void *pInstance;                ///< Vulkan instance object
  void *pUserData;                ///< User data
  OutputAllocFunc pfnOutputAlloc; ///< Output buffer allocator
#if LLPC_CLIENT_INTERFACE_MAJOR_VERSION < 68
  ICache *cache; ///< ICache, used to search for the compiled shader data
#endif
>>>>>>> e9a33617
  unsigned deviceIndex;                ///< Device index for device group
  PipelineShaderInfo cs;               ///< Compute shader
  ResourceMappingData resourceMapping; ///< Resource mapping graph and static descriptor values
  uint64_t pipelineLayoutApiHash;      ///< Pipeline Layout Api Hash
  PipelineOptions options;             ///< Per pipeline tuning options
  bool unlinked;                       ///< True to build an "unlinked" half-pipeline ELF
#if LLPC_CLIENT_INTERFACE_MAJOR_VERSION < 62
  BinaryData shaderLibrary; ///< SPIR-V library binary data
#endif
  RtState rtState;                 ///< Ray tracing state
  const void *pClientMetadata;     ///< Pointer to (optional) client-defined data to be stored inside the ELF
  size_t clientMetadataSize;       ///< Size (in bytes) of the client-defined data
  UniformConstantMap *pUniformMap; ///< Pointer to the uniform constants map
};

/// Represents output of building a ray tracing pipeline.
struct RayTracingPipelineBuildInfo {
  void *pInstance;                ///< Vulkan instance object
  void *pUserData;                ///< User data
  OutputAllocFunc pfnOutputAlloc; ///< Output buffer allocator
#if LLPC_CLIENT_INTERFACE_MAJOR_VERSION < 68
  ICache *cache; ///< ICache, used to search for the compiled shader data
#endif
  unsigned deviceIndex;                                      ///< Device index for device group
  unsigned deviceCount;                                      ///< Device count for device group
  unsigned shaderCount;                                      ///< Count of shader info
  PipelineShaderInfo *pShaders;                              ///< An array of shader info
  ResourceMappingData resourceMapping;                       ///< Resource mapping graph and static descriptor values
  uint64_t pipelineLayoutApiHash;                            ///< Pipeline Layout Api Hash
  unsigned shaderGroupCount;                                 ///< Count of shader group
  const VkRayTracingShaderGroupCreateInfoKHR *pShaderGroups; ///< An array of shader group
#if LLPC_CLIENT_INTERFACE_MAJOR_VERSION < 62
  BinaryData shaderTraceRay; ///< Trace-ray SPIR-V binary data
#endif
  PipelineOptions options;        ///< Per pipeline tuning options
  unsigned maxRecursionDepth;     ///< Ray tracing max recursion depth
  unsigned indirectStageMask;     ///< Ray tracing indirect stage mask
  LlpcRaytracingMode mode;        ///< Ray tracing compiling mode
  RtState rtState;                ///< Ray tracing state
  unsigned payloadSizeMaxInLib;   ///< Pipeline library maxPayloadSize
  unsigned attributeSizeMaxInLib; ///< Pipeline library maxAttributeSize
  bool hasPipelineLibrary;        ///< Whether include pipeline library
  unsigned pipelineLibStageMask;  ///< Pipeline library stage mask
  bool isReplay;                  ///< Pipeline is created for replaying
  const void *pClientMetadata;    ///< Pointer to (optional) client-defined data to be
                                  ///  stored inside the ELF
  size_t clientMetadataSize;      ///< Size (in bytes) of the client-defined data
};

/// Ray tracing max shader name length
static constexpr unsigned RayTracingMaxShaderNameLength = 16;

/// Raytracing invalid shader ID
static constexpr uint64_t RayTracingInvalidShaderId = 0;

/// Represents the property for a single ray-tracing shader
struct RayTracingShaderProperty {
  uint64_t shaderId;                        ///< Ray tracing compiled shader ID
  char name[RayTracingMaxShaderNameLength]; ///< Ray tracing compiled shader name
  bool hasTraceRay;                         ///< Whether TraceRay() is used
  bool onlyGpuVaLo;                         ///< Whether shader identifier LSB metadata is applied
  uint64_t shaderIdExtraBits;               ///< Raytracing shader identifier extra bits
};

/// Represents ray-tracing shader identifier.
struct RayTracingShaderIdentifier {
  uint64_t shaderId;       ///< Generic shader ID for RayGen, ClosestHit, Miss, and Callable
  uint64_t anyHitId;       ///< AnyHit ID for hit groups
  uint64_t intersectionId; ///< Intersection shader ID for hit groups
  uint64_t padding;        ///< Padding to meet 32-byte api requirement and 8-byte alignment for descriptor table offset
};

/// Values to be bitwise OR'd into the result of the mapping procedure applied to shader IDs.
///
/// The compiler may use this to encode additional metadata into bits that are otherwise unused, e.g. LSBs that are
/// available based on alignment, or in the high 32 bits.
struct RayTracingShaderIdentifierExtraBits {
  uint64_t shader;
  uint64_t anyHit;
  uint64_t intersection;
};

/// Represents ray-tracing capture replay GPU VA remapping table entry
struct RayTracingCaptureReplayVaMappingEntry {
  uint64_t capturedGpuVa; ///< GPU VA that is generated when capturing
  uint64_t replayGpuVa;   ///< GPU VA that is in used when replaying
};

/// Represents the handles of shader group for ray-tracing pipeline
struct RayTracingShaderGroupHandle {
  unsigned shaderHandleCount;                ///< Count of shader group handle array
  RayTracingShaderIdentifier *shaderHandles; ///< Shader group handle array
};

/// Represents a set of ray-tracing shaders referenced by a ray-tracing pipeline
struct RayTracingShaderPropertySet {
  unsigned shaderCount;                  ///< Shader count
  unsigned traceRayIndex;                ///< Index of TraceRay() shader in properties array
  RayTracingShaderProperty *shaderProps; ///< The bunch of shaders in a ray-tracing pipeline
};

// =====================================================================================================================
/// Represents the unified of a pipeline create info.
struct PipelineBuildInfo {
  const ComputePipelineBuildInfo *pComputeInfo;       // Compute pipeline create info
  const GraphicsPipelineBuildInfo *pGraphicsInfo;     // Graphic pipeline create info
  const RayTracingPipelineBuildInfo *pRayTracingInfo; // Ray tracing pipeline create info
};

// =====================================================================================================================
/// Represents the interfaces of a pipeline dumper.
class IPipelineDumper {
public:
  /// Dumps SPIR-V shader binary to external file.
  ///
  /// @param [in]  pDumpDir     Directory of pipeline dump
  /// @param [in]  pSpirvBin    SPIR-V binary
  static void VKAPI_CALL DumpSpirvBinary(const char *pDumpDir, const BinaryData *pSpirvBin);

  /// Begins to dump graphics/compute pipeline info.
  ///
  /// @param [in]  pDumpDir                 Directory of pipeline dump
  /// @param [in]  pipelineInfo             Info of the pipeline to be built
  ///
  /// @returns : The handle of pipeline dump file
  static void *VKAPI_CALL BeginPipelineDump(const PipelineDumpOptions *pDumpOptions, PipelineBuildInfo pipelineInfo);

  /// Begins to dump graphics/compute pipeline info.
  ///
  /// @param [in]  pDumpDir                 Directory of pipeline dump
  /// @param [in]  pipelineInfo             Info of the pipeline to be built
  /// @param hash64                         Hash code
  ///
  /// @returns : The handle of pipeline dump file
  static void *VKAPI_CALL BeginPipelineDump(const PipelineDumpOptions *pDumpOptions, PipelineBuildInfo pipelineInfo,
                                            uint64_t hash64);

  /// Ends to dump graphics/compute pipeline info.
  ///
  /// @param  [in]  pDumpFile         The handle of pipeline dump file
  static void VKAPI_CALL EndPipelineDump(void *pDumpFile);

  /// Disassembles pipeline binary and dumps it to pipeline info file.
  ///
  /// @param [in]  pDumpFile        The handle of pipeline dump file
  /// @param [in]  gfxIp            Graphics IP version info
  /// @param [in]  pPipelineBin     Pipeline binary (ELF)
  static void VKAPI_CALL DumpPipelineBinary(void *pDumpFile, GfxIpVersion gfxIp, const BinaryData *pPipelineBin);

  /// Dump extra info to pipeline file.
  ///
  /// @param [in]  pDumpFile        The handle of pipeline dump file
  /// @param [in]  pStr             Extra string info to dump
  static void VKAPI_CALL DumpPipelineExtraInfo(void *pDumpFile, const char *pStr);

  /// Gets shader module hash code.
  ///
  /// @param [in]  pModuleData   Pointer to the shader module data.
  ///
  /// @returns : Hash code associated this shader module.
  static uint64_t VKAPI_CALL GetShaderHash(const void *pModuleData);

  /// Calculates graphics shader binary hash code.
  ///
  /// @param [in]  pPipelineInfo  Info to build this partial graphics pipeline
  /// @param [in]  stage          The shader stage for which the code is calculated
  ///
  /// @returns : Hash code associated to this shader binary compilation
  static uint64_t VKAPI_CALL GetGraphicsShaderBinaryHash(const GraphicsPipelineBuildInfo *pPipelineInfo,
                                                         ShaderStage stage);

  /// Calculates graphics pipeline hash code.
  ///
  /// @param [in]  pPipelineInfo  Info to build this graphics pipeline
  ///
  /// @returns : Hash code associated this graphics pipeline.
  static uint64_t VKAPI_CALL GetPipelineHash(const GraphicsPipelineBuildInfo *pPipelineInfo);

  /// Calculates compute pipeline hash code.
  ///
  /// @param [in]  pPipelineInfo  Info to build this compute pipeline
  ///
  /// @returns : Hash code associated this compute pipeline.
  static uint64_t VKAPI_CALL GetPipelineHash(const ComputePipelineBuildInfo *pPipelineInfo);

  /// Gets graphics pipeline name.
  ///
  /// @param [in]  pPipelineInfo  Info to build this graphics pipeline
  /// @param [out] pPipeName : The full name of this graphics pipeline
  /// @param [in]  nameBufSize    Size of the buffer to store pipeline name
  static void VKAPI_CALL GetPipelineName(const GraphicsPipelineBuildInfo *pPipelineInfo, char *pPipeName,
                                         const size_t nameBufSize);

  /// Gets compute pipeline name.
  ///
  /// @param [in]  pPipelineInfo  Info to build this compute pipeline
  /// @param [out] pPipeName : The full name of this compute pipeline
  /// @param [in]  nameBufSize    Size of the buffer to store pipeline name
  static void VKAPI_CALL GetPipelineName(const ComputePipelineBuildInfo *pPipelineInfo, char *pPipeName,
                                         const size_t nameBufSize);

  /// Gets graphics pipeline name.
  ///
  /// @param [in]  pPipelineInfo   Info to build this graphics pipeline
  /// @param [out] pPipeName       The full name of this graphics pipeline
  /// @param [in]  nameBufSize     Size of the buffer to store pipeline name
  /// @param hashCode64            Precalculated Hash code of pipeline
  static void VKAPI_CALL GetPipelineName(const GraphicsPipelineBuildInfo *pPipelineInfo, char *pPipeName,
                                         const size_t nameBufSize, uint64_t hashCode64);

  /// Gets compute pipeline name.
  ///
  /// @param [in]  pPipelineInfo  Info to build this compute pipeline
  /// @param [out] pPipeName      The full name of this compute pipeline
  /// @param [in]  nameBufSize    Size of the buffer to store pipeline name
  /// @param hashCode64           Precalculated Hash code of pipeline
  static void VKAPI_CALL GetPipelineName(const ComputePipelineBuildInfo *pPipelineInfo, char *pPipeName,
                                         const size_t nameBufSize, uint64_t hashCode64);

  /// Calculates ray tracing pipeline hash code.
  ///
  /// @param [in]  pPipelineInfo  Info to build this ray tracing pipeline
  ///
  /// @returns Hash code associated this ray tracing pipeline.
  static uint64_t VKAPI_CALL GetPipelineHash(const RayTracingPipelineBuildInfo *pPipelineInfo);

  /// Gets ray tracing pipeline name.
  ///
  /// @param [in]  pPipelineInfo  Info to build this ray tracing pipeline
  /// @param [out] pPipeName      The full name of this ray tracing pipeline
  /// @param [in]  nameBufSize    Size of the buffer to store pipeline name
  static void VKAPI_CALL GetPipelineName(const RayTracingPipelineBuildInfo *pPipelineInfo, char *pPipeName,
                                         const size_t nameBufSize);

  /// Gets ray tracing pipeline name.
  ///
  /// @param [in]  pPipelineInfo  Info to build this ray tracing pipeline
  /// @param [out] pPipeName      The full name of this ray tracing pipeline
  /// @param [in]  nameBufSize    Size of the buffer to store pipeline name
  /// @param hashCode64           Precalculated Hash code of pipeline
  static void VKAPI_CALL GetPipelineName(const RayTracingPipelineBuildInfo *pPipelineInfo, char *pPipeName,
                                         const size_t nameBufSize, uint64_t hashCode64);

  /// Dumps ray tracing pipeline metadata.
  ///
  /// @param [in]  dumpFile      The handle of pipeline dump file
  /// @param [in]  pipelineMeta   Ray tracing pipeline metadata binary
  static void VKAPI_CALL DumpRayTracingPipelineMetadata(void *dumpFile, BinaryData *pipelineMeta);
};

// =====================================================================================================================
/// Represents the interfaces of the utility.
class IUtil {
public:
  /// Gets the entry-point name from the SPIR-V binary.
  ///
  /// @param [in] spvBin   SPIR-V binary
  static const char *VKAPI_CALL GetEntryPointNameFromSpirvBinary(const BinaryData *spvBin);
};

/// 128-bit hash compatible structure
struct HashId {
  union {
    uint64_t qwords[2]; ///< Output hash in qwords.
    uint32_t dwords[4]; ///< Output hash in dwords.
    uint8_t bytes[16];  ///< Output hash in bytes.
  };
};

typedef void *RawEntryHandle;

// =====================================================================================================================
// Shader Cache interfaces, that client needs to inherit and implement it.
class ICache {
public:
  virtual ~ICache() = default;

  /// \brief Obtain a cache entry for the \p hash.
  ///
  /// The caller receives reference-counted ownership of the returned handle, if any, and must
  /// eventually call \ref PutEntry to release it.
  ///
  /// Valid handles are always non-null.
  ///
  /// @param hash : The hash key for the cache entry
  /// @param allocateOnMiss : If true, a new cache entry will be allocated when none is found
  /// @param pHandle : Will be filled with a handle to the cache entry on Success, NotReady and allocateOnMiss if
  /// NotFound
  /// @returns : Success code, possible values:
  ///   * Success: an existing, ready entry was found
  ///   * NotReady: an existing entry was found, but it is not ready yet because another thread
  ///               is working on filling it
  ///   * NotFound: no existing entry was found. If \p allocateOnMiss is set, a new entry was
  ///               allocated and the caller must populate it via SetValue
  ///   * ErrorXxx: some internal error has occurred, no handle is returned
  LLPC_NODISCARD virtual Result GetEntry(HashId hash, bool allocateOnMiss, EntryHandle *pHandle) = 0;

  /// \brief Release ownership of a handle to a cache entry.
  ///
  /// If the handle owner is responsible for populating the cache entry, it is an error to call this
  /// method without first calling SetValue.
  /// Put can be called multiple times if the Entry is empty.
  ///
  /// @param rawHandle : The handle to cache entry to be released
  virtual void ReleaseEntry(RawEntryHandle rawHandle) = 0;

  /// \brief Wait for a cache entry to become ready (populated by another thread).
  ///
  /// This block the current thread until the entry becomes ready.
  ///
  /// @param rawHandle : The handle to the cache entry to be wait.
  /// @returns : Success code, possible values:
  ///   * Success: the entry is now ready
  ///   * ErrorXxx: some internal error has occurred, or populating the cache was not successful
  ///               (e.g. due to a compiler error). The operation was semantically a no-op:
  ///               the entry is still not ready, and the caller must still release it via \ref PutEntry
  LLPC_NODISCARD virtual Result WaitForEntry(RawEntryHandle rawHandle) = 0;

  /// \brief Retrieve the value contents of a cache entry.
  ///
  /// @param rawHandle : The handle to the cache entry
  /// @param pData : If non-null, up to *pDataLen bytes of contents of the cache entry will be copied
  ///              into the memory pointed to by pData
  /// @param pDataLen : If \p pData is non-null, the caller must set *pDataLen to the space available
  ///                 in the memory that it points to. The method will store the total size of the
  ///                 cache entry in *pDataLen.
  /// @returns : Success code, possible values:
  ///   * Success: operation completed successfully
  ///   * NotReady: the entry is not ready yet (waiting to be populated by another thread)
  ///   * ErrorXxx: some internal error has occurred. The operation was semantically a no-op.
  LLPC_NODISCARD virtual Result GetValue(RawEntryHandle rawHandle, void *pData, size_t *pDataLen) = 0;

  /// \brief Zero-copy retrieval of the value contents of a cache entry.
  ///
  /// @param handle : The handle to the cache entry
  /// @param ppData : Will be set to a pointer to the cache value contents. The pointer remains
  ///               valid until the handle is released via \ref PutEntry.
  /// @param pDataLen : Will be set to the total size of the cache entry in *pDataLen.
  /// @returns : Success code, possible values:
  ///   * Success: operation completed successfully
  ///   * Unsupported: this implementation does not support zero-copy, the caller must use
  ///                  \ref GetValue instead
  ///   * NotReady: the entry is not ready yet (waiting to be populated by another thread)
  ///   * ErrorXxx: some internal error has occurred. The operation was semantically a no-op.
  LLPC_NODISCARD virtual Result GetValueZeroCopy(RawEntryHandle rawHandle, const void **ppData, size_t *pDataLen) = 0;

  /// \brief Populate the value contents of a cache entry.
  ///
  /// This method must be called exactly once when a cache entry is newly allocated by \ref GetEntry
  /// with allocateOnMiss set and a return value of NotFound.
  ///
  /// The handle must still be released using \ref PutEntry after calling this method.
  ///
  /// @param handle : The handle to be populated
  /// @param success : Whether computing the value contents was successful
  /// @param pData : Pointer to the value contents
  /// @param dataLen : Size of the value contents in bytes
  /// @returns : Success code, possible values:
  ///   * Success: operation completed successfully
  ///   * ErrorXxx: some internal error has occurred. The caller must not call SetValue again,
  ///               but it must still release the handle via \ref PutEntry.
  LLPC_NODISCARD virtual Result SetValue(RawEntryHandle rawHandle, bool success, const void *pData, size_t dataLen) = 0;

  /// \brief Populate the value contents of a cache entry and release the handle.
  ///
  /// Semantics are identical to SetValue, except that the handle is guaranteed to be released.
  /// Doing this atomically can sometimes allow a more efficient implementation; the default
  /// implementation is trivial.
  LLPC_NODISCARD virtual Result ReleaseWithValue(RawEntryHandle rawHandle, bool success, const void *pData,
                                                 size_t dataLen) {
    Result result = Result::ErrorUnknown;
    if (!rawHandle)
      return result;
    result = SetValue(rawHandle, success, pData, dataLen);
    ReleaseEntry(rawHandle);
    return result;
  }
};

// =====================================================================================================================
// A slight alternative using more C++ RAII safety:
// - make all methods of ICache other than GetEntry protected
// - use this class for the EntryHandle, providing more type safety and using ~EntryHandle
//   to ensure that PutEntry gets called etc.
class EntryHandle {
public:
  /// \brief Construct from a raw handle.
  EntryHandle(ICache *pCache, RawEntryHandle rawHandle, bool mustPopulate) {
    m_pCache = pCache;
    m_rawHandle = rawHandle;
    m_mustPopulate = mustPopulate;
  }

  EntryHandle() = default;
  ~EntryHandle() { Put(); }
  EntryHandle(const EntryHandle &) = delete;
  EntryHandle &operator=(const EntryHandle &) = delete;

  EntryHandle(EntryHandle &&rhs)
      : m_pCache(rhs.m_pCache), m_rawHandle(rhs.m_rawHandle), m_mustPopulate(rhs.m_mustPopulate) {
    rhs.m_pCache = nullptr;
    rhs.m_rawHandle = nullptr;
    rhs.m_mustPopulate = false;
  }

  EntryHandle &operator=(EntryHandle &&rhs) {
    if (this != &rhs) {
      m_pCache = rhs.m_pCache;
      m_rawHandle = rhs.m_rawHandle;
      m_mustPopulate = rhs.m_mustPopulate;

      rhs.m_pCache = nullptr;
      rhs.m_rawHandle = nullptr;
      rhs.m_mustPopulate = false;
    }

    return *this;
  }

  static void ReleaseHandle(EntryHandle &&rhs) {
    EntryHandle entryHandle;
    entryHandle.m_pCache = rhs.m_pCache;
    entryHandle.m_rawHandle = rhs.m_rawHandle;
    entryHandle.m_mustPopulate = rhs.m_mustPopulate;

    rhs.m_pCache = nullptr;
    rhs.m_rawHandle = nullptr;
    rhs.m_mustPopulate = false;

    entryHandle.Put();
  }
  bool IsEmpty() { return m_pCache == nullptr; }

  // semantics of these methods are largely analogous to the above in ICache,
  // their implementation simply forwards to the m_pCache.
  LLPC_NODISCARD Result WaitForEntry() const {
    assert(m_pCache);
    return m_pCache->WaitForEntry(m_rawHandle);
  }

  LLPC_NODISCARD Result GetValue(void *pData, size_t *pDataLen) const {
    assert(m_pCache);
    return m_pCache->GetValue(m_rawHandle, pData, pDataLen);
  }

  LLPC_NODISCARD Result GetValueZeroCopy(const void **ppData, size_t *pDataLen) const {
    assert(m_pCache);
    return m_pCache->GetValueZeroCopy(m_rawHandle, ppData, pDataLen);
  }

  LLPC_NODISCARD Result SetValue(bool success, const void *pData, size_t dataLen) {
    assert(m_pCache);
    assert(m_mustPopulate);
    m_mustPopulate = false;
    return m_pCache->SetValue(m_rawHandle, success, pData, dataLen);
  }

private:
  void Put() {
    if (!m_pCache)
      return;
    if (m_mustPopulate) {
      Result result = m_pCache->SetValue(m_rawHandle, false, nullptr, 0);
      assert(result == Result::Success);
      (void)result;
    }
    m_pCache->ReleaseEntry(m_rawHandle);
    m_pCache = nullptr;
    m_rawHandle = nullptr;
    m_mustPopulate = false;
  }

  ICache *m_pCache = nullptr;
  void *m_rawHandle = nullptr;
  bool m_mustPopulate = false;
};

} // namespace Vkgc<|MERGE_RESOLUTION|>--- conflicted
+++ resolved
@@ -46,14 +46,10 @@
 #endif
 
 /// LLPC major interface version.
-<<<<<<< HEAD
-#define LLPC_INTERFACE_MAJOR_VERSION 66
-=======
 #define LLPC_INTERFACE_MAJOR_VERSION 68
->>>>>>> e9a33617
 
 /// LLPC minor interface version.
-#define LLPC_INTERFACE_MINOR_VERSION 1
+#define LLPC_INTERFACE_MINOR_VERSION 0
 
 #ifndef LLPC_CLIENT_INTERFACE_MAJOR_VERSION
 #error LLPC client version is not defined
@@ -84,21 +80,16 @@
 //  %Version History
 //  | %Version | Change Description                                                                                    |
 //  | -------- | ----------------------------------------------------------------------------------------------------- |
-<<<<<<< HEAD
-//  |     66.1 | Add forwardPropagateNoContract and backwardPropagateNoContract to PipelineShaderOptions               |
-//  |     66.0 | Rename noContract in PipelineShaderOptions to noContractOpDot                                         |
-//  |     65.1 | Add disableSampleMask to PipelineOptions                                                              |
-=======
 //  |     68.0 | Remove ICache *cache in all PipelineBuildInfo                                                         |
 //  |     67.0 | Modify the uber fetch shader. Adds locationMask(64bit) at the beginning of uber fetch shader internal |
 //  |          | buffer which flags whether the related attribute data is valid.                                       |
+//  |     66.1 | Add forwardPropagateNoContract and backwardPropagateNoContract to PipelineShaderOptions               |
 //  |     66.0 | Remove shader cache in LLPC                                                                           |
 //  |     65.6 | Add Result::RequireFullPipeline, returned if unlink shader fails.                                     |
 //  |     65.5 | Rename noContract in PipelineShaderOptions to noContractOpDot                                         |
 //  |     65.4 | Add disableSampleMask to PipelineOptions                                                              |
 //  |     65.3 | Add originUpperLeft to GraphicsPipelineBuildInfo                                                      |
 //  |     65.2 | Support SPIRV extended vertex attribute formats during vertex fetch module.                           |
->>>>>>> e9a33617
 //  |     65.0 | Remove updateDescInElf                                                                                |
 //  |     64.2 | Add dynamicSampleInfo to GraphicsPipelineBuildInfo::rsState                                           |
 //  |     64.1 | Add disableTruncCoordForGather to PipelineOptions.                                                    |
@@ -605,7 +596,6 @@
   bool internalRtShaders;                         ///< Whether this pipeline has internal raytracing shaders
   unsigned forceNonUniformResourceIndexStageMask; ///< Mask of the stage to force using non-uniform resource index.
   bool reserved16;
-<<<<<<< HEAD
   bool replaceSetWithResourceType;        ///< For OGL only, replace 'set' with resource type during spirv translate
   bool disableSampleMask;                 ///< For OGL only, disabled if framebuffer doesn't attach multisample texture
   bool buildResourcesDataForShaderModule; ///< For OGL only, build resources usage data while building shader module
@@ -613,15 +603,7 @@
   bool enableCombinedTexture;             ///< For OGL only, use the 'set' for DescriptorCombinedTexture
                                           ///< for sampled images and samplers
   bool vertex64BitsAttribSingleLoc;       ///< For OGL only, dvec3/dvec4 vertex attrib only consumes 1 location.
-=======
-  bool replaceSetWithResourceType;  ///< For OGL only, replace 'set' with resource type during spirv translate
-  bool disableSampleMask;           ///< For OGL only, disabled if framebuffer doesn't attach multisample texture
-  bool disableTruncCoordForGather;  ///< If set, trunc_coord of sampler srd is disabled for gather4
-  bool enableCombinedTexture;       ///< For OGL only, use the 'set' for DescriptorCombinedTexture
-                                    ///< for sampled images and samplers
-  bool vertex64BitsAttribSingleLoc; ///< For OGL only, dvec3/dvec4 vertex attrib only consumes 1 location.
   unsigned reserved20;
->>>>>>> e9a33617
 };
 
 /// Prototype of allocator for output data buffer, used in shader-specific operations.
@@ -696,15 +678,12 @@
   bool useShadingRate;         ///< Whether shading rate is used
   bool useSampleInfo;          ///< Whether gl_SamplePosition or InterpolateAtSample are used
   bool useClipVertex;          ///< Whether gl_useClipVertex is used
-<<<<<<< HEAD
   ResourcesNodes *pResources;  ///< Resource node for buffers and opaque types
-=======
   bool useFragCoord;           ///< Whether gl_FragCoord is used
   bool originUpperLeft;        ///< Whether pixel origin is upper-left
   bool pixelCenterInteger;     ///< Whether pixel coord is Integer
   bool useGenericBuiltIn;      ///< Whether to use builtIn inputs that include gl_PointCoord, gl_PrimitiveId,
                                ///  gl_Layer, gl_ClipDistance or gl_CullDistance.
->>>>>>> e9a33617
 };
 
 /// Represents common part of shader module data
@@ -881,11 +860,7 @@
   /// Threshold to use for loops with "DontUnroll" hint (0 = use llvm.loop.unroll.disable).
   unsigned dontUnrollHintThreshold;
 
-<<<<<<< HEAD
   /// Whether fastmath contract could be disabled on Dot operations.
-=======
-  /// Whether fast math contract could be disabled on Dot operations.
->>>>>>> e9a33617
   bool noContractOpDot;
 
   /// The enabled fast math flags (0 = depends on input language).
@@ -1293,8 +1268,9 @@
   void *pInstance;                ///< Vulkan instance object
   void *pUserData;                ///< User data
   OutputAllocFunc pfnOutputAlloc; ///< Output buffer allocator
-<<<<<<< HEAD
+#if LLPC_CLIENT_INTERFACE_MAJOR_VERSION < 68
   ICache *cache;                  ///< ICache, used to search for the compiled shader data
+#endif  
   PipelineShaderInfo task;        ///< Task shader
   PipelineShaderInfo vs;          ///< Vertex shader
   PipelineShaderInfo tcs;         ///< Tessellation control shader
@@ -1302,18 +1278,6 @@
   PipelineShaderInfo gs;          ///< Geometry shader
   PipelineShaderInfo mesh;        ///< Mesh shader
   PipelineShaderInfo fs;          ///< Fragment shader
-=======
-#if LLPC_CLIENT_INTERFACE_MAJOR_VERSION < 68
-  ICache *cache; ///< ICache, used to search for the compiled shader data
-#endif
-  PipelineShaderInfo task; ///< Task shader
-  PipelineShaderInfo vs;   ///< Vertex shader
-  PipelineShaderInfo tcs;  ///< Tessellation control shader
-  PipelineShaderInfo tes;  ///< Tessellation evaluation shader
-  PipelineShaderInfo gs;   ///< Geometry shader
-  PipelineShaderInfo mesh; ///< Mesh shader
-  PipelineShaderInfo fs;   ///< Fragment shader
->>>>>>> e9a33617
 
   ResourceMappingData resourceMapping; ///< Resource mapping graph and static descriptor values
   uint64_t pipelineLayoutApiHash;      ///< Pipeline Layout Api Hash
@@ -1390,19 +1354,12 @@
 
 /// Represents info to build a compute pipeline.
 struct ComputePipelineBuildInfo {
-<<<<<<< HEAD
   void *pInstance;                     ///< Vulkan instance object
   void *pUserData;                     ///< User data
   OutputAllocFunc pfnOutputAlloc;      ///< Output buffer allocator
+#if LLPC_CLIENT_INTERFACE_MAJOR_VERSION < 68
   ICache *cache;                       ///< ICache, used to search for the compiled shader data
-=======
-  void *pInstance;                ///< Vulkan instance object
-  void *pUserData;                ///< User data
-  OutputAllocFunc pfnOutputAlloc; ///< Output buffer allocator
-#if LLPC_CLIENT_INTERFACE_MAJOR_VERSION < 68
-  ICache *cache; ///< ICache, used to search for the compiled shader data
-#endif
->>>>>>> e9a33617
+#endif  
   unsigned deviceIndex;                ///< Device index for device group
   PipelineShaderInfo cs;               ///< Compute shader
   ResourceMappingData resourceMapping; ///< Resource mapping graph and static descriptor values
