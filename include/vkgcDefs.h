--- conflicted
+++ resolved
@@ -47,7 +47,7 @@
 #define LLPC_INTERFACE_MAJOR_VERSION 50
 
 /// LLPC minor interface version.
-#define LLPC_INTERFACE_MINOR_VERSION 1
+#define LLPC_INTERFACE_MINOR_VERSION 0
 
 #ifndef LLPC_CLIENT_INTERFACE_MAJOR_VERSION
 #if VFX_INSIDE_SPVGEN
@@ -71,11 +71,8 @@
 //  %Version History
 //  | %Version | Change Description                                                                                    |
 //  | -------- | ----------------------------------------------------------------------------------------------------- |
-<<<<<<< HEAD
 //  |     50.0 | Removed the member 'enableOpt' of ShaderModuleOptions                                                 |
-=======
 //  |     49.1 | Added enableEarlyCompile to GraphicsPipelineBuildInfo                                                 |
->>>>>>> b8ba5f36
 //  |     49.0 | Added DescriptorConstBuffer, DescriptorConstBufferCompact, DescriptorImage, DescriptorConstTexelBuffer|
 //  |          | to ResourceMappingNodeType                                                                            |
 //  |     48.1 | Added enableUberFetchShader to GraphicsPipelineBuildInfo                                              |
