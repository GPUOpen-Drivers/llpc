--- conflicted
+++ resolved
@@ -82,14 +82,9 @@
 //  %Version History
 //  | %Version | Change Description                                                                                    |
 //  | -------- | ----------------------------------------------------------------------------------------------------- |
-<<<<<<< HEAD
-//  |     62.1 | Add dualSourceBlendDynamic to cbState                                                                 |
-//  |     62.0 | Add enableImplicitInvariantExports to PipelineOptions                                                 |
-//  |     61.8 | Add useShadingRate and useSampleInfoto ShaderModuleUsage                                              |
-=======
+//  |     61.11 | Add dualSourceBlendDynamic to cbState                                                                |
 //  |     61.10| Add useShadingRate and useSampleInfoto ShaderModuleUsage                                              |
 //  |     61.8 | Add enableImplicitInvariantExports to PipelineOptions                                                 |
->>>>>>> 8a441cee
 //  |     61.7 | Add disableFMA to PipelineShaderOptions                                                               |
 //  |     61.6 | Add workaroundInitializeOutputsToZero to PipelineShaderOptions                                        |
 //  |     61.5 | Add RtIpVersion (including its checkers) to represent RT IP                                           |
