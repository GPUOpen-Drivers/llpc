/*
 ***********************************************************************************************************************
 *
 *  Copyright (c) 2020-2023 Advanced Micro Devices, Inc. All Rights Reserved.
 *
 *  Permission is hereby granted, free of charge, to any person obtaining a copy
 *  of this software and associated documentation files (the "Software"), to deal
 *  in the Software without restriction, including without limitation the rights
 *  to use, copy, modify, merge, publish, distribute, sublicense, and/or sell
 *  copies of the Software, and to permit persons to whom the Software is
 *  furnished to do so, subject to the following conditions:
 *
 *  The above copyright notice and this permission notice shall be included in all
 *  copies or substantial portions of the Software.
 *
 *  THE SOFTWARE IS PROVIDED "AS IS", WITHOUT WARRANTY OF ANY KIND, EXPRESS OR
 *  IMPLIED, INCLUDING BUT NOT LIMITED TO THE WARRANTIES OF MERCHANTABILITY,
 *  FITNESS FOR A PARTICULAR PURPOSE AND NONINFRINGEMENT. IN NO EVENT SHALL THE
 *  AUTHORS OR COPYRIGHT HOLDERS BE LIABLE FOR ANY CLAIM, DAMAGES OR OTHER
 *  LIABILITY, WHETHER IN AN ACTION OF CONTRACT, TORT OR OTHERWISE, ARISING FROM,
 *  OUT OF OR IN CONNECTION WITH THE SOFTWARE OR THE USE OR OTHER DEALINGS IN THE
 *  SOFTWARE.
 *
 **********************************************************************************************************************/
/**
 ***********************************************************************************************************************
 * @file  vkgcDefs.h
 * @brief VKGC header file: contains vulkan graphics compiler basic definitions (including interfaces and data types).
 ***********************************************************************************************************************
 */
#pragma once

#include "vkgcBase.h"
#include "vulkan.h"
#include <cassert>
#include <tuple>

// Confliction of Xlib and LLVM headers
#if !_WIN32
#undef True
#undef False
#undef DestroyAll
#undef Status
#undef Bool
#endif

/// LLPC major interface version.
#define LLPC_INTERFACE_MAJOR_VERSION 62

/// LLPC minor interface version.
<<<<<<< HEAD
#define LLPC_INTERFACE_MINOR_VERSION 0
=======
#define LLPC_INTERFACE_MINOR_VERSION 12
>>>>>>> dc6e9c45

#ifndef LLPC_CLIENT_INTERFACE_MAJOR_VERSION
#error LLPC client version is not defined
#endif

#if LLPC_CLIENT_INTERFACE_MAJOR_VERSION < 60
#error LLPC client version is too old
#endif

#ifndef LLPC_ENABLE_SHADER_CACHE
#define LLPC_ENABLE_SHADER_CACHE 0
#endif

/// LLPC_NODISCARD - Warns when function return value is discarded.
//
// We cannot use the 'nodiscard' attribute until we upgrade to C++17 or newer mode.
#if defined(__has_cpp_attribute)
#if __has_cpp_attribute(clang::warn_unused_result)
#define LLPC_NODISCARD [[clang::warn_unused_result]]
#elif defined(__GNUC__) && __has_cpp_attribute(nodiscard)
#define LLPC_NODISCARD [[nodiscard]]
#else
#define LLPC_NODISCARD
#endif
#else
#define LLPC_NODISCARD
#endif

//
// -------------------------------------------------------------------------------------------------------------------
//  @page VersionHistory
//  %Version History
//  | %Version | Change Description                                                                                    |
//  | -------- | ----------------------------------------------------------------------------------------------------- |
<<<<<<< HEAD
//  |     62.0 | Default to the compiler getting the GPURT library directly, and move shader library info into RtState |
//  |     61.14| Add rasterStream to rsState                                                                           |
//  |     61.13| Add dualSourceBlendDynamic to cbState                                                                 |
=======
//  |     61.13| Add dualSourceBlendDynamic to cbState                                                                 |
//  |     61.12| Add mode to RayTracingPipelineBuildInfo                                                               |
//  |     61.11| Add UniformConstantMap and related structures                                                         |
>>>>>>> dc6e9c45
//  |     61.10| Add useShadingRate and useSampleInfoto ShaderModuleUsage                                              |
//  |     61.8 | Add enableImplicitInvariantExports to PipelineOptions                                                 |
//  |     61.7 | Add disableFMA to PipelineShaderOptions                                                               |
//  |     61.6 | Add workaroundInitializeOutputsToZero to PipelineShaderOptions                                        |
//  |     61.5 | Add RtIpVersion (including its checkers) to represent RT IP                                           |
//  |     61.4 | Add workaroundStorageImageFormats to PipelineShaderOptions                                            |
//  |     61.2 | Add pClientMetadata and clientMetadataSize to all PipelineBuildInfos                                  |
//  |     61.1 | Add IPipelineDumper::GetGraphicsShaderBinaryHash                                                      |
//  |     61.0 | Add DescriptorMutable type and ResourceMappingNode::strideInDwords to support mutable descriptors     |
//  |     60.0 | Simplify the enum NggCompactMode to a boolean flag                                                    |
//  |     59.0 | Remove the option enableVertexReuse from NggState                                                     |
//  |     57.2 | Move all internal resource binding id to enum InternalBinding.                                        |
//  |     57.1 | Add forceNonUniformResourceIndexStageMask to PipelineOptions                                          |
//  |     57.0 | Merge aggressiveInvariantLoads and disableInvariantLoads to an enumerated option                      |
//  |     56.2 | Add aggressiveInvariantLoads and disableInvariantLoads to PipelineShaderOptions                       |
//  |     56.1 | Add struct UberFetchShaderAttribInfo                                                                  |
//  |     56.0 | Move maxRayLength to RtState                                                                          |
//  |     55.2 | Add pipeline layout API hash to all PipelineBuildInfos                                                |
//  |     55.1 | Add nsaThreshold to PipelineShaderOptions                                                             |
//  |     55.0 | Remove isInternalRtShader from module options                                                         |
//  |     54.9 | Add internalRtShaders to PipelineOptions to allow for dumping this data                               |
//  |     54.6 | Add reverseThreadGroup to PipelineOptions                                                             |
//  |     54.5 | Add forceLateZ to PipelineShaderOptions                                                               |
//  |     54.4 | Add isReplay to RayTracingPipelineBuildInfo for ray tracing capture replay feature                    |
//  |     54.3 | Add usePointSize to ShaderModuleUsage                                                                 |
//  |     54.2 | Add subgroupSize to PipelineShaderOptions                                                             |
//  |     54.1 | Add overrideForceThreadIdSwizzling overrideShaderThreadGroupSizeX, overrideShaderThreadGroupSizeY     |
//  |          | and overrideShaderThreadGroupSizeZ  to PipelineShaderOptions                                          |
//  |     54.0 | Add overrideThreadGroupSizeX, overrideThreadGroupSizeY and overrideThreadGroupSizeZ to PipelineOptions|
//  |     53.7 | Add threadGroupSwizzleMode to PipelineOptions                                                         |
//  |     53.6 | Add scalarizeWaterfallLoads to PipelineShaderOptions                                                  |
//  |     53.5 | Add forceCsThreadIdSwizzling for thread id swizzle in 8*4                                             |
//  |     53.4 | Add ldsSpillLimitDwords shader option                                                                 |
//  |     53.3 | Add disableFastMathFlags shader option, plus support for this and fastMathFlags in pipeline files     |
//  |     53.2 | Add resourceLayoutScheme to PipelineOptions                                                           |
//  |     53.1 | Add PartPipelineStage enum for part-pipeline mode                                                     |
//  |     53.0 | Add optimizationLevel to PipelineOptions                                                              |
//  |     52.3 | Add fastMathFlags to PipelineShaderOptions                                                            |
//  |     52.2 | Add provokingVertexMode to rsState                                                                    |
//  |     52.1 | Add pageMigrationEnabled to PipelineOptions                                                           |
//  |     52.0 | Add the member word4 and word5 to SamplerYCbCrConversionMetaData                                      |
//  |     51.2 | Added new pipeline shader info to support mesh shader                                                 |
//  |     51.0 | Added new shader stage enumerants to support mesh shader                                              |
//  |     50.2 | Add the member dsState to GraphicsPipelineBuildInfo                                                   |
//  |     50.1 | Disclose ResourceMappingNodeType::InlineBuffer                                                        |
//  |     50.0 | Removed the member 'enableOpt' of ShaderModuleOptions                                                 |
//  |     49.1 | Added enableEarlyCompile to GraphicsPipelineBuildInfo                                                 |
//  |     49.0 | Added DescriptorConstBuffer, DescriptorConstBufferCompact, DescriptorImage, DescriptorConstTexelBuffer|
//  |          | to ResourceMappingNodeType                                                                            |
//  |     48.1 | Added enableUberFetchShader to GraphicsPipelineBuildInfo                                              |
//  |     48.0 | Removed the member 'polygonMode' of rsState                                                           |
//  |     47.0 | Always get culling controls from primitive shader table                                               |
//  |     46.3 | Added enableInterpModePatch to PipelineOptions                                                        |
//  |     46.2 | Added optimizeTessFactor to PipelineOptions                                                           |
//  |     46.1 | Added dynamicVertexStride to GraphicsPipelineBuildInfo                                                |
//  |     46.0 | Removed the member 'depthBiasEnable' of rsState                                                       |
//  |     45.5 | Added new enum type ThreadGroupSwizzleMode for thread group swizzling for compute shaders             |
//  |     45.4 | Added disableLicmThreshold, unrollHintThreshold, and dontUnrollHintThreshold to PipelineShaderOptions |
//  |     45.3 | Add pipelinedump function to enable BeginPipelineDump and GetPipelineName                             |
//  |     45.2 | Add GFX IP plus checker to GfxIpVersion                                                               |
//  |     45.1 | Add pipelineCacheAccess, stageCacheAccess(es) to GraphicsPipelineBuildOut/ComputePipelineBuildOut     |
//  |     45.0 | Remove the member 'enableFastLaunch' of NGG state                                                     |
//  |     44.0 | Rename the member 'forceNonPassthrough' of NGG state to 'forceCullingMode'                            |
//  |     43.1 | Add disableImageResourceCheck in PipelineOptions                                                      |
//  |     43.0 | Removed the enumerant WaveBreakSize::DrawTime                                                         |
//  |     42.0 | Removed tileOptimal flag from SamplerYcbcrConversion metadata struct                                  |
//  |     41.0 | Moved resource mapping from ShaderPipeline-level to Pipeline-level                                    |
//  |     40.4 | Added fp32DenormalMode in PipelineShaderOptions to allow overriding SPIR-V denormal settings          |
//  |     40.3 | Added ICache interface                                                                                |
//  |     40.2 | Added extendedRobustness in PipelineOptions to support VK_EXT_robustness2                             |
//  |     40.1 | Added disableLoopUnroll to PipelineShaderOptions                                                      |
//  |     40.0 | Added DescriptorReserved12, which moves DescriptorYCbCrSampler down to 13                             |
//  |     39.0 | Non-LLPC-specific XGL code should #include vkcgDefs.h instead of llpc.h                               |
//  |     38.3 | Added shadowDescriptorTableUsage and shadowDescriptorTablePtrHigh to PipelineOptions                  |
//  |     38.2 | Added scalarThreshold to PipelineShaderOptions                                                        |
//  |     38.1 | Added unrollThreshold to PipelineShaderOptions                                                        |
//  |     38.0 | Removed CreateShaderCache in ICompiler and pShaderCache in pipeline build info                        |
//  |     37.0 | Removed the -enable-dynamic-loop-unroll option                                                        |
//  |     36.0 | Add 128 bit hash as clientHash in PipelineShaderOptions                                               |
//  |     35.0 | Added disableLicm to PipelineShaderOptions                                                            |
//  |     33.0 | Add enableLoadScalarizer option into PipelineShaderOptions.                                           |
//  |     32.0 | Add ShaderModuleOptions in ShaderModuleBuildInfo                                                      |
//  |     31.0 | Add PipelineShaderOptions::allowVaryWaveSize                                                          |
//  |     30.0 | Removed PipelineOptions::autoLayoutDesc                                                               |
//  |     28.0 | Added reconfigWorkgroupLayout to PipelineOptions and useSiScheduler to PipelineShaderOptions          |
//  |     27.0 | Remove the includeIrBinary option from PipelineOptions as only IR disassembly is now dumped           |
//  |     25.0 | Add includeIrBinary option into PipelineOptions for including IR binaries into ELF files.             |
//  |     24.0 | Add forceLoopUnrollCount option into PipelineShaderOptions.                                           |
//  |     23.0 | Add flag robustBufferAccess in PipelineOptions to check out of bounds of private array.               |
//  |     22.0 | Internal revision.                                                                                    |
//  |     21.0 | Add stage in Pipeline shader info and struct PipelineBuildInfo to simplify pipeline dump interface.   |
//
//  IMPORTANT NOTE: All structures defined in this file that are passed as input into LLPC must be zero-initialized
//  with code such as the following before filling in the structure's fields:
//
//    SomeLlpcStructure someLlpcStructure = {};
//
//  It is sufficient to perform this initialization on a containing structure.
//
//  LLPC is free to add new fields to such structures without increasing the client interface major version, as long
//  as setting the newly added fields to a 0 (or false) value is safe, i.e. it preserves the old behavior.
//

namespace Vkgc {

static const unsigned Version = LLPC_INTERFACE_MAJOR_VERSION;
static const unsigned InternalDescriptorSetId = static_cast<unsigned>(-1);
static const unsigned MaxVertexAttribs = 64;
static const unsigned MaxColorTargets = 8;
static const unsigned MaxFetchShaderInternalBufferSize = 16 * MaxVertexAttribs;

// Forward declarations
class IShaderCache;
class ICache;
class EntryHandle;

/// Enumerates result codes of LLPC operations.
enum class Result : int {
  /// The operation completed successfully
  Success = 0x00000000,
  // The requested operation is delayed
  Delayed = 0x00000001,
  // The requested feature is unsupported
  Unsupported = 0x00000002,
  // A required resource (e.g. cache entry) is not ready yet.
  NotReady = 0x00000003,
  // A required resource (e.g. cache entry) was not found.
  NotFound = 0x00000004,
  /// The requested operation is unavailable at this time
  ErrorUnavailable = -(0x00000001),
  /// The operation could not complete due to insufficient system memory
  ErrorOutOfMemory = -(0x00000002),
  /// An invalid shader code was passed to the call
  ErrorInvalidShader = -(0x00000003),
  /// An invalid value was passed to the call
  ErrorInvalidValue = -(0x00000004),
  /// A required input pointer passed to the call was invalid (probably null)
  ErrorInvalidPointer = -(0x00000005),
  /// The operation encountered an unknown error
  ErrorUnknown = -(0x00000006),
};

/// Represents the base data type
enum class BasicType : unsigned {
  Unknown = 0, ///< Unknown
  Float,       ///< Float
  Double,      ///< Double
  Int,         ///< Signed integer
  Uint,        ///< Unsigned integer
  Int64,       ///< 64-bit signed integer
  Uint64,      ///< 64-bit unsigned integer
  Float16,     ///< 16-bit floating-point
  Int16,       ///< 16-bit signed integer
  Uint16,      ///< 16-bit unsigned integer
  Int8,        ///< 8-bit signed integer
  Uint8,       ///< 8-bit unsigned integer
};

/// Enumerates LLPC shader stages.
enum ShaderStage : unsigned {
  ShaderStageTask = 0,                                  ///< Task shader
  ShaderStageVertex,                                    ///< Vertex shader
  ShaderStageTessControl,                               ///< Tessellation control shader
  ShaderStageTessEval,                                  ///< Tessellation evaluation shader
  ShaderStageGeometry,                                  ///< Geometry shader
  ShaderStageMesh,                                      ///< Mesh shader
  ShaderStageFragment,                                  ///< Fragment shader
  ShaderStageCompute,                                   ///< Compute shader
  ShaderStageRayTracingRayGen,                          ///< Ray generation shader (for ray tracing)
  ShaderStageRayTracingIntersect,                       ///< Intersection shader (for ray tracing)
  ShaderStageRayTracingAnyHit,                          ///< Any-Hit shader (for ray tracing)
  ShaderStageRayTracingClosestHit,                      ///< Closest Hit shader (for ray tracing)
  ShaderStageRayTracingMiss,                            ///< Miss shader (for ray tracing)
  ShaderStageRayTracingCallable,                        ///< Callable shader (for ray tracing)
  ShaderStageCount,                                     ///< Count of shader stages
  ShaderStageInvalid = ~0u,                             ///< Invalid shader stage
  ShaderStageNativeStageCount = ShaderStageCompute + 1, ///< Native supported shader stage count
  ShaderStageGfxCount = ShaderStageFragment + 1,        ///< Count of shader stages for graphics pipeline

  ShaderStageCopyShader = ShaderStageCount, ///< Copy shader (internal-use)
  ShaderStageCountInternal,                 ///< Count of shader stages (internal-use)
};

/// Enumerating multiple shader stages when used in a mask.
enum ShaderStageBit : unsigned {
  ShaderStageTaskBit = (1 << ShaderStageTask),                                 ///< Task shader bit
  ShaderStageVertexBit = (1 << ShaderStageVertex),                             ///< Vertex shader bit
  ShaderStageTessControlBit = (1 << ShaderStageTessControl),                   ///< Tessellation control shader bit
  ShaderStageTessEvalBit = (1 << ShaderStageTessEval),                         ///< Tessellation evaluation shader bit
  ShaderStageGeometryBit = (1 << ShaderStageGeometry),                         ///< Geometry shader bit
  ShaderStageMeshBit = (1 << ShaderStageMesh),                                 ///< Mesh shader bit
  ShaderStageFragmentBit = (1 << ShaderStageFragment),                         ///< Fragment shader bit
  ShaderStageComputeBit = (1 << ShaderStageCompute),                           ///< Compute shader bit
  ShaderStageRayTracingRayGenBit = (1 << ShaderStageRayTracingRayGen),         ///< Ray generation shader bit
  ShaderStageRayTracingIntersectBit = (1 << ShaderStageRayTracingIntersect),   ///< Intersection shader bit
  ShaderStageRayTracingAnyHitBit = (1 << ShaderStageRayTracingAnyHit),         ///< Any-Hit shader bit
  ShaderStageRayTracingClosestHitBit = (1 << ShaderStageRayTracingClosestHit), ///< Closest Hit shader bit
  ShaderStageRayTracingMissBit = (1 << ShaderStageRayTracingMiss),             ///< Miss shader bit
  ShaderStageRayTracingCallableBit = (1 << ShaderStageRayTracingCallable),     ///< Callable shader bit
  ShaderStageAllMeshBit = ShaderStageTaskBit | ShaderStageMeshBit,             ///< All mesh bits
  ShaderStageAllGraphicsBit = ShaderStageVertexBit | ShaderStageTessControlBit | ShaderStageTessEvalBit |
                              ShaderStageGeometryBit | ShaderStageFragmentBit |
                              ShaderStageAllMeshBit, ///< All graphics bits
  ShaderStageAllRayTracingBit = ShaderStageRayTracingRayGenBit | ShaderStageRayTracingIntersectBit |
                                ShaderStageRayTracingAnyHitBit | ShaderStageRayTracingClosestHitBit |
                                ShaderStageRayTracingMissBit |
                                ShaderStageRayTracingCallableBit, ///< All ray tracing bits
};

/// Enumerates LLPC types of unlinked shader elf.
enum UnlinkedShaderStage : unsigned {
  UnlinkedStageVertexProcess,
  UnlinkedStageFragment,
  UnlinkedStageCompute,
  UnlinkedStageRayTracing,
  UnlinkedStageCount
};

static_assert((1 << (ShaderStageCount - 1)) == ShaderStageRayTracingCallableBit,
              "Vkgc::ShaderStage has been updated. Please update Vkgc::ShaderStageBit as well.");

/// Enumerates the binding ID of internal resource.
enum InternalBinding : unsigned {
  FetchShaderBinding = 0,                   ///< Binding ID of vertex buffer table
  ConstantBuffer0Binding = 1,               ///< Binding ID of default uniform block
  PushConstantBinding = 2,                  ///< Binding ID of push constant buffer
  ShaderRecordBufferBinding = 3,            ///< Binding ID of ray-tracing shader record buffer
  TaskPayloadBinding = 4,                   ///< Binding ID of payload buffer in task shader
  FetchShaderInternalBufferBinding = 5,     ///< Binding ID of uber-fetch shader internal buffer
  PrintfBufferBindingId = 6,                ///< Binding ID of internal buffer for debug printf
  ReverseThreadGroupControlBinding = 7,     ///< Binding ID of internal buffer for reverseThreadGroup
  RtCaptureReplayInternalBufferBinding = 8, ///< Binding ID of ray-tracing capture replay internal buffer
  SpecConstInternalBufferBindingId = 9,     ///< Binding ID of internal buffer for specialized constant.
  SpecConstInternalBufferBindingIdEnd = SpecConstInternalBufferBindingId + ShaderStageCount,
};

/// Enumerates the function of a particular node in a shader's resource mapping graph.
enum class ResourceMappingNodeType : unsigned {
  Unknown,                   ///< Invalid type
  DescriptorResource,        ///< Generic descriptor: resource, including texture resource,
  DescriptorSampler,         ///< Generic descriptor: sampler
  DescriptorCombinedTexture, ///< Generic descriptor: combined texture, combining resource descriptor with
                             ///  sampler descriptor of the same texture, starting with resource descriptor
  DescriptorTexelBuffer,     ///< Generic descriptor: texel buffer
  DescriptorFmask,           ///< Generic descriptor: F-mask
  DescriptorBuffer,          ///< Generic descriptor: buffer, including shader storage buffer
  DescriptorTableVaPtr,      ///< Descriptor table VA pointer
  IndirectUserDataVaPtr,     ///< Indirect user data VA pointer
  PushConst,                 ///< Push constant
  DescriptorBufferCompact,   ///< Compact buffer descriptor, only contains the buffer address
  StreamOutTableVaPtr,       ///< Stream-out buffer table VA pointer
  DescriptorReserved12,
  DescriptorYCbCrSampler,       ///< Generic descriptor: YCbCr sampler
  DescriptorConstBuffer,        ///< Generic descriptor: constBuffer,including uniform buffer
  DescriptorConstBufferCompact, ///< Generic descriptor: constBuffer,including dynamic storage buffer
  DescriptorImage,              ///< Generic descriptor: storageImage, including image, input attachment
  DescriptorConstTexelBuffer,   ///< Generic descriptor: constTexelBuffer, including uniform texel buffer
  InlineBuffer,                 ///< Push constant with binding
#if LLPC_CLIENT_INTERFACE_MAJOR_VERSION >= 61
  DescriptorMutable, ///< Mutable descriptor type
#endif
  Count, ///< Count of resource mapping node types.
};

/// Enumerates part-pipeline stages of compilation.
enum PartPipelineStage : unsigned {
  PartPipelineStageFragment,         ///< Fragment stage
  PartPipelineStagePreRasterization, ///< Pre-rasterization stage
  PartPipelineStageCount             ///< Count of part-pipeline stages
};

/// Represents one node in a graph defining how the user data bound in a command buffer at draw/dispatch time maps to
/// resources referenced by a shader (t#, u#, etc.).
struct ResourceMappingNode {
  ResourceMappingNodeType type; ///< Type of this node

  unsigned sizeInDwords;   ///< Size of this node in dword
  unsigned offsetInDwords; ///< Offset of this node (from the beginning of the resource mapping table) in dword

  union {
    /// Info for generic descriptor nodes (DescriptorResource, DescriptorSampler, DescriptorCombinedTexture,
    /// DescriptorTexelBuffer, DescriptorBuffer and DescriptorBufferCompact)
    struct {
      unsigned set;     ///< Descriptor set
      unsigned binding; ///< Descriptor binding
#if LLPC_CLIENT_INTERFACE_MAJOR_VERSION >= 61
      unsigned strideInDwords; ///< Stride of elements in a descriptor array (used for mutable descriptors)
                               ///  a stride of zero will use the type of the node to determine the stride
#endif
      unsigned reserv0;
      unsigned reserv1;
      unsigned reserv2;
    } srdRange;
    /// Info for hierarchical nodes (DescriptorTableVaPtr)
    struct {
      unsigned nodeCount;               ///< Number of entries in the "pNext" array
      const ResourceMappingNode *pNext; ///< Array of node structures describing the next hierarchical
                                        ///  level of mapping
    } tablePtr;
    /// Info for hierarchical nodes (IndirectUserDataVaPtr)
    struct {
      unsigned sizeInDwords; ///< Size of the pointed table in dwords
    } userDataPtr;
  };
};

struct ResourceMappingRootNode {
  ResourceMappingNode node; ///< Common node contents (between root and sub nodes)
  unsigned visibility;      ///< Mask composed of ShaderStageBit values
};

/// Represents the info of static descriptor.
struct StaticDescriptorValue {
  ResourceMappingNodeType type; ///< Type of this resource mapping node (currently, only sampler is supported)
  unsigned set;                 ///< ID of descriptor set
  unsigned binding;             ///< ID of descriptor binding
  unsigned arraySize;           ///< Element count for arrayed binding
  const unsigned *pValue;       ///< Static SRDs
  unsigned visibility;          ///< Mask composed of ShaderStageBit values
};

/// Represents the resource mapping data provided during pipeline creation
struct ResourceMappingData {
  /// User data nodes, providing the root-level mapping of descriptors in user-data entries (physical registers or
  /// GPU memory) to resources referenced in this pipeline shader.
  /// NOTE: Normally, this user data will correspond to the GPU's user data registers. However, Compiler needs some
  /// user data registers for internal use, so some user data may spill to internal GPU memory managed by Compiler.
  const ResourceMappingRootNode *pUserDataNodes; ///< An array of user data nodes
  unsigned userDataNodeCount;                    ///< Count of user data nodes

  const StaticDescriptorValue *pStaticDescriptorValues; ///< An array of static descriptors
  unsigned staticDescriptorValueCount;                  ///< Count of static descriptors
};

/// Represents shader binary data.
struct BinaryData {
  size_t codeSize;   ///< Size of shader binary data
  const void *pCode; ///< Shader binary data
};

/// Values for shadowDescriptorTableUsage pipeline option.
enum class ShadowDescriptorTableUsage : unsigned {
  Auto = 0, ///< Use 0 for auto setting so null initialized structures default to auto.
  Enable = 1,
  Disable = 2,
};

/// Represents the features of VK_EXT_robustness2
struct ExtendedRobustness {
  bool robustBufferAccess; ///< Whether buffer accesses are tightly bounds-checked against the range of the descriptor.
                           ///  Give defined behavior (e.g. read 0) for out-of-bounds buffer access and descriptor range
                           ///  rounding up.
  bool robustImageAccess;  ///< Whether image accesses are tightly bounds-checked against the dimensions of the image
                           ///  view. Give defined behavior for out-of-bounds image access.
  bool nullDescriptor;     ///< Whether the descriptor can be written with VK_NULL_HANDLE. If set, it is considered
                           ///  valid to access and acts as if the descriptor is bounded to nothing.
};

/// Represents the tiling modes for compute shader thread group swizzling
enum class ThreadGroupSwizzleMode : unsigned {
  Default = 0, ///< Use the default layout. There is no swizzling conducted.
  _4x4 = 1,    ///< The tile size is 4x4 in x and y dimension.
  _8x8 = 2,    ///< The tile size is 8x8 in x and y dimension.
  _16x16 = 3,  ///< The tile size is 16x16 in x and y dimension.
  Count
};

/// Represents mapping layout of the resources used in shaders
enum class ResourceLayoutScheme : unsigned {
  Compact = 0, ///< Compact scheme make full use of all the user data registers.
  Indirect     ///< Fixed layout, push constant will be the sub node of DescriptorTableVaPtr
               ///  In indirect scheme, The order of resources is like this:
               ///  1. one user data entry for vertex buffer
               ///  2. one user data entry for the push constant buffer
               ///  3. descriptor set index for each set
};

/// Represents per pipeline options.
struct PipelineOptions {
  bool includeDisassembly;         ///< If set, the disassembly for all compiled shaders will be included in
                                   ///  the pipeline ELF.
  bool scalarBlockLayout;          ///< If set, allows scalar block layout of types.
  bool reconfigWorkgroupLayout;    ///< If set, allows automatic workgroup reconfigure to take place on compute shaders.
  bool forceCsThreadIdSwizzling;   ///< Force rearranges threadId within group into blocks of 8*8 or 8*4.
  bool includeIr;                  ///< If set, the IR for all compiled shaders will be included in the pipeline ELF.
  bool robustBufferAccess;         ///< If set, out of bounds accesses to buffer or private array will be handled.
                                   ///  for now this option is used by LLPC shader and affects only the private array,
                                   ///  the out of bounds accesses will be skipped with this setting.
  bool enableRelocatableShaderElf; ///< If set, the pipeline will be compiled by compiling each shader separately, and
                                   ///  then linking them, when possible.  When not possible this option is ignored.
  bool disableImageResourceCheck;  ///< If set, the pipeline shader will not contain code to check and fix invalid image
                                   ///  descriptors.
  bool enableScratchAccessBoundsChecks; ///< If set, out of bounds guards will be inserted in the LLVM IR for OpLoads
                                        ///< and OpStores in private and function memory storage.
  bool enableImplicitInvariantExports;  ///< If set, enable implicit marking of position exports as invariant.
  ShadowDescriptorTableUsage shadowDescriptorTableUsage; ///< Controls shadow descriptor table.
  unsigned shadowDescriptorTablePtrHigh;                 ///< Sets high part of VA ptr for shadow descriptor table.
  ExtendedRobustness extendedRobustness;                 ///< ExtendedRobustness is intended to correspond to the
                                                         ///  features of VK_EXT_robustness2.
  bool enableRayQuery;                                   ///< If set, ray query is enabled
  bool optimizeTessFactor;    ///< If set, we can determine either send HT_TessFactor message or write to TF buffer
                              ///< depending the values of tessellation factors.
  bool enableInterpModePatch; ///< If set, per-sample interpolation for nonperspective and smooth input is enabled
  bool pageMigrationEnabled;  ///< If set, page migration is enabled
  uint32_t optimizationLevel; ///< The higher the number the more optimizations will be performed.  Valid values are
                              ///< between 0 and 3.
  unsigned overrideThreadGroupSizeX;              ///< Override value for ThreadGroupSizeX
  unsigned overrideThreadGroupSizeY;              ///< Override value for ThreadGroupSizeY
  unsigned overrideThreadGroupSizeZ;              ///< Override value for ThreadGroupSizeZ
  ResourceLayoutScheme resourceLayoutScheme;      ///< Resource layout scheme
  ThreadGroupSwizzleMode threadGroupSwizzleMode;  ///< Controls thread group swizzle mode for compute shader.
  bool reverseThreadGroup;                        ///< If set, enable thread group reversing
  bool internalRtShaders;                         ///< Whether this pipeline has internal raytracing shaders
  unsigned forceNonUniformResourceIndexStageMask; ///< Mask of the stage to force using non-uniform resource index.
  bool reserved16;
};

/// Prototype of allocator for output data buffer, used in shader-specific operations.
typedef void *(VKAPI_CALL *OutputAllocFunc)(void *pInstance, void *pUserData, size_t size);

/// Enumerates types of shader binary.
enum class BinaryType : unsigned {
  Unknown = 0, ///< Invalid type
  Spirv,       ///< SPIR-V binary
  LlvmBc,      ///< LLVM bitcode
  MultiLlvmBc, ///< Multiple LLVM bitcode
  Elf,         ///< ELF
};

/// Represents resource node data
struct ResourceNodeData {
  ResourceMappingNodeType type; ///< Type of this resource mapping node
  unsigned set;                 ///< ID of descriptor set
  unsigned binding;             ///< ID of descriptor binding
  unsigned arraySize;           ///< Element count for arrayed binding
};

/// Represents the information of one shader entry in ShaderModuleExtraData
struct ShaderModuleEntryData {
  ShaderStage stage;                     ///< Shader stage
  const char *pEntryName;                ///< Shader entry name
  void *pShaderEntry;                    ///< Private shader module entry info
  unsigned resNodeDataCount;             ///< Resource node data count
  const ResourceNodeData *pResNodeDatas; ///< Resource node data array
  unsigned pushConstSize;                ///< Push constant size in byte
};

/// Represents usage info of a shader module
struct ShaderModuleUsage {
  bool enableVarPtrStorageBuf; ///< Whether to enable "VariablePointerStorageBuffer" capability
  bool enableVarPtr;           ///< Whether to enable "VariablePointer" capability
  bool useSubgroupSize;        ///< Whether gl_SubgroupSize is used
  bool useSpecConstant;        ///< Whether specialization constant is used
  bool keepUnusedFunctions;    ///< Whether to keep unused function
<<<<<<< HEAD
#if VKI_RAY_TRACING
  bool enableRayQuery;     ///< Whether the "RayQueryKHR" capability is used
  bool rayQueryLibrary;    ///< Whether the shaderModule is rayQueryLibrary
  bool isInternalRtShader; ///< Whether the shaderModule is a GPURT internal shader (e.g. BVH build)
  bool hasTraceRay;        ///< Whether the shaderModule has OpTraceRayKHR
  bool hasExecuteCallable; ///< Whether the shaderModule has OpExecuteCallableKHR
#endif
  bool useIsNan;       ///< Whether IsNan is used
  bool useInvariant;   ///< Whether invariant variable is used
  bool usePointSize;   ///< Whether gl_PointSize is used in output
  bool useShadingRate; ///< Whether shading rate is used
  bool useSampleInfo;  ///< Whether gl_SamplePosition or InterpolateAtSample are used
=======
  bool enableRayQuery;         ///< Whether the "RayQueryKHR" capability is used
  bool rayQueryLibrary;        ///< Whether the shaderModule is rayQueryLibrary
  bool isInternalRtShader;     ///< Whether the shaderModule is a GPURT internal shader (e.g. BVH build)
  bool hasTraceRay;            ///< Whether the shaderModule has OpTraceRayKHR;
  bool useIsNan;               ///< Whether IsNan is used
  bool useInvariant;           ///< Whether invariant variable is used
  bool usePointSize;           ///< Whether gl_PointSize is used in output
  bool useShadingRate;         ///< Whether shading rate is used
  bool useSampleInfo;          ///< Whether gl_SamplePosition or InterpolateAtSample are used
>>>>>>> dc6e9c45
};

/// Represents common part of shader module data
struct ShaderModuleData {
  unsigned hash[4];        ///< Shader hash code
  BinaryType binType;      ///< Shader binary type
  BinaryData binCode;      ///< Shader binary data
  unsigned cacheHash[4];   ///< Hash code for calculate pipeline cache key
  ShaderModuleUsage usage; ///< Usage info of a shader module
};

/// Represents fragment shader output info
struct FsOutInfo {
  unsigned location;       ///< Output location in resource layout
  unsigned index;          ///< Output index in resource layout
  BasicType basicType;     ///< Output data type
  unsigned componentCount; ///< Count of components of output data
};

/// Represents the options for pipeline dump.
struct PipelineDumpOptions {
  const char *pDumpDir;              ///< Pipeline dump directory
  unsigned filterPipelineDumpByType; ///< Filter which types of pipeline dump are enabled
  uint64_t filterPipelineDumpByHash; ///< Only dump the pipeline with this compiler hash if non-zero
  bool dumpDuplicatePipelines;       ///< If TRUE, duplicate pipelines will be dumped to a file with a
                                     ///  numeric suffix attached
};

/// Enumerate denormal override modes.
enum class DenormalMode : unsigned {
  Auto = 0x0,        ///< No denormal override (default behaviour)
  FlushToZero = 0x1, ///< Denormals flushed to zero
  Preserve = 0x2,    ///< Denormals preserved
};

/// If next available quad falls outside tile aligned region of size defined by this enumeration the SC will force end
/// of vector in the SC to shader wavefront.
enum class WaveBreakSize : unsigned {
  None = 0x0,   ///< No wave break by region
  _8x8 = 0x1,   ///< Outside a 8x8 pixel region
  _16x16 = 0x2, ///< Outside a 16x16 pixel region
  _32x32 = 0x3, ///< Outside a 32x32 pixel region
};

/// Enumerates various sizing options of subgroup size for NGG primitive shader.
enum class NggSubgroupSizingType : unsigned {
  Auto,             ///< Subgroup size is allocated as optimally determined
  MaximumSize,      ///< Subgroup size is allocated to the maximum allowable size by the hardware
  HalfSize,         ///< Subgroup size is allocated as to allow half of the maximum allowable size
                    ///  by the hardware
  OptimizeForVerts, ///< Subgroup size is optimized for vertex thread utilization
  OptimizeForPrims, ///< Subgroup size is optimized for primitive thread utilization
  Explicit,         ///< Subgroup size is allocated based on explicitly-specified vertsPerSubgroup and
                    ///  primsPerSubgroup
};

/// Represents NGG tuning options
struct NggState {
  bool enableNgg;                 ///< Enable NGG mode, use an implicit primitive shader
  bool enableGsUse;               ///< Enable NGG use on geometry shader
  bool forceCullingMode;          ///< Force NGG to run in culling mode
  bool compactVertex;             ///< Enable NGG vertex compaction after culling
  bool enableBackfaceCulling;     ///< Enable culling of primitives that don't meet facing criteria
  bool enableFrustumCulling;      ///< Enable discarding of primitives outside of view frustum
  bool enableBoxFilterCulling;    ///< Enable simpler frustum culler that is less accurate
  bool enableSphereCulling;       ///< Enable frustum culling based on a sphere
  bool enableSmallPrimFilter;     ///< Enable trivial sub-sample primitive culling
  bool enableCullDistanceCulling; ///< Enable culling when "cull distance" exports are present

  /// Following fields are used for NGG tuning
  unsigned backfaceExponent; ///< Value from 1 to UINT32_MAX that will cause the backface culling
                             ///  algorithm to ignore area calculations that are less than
                             ///  (10 ^ -(backfaceExponent)) / abs(w0 * w1 * w2)
                             ///  Only valid if the NGG backface culler is enabled.
                             ///  A value of 0 will disable the threshold.

  NggSubgroupSizingType subgroupSizing; ///< NGG subgroup sizing type

  unsigned primsPerSubgroup; ///< Preferred number of GS primitives to pack into a primitive shader
                             ///  subgroup

  unsigned vertsPerSubgroup; ///< Preferred number of vertices consumed by a primitive shader subgroup
};

/// ShaderHash represents a 128-bit client-specified hash key which uniquely identifies a shader program.
struct ShaderHash {
  uint64_t lower; ///< Lower 64 bits of hash key.
  uint64_t upper; ///< Upper 64 bits of hash key.
};

/// Compacts a 128-bit hash into a 32-bit one by XOR'ing each 32-bit chunk together.
///
/// Takes input parameter ShaderHash, which is a struct consisting of 2 quad words to be compacted.
//
/// Returns 32-bit hash value based on the input 128-bit hash.
inline unsigned compact32(ShaderHash hash) {
  return (static_cast<unsigned>(hash.lower) ^ static_cast<unsigned>(hash.lower >> 32) ^
          static_cast<unsigned>(hash.upper) ^ static_cast<unsigned>(hash.upper >> 32));
}

/// Represent a pipeline option which can be automatic as well as explicitly set.
enum InvariantLoads : unsigned { Auto = 0, EnableOptimization = 1, DisableOptimization = 2, ClearInvariants = 3 };

/// Represents per shader stage options.
struct PipelineShaderOptions {
  ShaderHash clientHash;      ///< Client-supplied unique shader hash. A value of zero indicates that LLPC should
                              ///  calculate its own hash. This hash is used for dumping, shader replacement, SPP, etc.
                              ///  If the client provides this hash, they are responsible for ensuring it is as stable
                              ///  as possible.
  bool trapPresent;           ///< Indicates a trap handler will be present when this pipeline is executed,
                              ///  and any trap conditions encountered in this shader should call the trap
                              ///  handler. This could include an arithmetic exception, an explicit trap
                              ///  request from the host, or a trap after every instruction when in debug
                              ///  mode.
  bool debugMode;             ///< When set, this shader should cause the trap handler to be executed after
                              ///  every instruction.  Only valid if trapPresent is set.
  bool enablePerformanceData; ///< Enables the compiler to generate extra instructions to gather
                              ///  various performance-related data.
  bool allowReZ;              ///< Allow the DB ReZ feature to be enabled.  This will cause an early-Z test
                              ///  to potentially kill PS waves before launch, and also issues a late-Z test
                              ///  in case the PS kills pixels.  Only valid for pixel shaders.
  /// Maximum VGPR limit for this shader. The actual limit used by back-end for shader compilation is the smaller
  /// of this value and whatever the target GPU supports. To effectively disable this limit, set this to UINT_MAX.
  unsigned vgprLimit;

  /// Maximum SGPR limit for this shader. The actual limit used by back-end for shader compilation is the smaller
  /// of this value and whatever the target GPU supports. To effectively disable this limit, set this to UINT_MAX.
  unsigned sgprLimit;

  /// Overrides the number of CS thread-groups which the GPU will launch per compute-unit. This throttles the
  /// shader, which can sometimes enable more graphics shader work to complete in parallel. A value of zero
  /// disables limiting the number of thread-groups to launch. This field is ignored for graphics shaders.
  unsigned maxThreadGroupsPerComputeUnit;

  unsigned subgroupSize;       ///< The number of invocations in each subgroup, it is a power-of-two. 0 means
                               ///  the size is unspecified, the current reasonable value should be 32 or 64.
  unsigned waveSize;           ///< Control the number of threads per wavefront (GFX10+)
  bool wgpMode;                ///< Whether to choose WGP mode or CU mode (GFX10+)
  WaveBreakSize waveBreakSize; ///< Size of region to force the end of a wavefront (GFX10+).
                               ///  Only valid for fragment shaders.

  /// Force loop unroll count. "0" means using default value; "1" means disabling loop unroll.
  unsigned forceLoopUnrollCount;

  /// Enable LLPC load scalarizer optimization.
  bool enableLoadScalarizer;
  /// If set, lets the pipeline vary the wave sizes.
  bool allowVaryWaveSize;
  /// Use the LLVM backend's SI scheduler instead of the default scheduler.
  bool useSiScheduler;

  /// Disable various LLVM IR code sinking passes.
  bool disableCodeSinking;

  /// Schedule for latency even if it reduces occupancy.
  bool favorLatencyHiding;

  // Whether update descriptor root offset in ELF
  bool updateDescInElf;

  /// Disable the LLVM backend's LICM pass (equivalent to disableLicmThreshold=1).
  bool disableLicm;

  /// Default unroll threshold for LLVM.
  unsigned unrollThreshold;

  /// The threshold for load scalarizer.
  unsigned scalarThreshold;

  /// Forcibly disable loop unrolling - overrides any explicit unroll directives
  bool disableLoopUnroll;

  /// Whether enable adjustment of the fragment shader depth import for the variable shading rate
  bool adjustDepthImportVrs;

  /// Override FP32 denormal handling.
  DenormalMode fp32DenormalMode;

  /// Threshold number of blocks in a loop for LICM pass to be disabled.
  unsigned disableLicmThreshold;

  /// Threshold to use for loops with "Unroll" hint (0 = use llvm.llop.unroll.full).
  unsigned unrollHintThreshold;

  /// Threshold to use for loops with "DontUnroll" hint (0 = use llvm.llop.unroll.disable).
  unsigned dontUnrollHintThreshold;

  /// Whether fastmath contract could be disabled
  bool noContract;

  /// The enabled fast math flags (0 = depends on input language).
  unsigned fastMathFlags;

  /// Disable fast math flags mask (0 = nothing disabled).
  unsigned disableFastMathFlags;

  /// Maximum amount of LDS space to be used for spilling.
  unsigned ldsSpillLimitDwords;

  /// Attempt to scalarize waterfall descriptor loads.
  bool scalarizeWaterfallLoads;

  /// Force rearranges threadId within group into blocks of 8*8 or 8*4
  bool overrideForceThreadIdSwizzling;

  /// Override value for ThreadGroupSizeX
  unsigned overrideShaderThreadGroupSizeX;

  /// Override value for ThreadGroupSizeY
  unsigned overrideShaderThreadGroupSizeY;

  /// Override value for ThreadGroupSizeZ
  unsigned overrideShaderThreadGroupSizeZ;

  /// When there is a valid "feedback loop" in renderpass, lateZ needs to be enabled
  /// In Vulkan a "feedback loop" is described as a subpass where there is at least
  /// one input attachment that is also a color or depth/stencil attachment
  /// Feedback loops are allowed and their behavior is well defined under certain conditions.
  /// When there is a feedback loop it is possible for the shaders to read
  /// the contents of the color and depth/stencil attachments
  /// from the shader during draw. Because of that possibility you have to use late-z
  bool forceLateZ;

  /// Minimum number of addresses to use NSA encoding on GFX10+ (0 = backend decides).
  unsigned nsaThreshold;

  /// Aggressively mark shader loads as invariant (where it is safe to do so).
  InvariantLoads aggressiveInvariantLoads;

  /// Disable an optimization that relies on trusting shaders to specify the correct image format to reduce the number
  /// of written channels.
  bool workaroundStorageImageFormats;

  /// Initialize outputs to zero if it is true
  bool workaroundInitializeOutputsToZero;

  /// Application workaround: Treat GLSL.ext fma instruction as OpFMul + OpFAdd
  bool disableFMA;
};

/// Represents YCbCr sampler meta data in resource descriptor
struct SamplerYCbCrConversionMetaData {
  union {
    struct {                     ///< e.g R12X4G12X4_UNORM_2PACK16
      unsigned channelBitsR : 5; ///< channelBitsR = 12
      unsigned channelBitsG : 5; ///< channelBitsG = 12
      unsigned channelBitsB : 5; ///< channelBitsB =  0
      unsigned : 17;
    } bitDepth;
    struct {
      unsigned : 15;         ///< VkComponentSwizzle, e.g
      unsigned swizzleR : 3; ///< swizzleR = VK_COMPONENT_SWIZZLE_R(3)
      unsigned swizzleG : 3; ///< swizzleG = VK_COMPONENT_SWIZZLE_G(4)
      unsigned swizzleB : 3; ///< swizzleB = VK_COMPONENT_SWIZZLE_B(5)
      unsigned swizzleA : 3; ///< swizzleA = VK_COMPONENT_SWIZZLE_A(6)
      unsigned : 5;
    } componentMapping;
    struct {
      unsigned : 27;
      unsigned yCbCrModel : 3;               ///< RGB_IDENTITY(0), ycbcr_identity(1),
                                             ///  _709(2),_601(3),_2020(4)
      unsigned yCbCrRange : 1;               ///< ITU_FULL(0), ITU_NARROW(0)
      unsigned forceExplicitReconstruct : 1; ///< Disable(0), Enable(1)
    };
    unsigned u32All;
  } word0;

  union {
    struct {
      unsigned planes : 2;        ///< Number of planes, normally from 1 to 3
      unsigned lumaFilter : 1;    ///< FILTER_NEAREST(0) or FILTER_LINEAR(1)
      unsigned chromaFilter : 1;  ///< FILTER_NEAREST(0) or FILTER_LINEAR(1)
      unsigned xChromaOffset : 1; ///< COSITED_EVEN(0) or MIDPOINT(1)
      unsigned yChromaOffset : 1; ///< COSITED_EVEN(0) or MIDPOINT(1)
      unsigned xSubSampled : 1;   ///< true(1) or false(0)
      unsigned : 1;               ///< Unused
      unsigned ySubSampled : 1;   ///< true(1) or false(0)
      unsigned dstSelXYZW : 12;   ///< dst selection Swizzle
      unsigned undefined : 11;
    };
    unsigned u32All;
  } word1;

  union {
    /// For YUV formats, bitCount may not equal to bitDepth, where bitCount >= bitDepth
    struct {
      unsigned xBitCount : 6; ///< Bit count for x channel
      unsigned yBitCount : 6; ///< Bit count for y channel
      unsigned zBitCount : 6; ///< Bit count for z channel
      unsigned wBitCount : 6; ///< Bit count for w channel
      unsigned undefined : 8;
    } bitCounts;
    unsigned u32All;
  } word2;

  union {
    struct {
      unsigned sqImgRsrcWord1 : 32; ///< Reconstructed sqImgRsrcWord1
    };
    unsigned u32All;
  } word3;

  union {
    struct {
      unsigned lumaWidth : 16;  ///< Actual width of luma plane
      unsigned lumaHeight : 16; ///< Actual height of luma plane
    };
    unsigned u32All;
  } word4;

  union {
    struct {
      unsigned lumaDepth : 16; ///< Actual array slices of luma plane
      unsigned : 16;
    };
    unsigned u32All;
  } word5;
};

/// Represents assistant info for each vertex attribute in uber fetch shader
struct UberFetchShaderAttribInfo {
  uint32_t binding : 8;       ///< Attribute binding in vertex buffer table
  uint32_t perInstance : 1;   ///< Whether vertex input rate is per-instance
  uint32_t isCurrent : 1;     ///< Whether it is a current attribute
  uint32_t isPacked : 1;      ///< Whether it is a packed format
  uint32_t isFixed : 1;       ///< Whether it is a fixed format
  uint32_t componentSize : 4; ///< Byte size per component
  uint32_t componentMask : 4; ///< Component mask of this attribute.
  uint32_t isBgra : 1;        ///< Whether is BGRA format
  uint32_t reserved : 11;     ///< reserved bits in DWORD 0
  uint32_t offset;            ///< Attribute offset
  uint32_t instanceDivisor;   ///< Reciprocal of instance divisor
  uint32_t bufferFormat;      ///< Buffer format info. it is a copy of buffer SRD DWORD3.
};

/// Represents the bit field info of struct BilUberFetchShaderAttribInfo
constexpr uint32_t UberFetchShaderAttribMaskBinding = 0x00000FFu;
constexpr uint32_t UberFetchShaderAttribMaskPerInstance = 0x0000100u;
constexpr uint32_t UberFetchShaderAttribMaskIsCurrent = 0x0000200u;
constexpr uint32_t UberFetchShaderAttribMaskIsPacked = 0x0000400u;
constexpr uint32_t UberFetchShaderAttribMaskIsFixed = 0x0000800u;
constexpr uint32_t UberFetchShaderAttribMaskComponentSize = 0x000F000u;
constexpr uint32_t UberFetchShaderAttribShiftComponentSize = 12u;
constexpr uint32_t UberFetchShaderAttribMaskComponent0 = 0x0010000u;
constexpr uint32_t UberFetchShaderAttribMaskComponent1 = 0x0020000u;
constexpr uint32_t UberFetchShaderAttribMaskComponent2 = 0x0040000u;
constexpr uint32_t UberFetchShaderAttribMaskComponent3 = 0x0080000u;
constexpr uint32_t UberFetchShaderAttribMaskIsBgra = 0x0100000u;

/// Represents info of a shader attached to a to-be-built pipeline.
struct PipelineShaderInfo {
  const void *pModuleData;                         ///< Shader module data used for pipeline building (opaque)
  const VkSpecializationInfo *pSpecializationInfo; ///< Specialization constant info
  const char *pEntryTarget;                        ///< Name of the target entry point (for multi-entry)
  ShaderStage entryStage;                          ///< Shader stage of the target entry point
  PipelineShaderOptions options;                   ///< Per shader stage tuning/debugging options
};

/// Represents color target info
struct ColorTarget {
  bool blendEnable;          ///< Blend will be enabled for this target at draw time
  bool blendSrcAlphaToColor; ///< Whether source alpha is blended to color channels for this target
                             ///  at draw time
  uint8_t channelWriteMask;  ///< Write mask to specify destination channels
  VkFormat format;           ///< Color attachment format
};

// Maximum size of descriptor in dwords
static const unsigned MaxDescriptorSize = 8;

/// Represents BVH shader resource descriptor
struct BvhShaderResourceDescriptor {
  unsigned descriptorData[MaxDescriptorSize]; ///< BVH descriptor data
  unsigned dataSizeInDwords;                  ///< BVH buffer descriptor size in dword
};

// Corresponds to gl_RayFlags* in GLSL_EXT_ray_tracing.txt
enum RayTracingRayFlag : uint32_t {
  RayTracingRayFlagNone = 0x00,                       // gl_RayFlagsNoneEXT
  RayTracingRayFlagForceOpaque = 0x01,                // gl_RayFlagsOpaqueEXT
  RayTracingRayFlagForceNonOpaque = 0x02,             // gl_RayFlagsNoOpaqueEXT
  RayTracingRayFlagAcceptFirstHitAndEndSearch = 0x04, // gl_RayFlagsTerminateOnFirstHitEXT
  RayTracingRayFlagSkipClosestHitShader = 0x08,       // gl_RayFlagsSkipClosestHitShaderEXT
  RayTracingRayFlagCullBackFacingTriangles = 0x10,    // gl_RayFlagsCullBackFacingTrianglesEXT
  RayTracingRayFlagCullFrontFacingTriangles = 0x20,   // gl_RayFlagsCullFrontFacingTrianglesEXT
  RayTracingRayFlagCullOpaque = 0x40,                 // gl_RayFlagsCullOpaqueEXT
  RayTracingRayFlagCullNonOpaque = 0x80,              // gl_RayFlagsCullNoOpaqueEXT
  RayTracingRayFlagSkipTriangles = 0x100,             // gl_RayFlagsSkipTrianglesEXT
  RayTracingRayFlagSkipAabb = 0x200,                  // gl_RayFlagsSkipAABBEXT
};

// =====================================================================================================================
// raytracing system value usage flags
union RayTracingSystemValueUsage {
  struct {
    union {
      struct {
        uint16_t flags : 1;             // Shader calls gl_IncomingRayFlagsEXT
        uint16_t worldRayOrigin : 1;    // Shader calls gl_WorldRayOriginEXT
        uint16_t tMin : 1;              // Shader calls gl_RayTminEXT
        uint16_t worldRayDirection : 1; // Shader calls gl_WorldRayDirectionEXT
        uint16_t tCurrent : 1;          // Shader calls gl_HitTEXT
        uint16_t launchId : 1;          // Shader calls gl_LaunchIDEXT
        uint16_t launchSize : 1;        // Shader calls gl_LaunchSizeEXT
        uint16_t reserved : 9;          // Reserved
      };
      uint16_t u16All;
    } ray;

    union {
      struct {
        uint16_t hitKind : 1;             // Shader calls gl_HitKindEXT
        uint16_t instanceIndex : 1;       // Shader calls gl_InstanceCustomIndexEXT
        uint16_t instanceID : 1;          // Shader calls gl_InstanceID
        uint16_t primitiveIndex : 1;      // Shader calls gl_PrimitiveID
        uint16_t geometryIndex : 1;       // Shader calls gl_GeometryIndexEXT
        uint16_t objectToWorld : 1;       // Shader calls gl_ObjectToWorldEXT
        uint16_t objectRayOrigin : 1;     // Shader calls gl_ObjectRayOriginEXT
        uint16_t objectRayDirection : 1;  // Shader calls gl_ObjectRayDirectionEXT
        uint16_t worldToObject : 1;       // Shader calls gl_WorldToObjectEXT
        uint16_t hitTrianglePosition : 1; // Shader calls gl_HitTriangleVertexPositionsEXT
        uint16_t reserved : 6;            // Reserved
      };
      uint16_t u16All;
    } primitive;
  };
  uint32_t u32All;
};

/// Represents ray-tracing shader export configuration
struct RayTracingShaderExportConfig {
  unsigned indirectCallingConvention; ///< Indirect calling convention
  struct {
    unsigned raygen;         ///< Ray generation shader saved register
    unsigned miss;           ///< Miss shader saved register
    unsigned closestHit;     ///< Closest hit shader saved register
    unsigned anyHit;         ///< Any hit shader saved register
    unsigned intersection;   ///< Intersection shader saved register
    unsigned callable;       ///< Callable shader saved register
    unsigned traceRays;      ///< Trace ray shader saved register
  } indirectCalleeSavedRegs; ///< Indirect callee saved register

  bool enableUniformNoReturn;         // Enable flag indirect call as uniform-noreturn
  bool enableTraceRayArgsInLds;       // Enable TraceRay() call arguments in LDS
  bool enableReducedLinkageOpt;       // Enable reduced linkage across indirect call sites
  bool readsDispatchRaysIndex;        // Shader reads dispatchRaysIndex
  bool enableDynamicLaunch;           // Enable dynamic launch
  bool emitRaytracingShaderDataToken; // Emitting Raytracing ShaderData SQTT Token
};

/// Enumerates the method of mapping from ray tracing launch ID to native thread ID
enum DispatchDimSwizzleMode : unsigned {
  Native,             ///< Native mapping (width -> x, height -> y, depth -> z)
  FlattenWidthHeight, ///< Flatten width and height to x, and depth to y
};

enum class LlpcRaytracingMode : unsigned {
  None = 0, // Not goto any raytracing compiling path
  Legacy,   // LLpc Legacy compiling path
  Gpurt2,   // Raytracing lowering at the end of spirvLower.
};

/// RayTracing state
struct RtState {
  unsigned nodeStrideShift;               ///< Ray tracing BVH node stride
  BvhShaderResourceDescriptor bvhResDesc; ///< Ray tracing BVH shader resource descriptor
  unsigned staticPipelineFlags;           ///< GPURT static pipeline flags constant
  unsigned triCompressMode;               ///< GPURT triangle compression mode constant
  unsigned boxSortHeuristicMode;          ///< GPURT box sort heuristic mode constant
  unsigned pipelineFlags;                 ///< Ray tracing pipeline flags
  unsigned counterMode;                   ///< Counter mode
  unsigned counterMask;                   ///< Traversal counter mask
  unsigned threadGroupSizeX;              ///< Thread group size for ray tracing shader
  unsigned threadGroupSizeY;
  unsigned threadGroupSizeZ;
  unsigned rayQueryCsSwizzle;                    ///< Swizzle for compute shader using ray query
  unsigned ldsStackSize;                         ///< LDS stack size
  unsigned dispatchRaysThreadGroupSize;          ///< Dispatch thread group size
  unsigned ldsSizePerThreadGroup;                ///< LDS size per thread group
  unsigned outerTileSize;                        ///< Size of outer tile about ray tracing shader thread group swizzling
  DispatchDimSwizzleMode dispatchDimSwizzleMode; ///< The method of mapping from ray tracing launch ID to native thread
                                                 ///  ID. Thread group size would be 1D and threadGroupSizeX would be
                                                 ///  the size of thread group in x-dim in FlattenWidthHeight mode.
                                                 ///  Shader may need to inverse the mapping if launch ID is used.
  RayTracingShaderExportConfig exportConfig;     ///< Ray tracing shader export config
  bool enableRayQueryCsSwizzle;                  ///< Determine if performs thread group swizzling
                                                 ///  for computer shaders use ray query feature
  bool enableDispatchRaysInnerSwizzle;           ///< Perform swizzling logic on the thread indices inside ray tracing
                                                 ///  thread groups
  bool enableDispatchRaysOuterSwizzle;           ///< Perform swizzling logic on the thread group indices used for ray
                                                 ///  tracing shaders
  bool forceInvalidAccelStruct;                  ///< Force ray tracing invalid acceleration structure
  bool enableRayTracingCounters;                 ///< Enable using ray tracing counters
<<<<<<< HEAD
#if VKI_BUILD_GFX11
  bool enableRayTracingHwTraversalStack; ///< Enable using hardware accelerated traversal stack
#endif
  bool enableOptimalLdsStackSizeForIndirect; ///< Enable optimal LDS stack size for indirect shaders
  bool enableOptimalLdsStackSizeForUnified;  ///< Enable optimal LDS stack size for unified shaders
  float maxRayLength;                        ///< Raytracing rayDesc.tMax override
  unsigned gpurtFeatureFlags;                ///< GPURT features flags to use for the pipeline compile
  BinaryData gpurtShaderLibrary;             ///< GPURT shader library
  GpurtFuncTable gpurtFuncTable;             ///< GPURT function table
  RtIpVersion rtIpVersion;                   ///< RT IP version

  /// If true, force the compiler to use gpurtShaderLibrary. Otherwise, it is up to the compiler whether it uses
  /// gpurtShaderLibrary or obtains a library directly from GPURT.
  ///
  /// If LLPC_CLIENT_INTERFACE_MAJOR_VERSION < 62, the compiler always behaves as if this was true.
  bool gpurtOverride;

  /// If true, force the compile to use rtIpVersion. If false, the compiler may derive the default RTIP version from
  /// the GFXIP version.
  ///
  /// If LLPC_CLIENT_INTERFACE_MAJOR_VERSION < 62, the compiler always behaves as if this was true.
  bool rtIpOverride;
=======
  bool enableRayTracingHwTraversalStack;         ///< Enable using hardware accelerated traversal stack
  bool enableOptimalLdsStackSizeForIndirect;     ///< Enable optimal LDS stack size for indirect shaders
  bool enableOptimalLdsStackSizeForUnified;      ///< Enable optimal LDS stack size for unified shaders
  float maxRayLength;                            ///< Raytracing rayDesc.tMax override
  GpurtFuncTable gpurtFuncTable;                 ///< GPURT function table
  RtIpVersion rtIpVersion;                       ///< RT IP version
};

struct UniformConstantMapEntry {
  uint32_t location; ///< Starting location of the uniform constant variable
  uint32_t offset;   ///< Offset of the uniform constant variable in the final buffer
};

struct UniformConstantMap {
  uint32_t visibility;                ///< Mask composed of ShaderStageBit values
  unsigned numUniformConstants;       ///< Number of uniform constant entries in the map
  UniformConstantMapEntry *pUniforms; ///< Mapping of <location, offset> for uniform constant
>>>>>>> dc6e9c45
};

/// Represents info to build a graphics pipeline.
struct GraphicsPipelineBuildInfo {
  void *pInstance;                ///< Vulkan instance object
  void *pUserData;                ///< User data
  OutputAllocFunc pfnOutputAlloc; ///< Output buffer allocator
  ICache *cache;                  ///< ICache, used to search for the compiled shader data
#if LLPC_ENABLE_SHADER_CACHE
  IShaderCache *pShaderCache; ///< Shader cache, used to search for the compiled shader data
#endif
  PipelineShaderInfo task; ///< Task shader
  PipelineShaderInfo vs;   ///< Vertex shader
  PipelineShaderInfo tcs;  ///< Tessellation control shader
  PipelineShaderInfo tes;  ///< Tessellation evaluation shader
  PipelineShaderInfo gs;   ///< Geometry shader
  PipelineShaderInfo mesh; ///< Mesh shader
  PipelineShaderInfo fs;   ///< Fragment shader

  ResourceMappingData resourceMapping; ///< Resource mapping graph and static descriptor values
  uint64_t pipelineLayoutApiHash;      ///< Pipeline Layout Api Hash

  /// Create info of vertex input state
  const VkPipelineVertexInputStateCreateInfo *pVertexInput;

  // Depth/stencil state
  VkPipelineDepthStencilStateCreateInfo dsState;

  struct {
    VkPrimitiveTopology topology; ///< Primitive topology
    unsigned patchControlPoints;  ///< Number of control points per patch (valid when the topology is
                                  ///  "patch")
    unsigned deviceIndex;         ///< Device index for device group
    bool disableVertexReuse;      ///< Disable reusing vertex shader output for indexed draws
    bool switchWinding;           ///< Whether to reverse vertex ordering for tessellation
    bool enableMultiView;         ///< Whether to enable multi-view support
  } iaState;                      ///< Input-assembly state

  struct {
    bool depthClipEnable; ///< Enable clipping based on Z coordinate
  } vpState;              ///< Viewport state

  struct {
    bool rasterizerDiscardEnable; ///< Kill all rasterized pixels. This is implicitly true if stream out
                                  ///  is enabled and no streams are rasterized
    bool innerCoverage;           ///< Related to conservative rasterization.  Must be false if
                                  ///  conservative rasterization is disabled.
    bool perSampleShading;        ///< Enable per sample shading
    uint8_t usrClipPlaneMask;     ///< Mask to indicate the enabled user defined clip planes
    unsigned numSamples;          ///< Number of coverage samples used when rendering with this pipeline
    unsigned pixelShaderSamples;  ///< Controls the pixel shader execution rate. Must be less than or equal to
                                  ///  coverageSamples. Valid values are 1, 2, 4, and 8.
    unsigned samplePatternIdx;    ///< Index into the currently bound MSAA sample pattern table that
                                  ///  matches the sample pattern used by the rasterizer when rendering
                                  ///  with this pipeline.
    unsigned rasterStream;        ///< Which vertex stream to rasterize
    VkProvokingVertexModeEXT provokingVertexMode; ///< Specifies which vertex of a primitive is the _provoking
                                                  ///  vertex_, this impacts which vertex's "flat" VS outputs
                                                  ///  are passed to the PS.
  } rsState;                                      ///< Rasterizer State
  struct {
    bool alphaToCoverageEnable;  ///< Enable alpha to coverage
    bool dualSourceBlendEnable;  ///< Blend state bound at draw time will use a dual source blend mode
    bool dualSourceBlendDynamic; ///< Dual source blend mode is dynamically set.

    ColorTarget target[MaxColorTargets]; ///< Per-MRT color target info
  } cbState;                             ///< Color target state

<<<<<<< HEAD
  NggState nggState;          ///< NGG state used for tuning and debugging
  PipelineOptions options;    ///< Per pipeline tuning/debugging options
  bool unlinked;              ///< True to build an "unlinked" half-pipeline ELF
  bool dynamicVertexStride;   ///< Dynamic Vertex input Stride is enabled.
  bool enableUberFetchShader; ///< Use uber fetch shader
  bool enableEarlyCompile;    ///< Whether enable early compile
#if VKI_RAY_TRACING
#if LLPC_CLIENT_INTERFACE_MAJOR_VERSION < 62
  BinaryData shaderLibrary; ///< SPIR-V library binary data
#endif
  RtState rtState; ///< Ray tracing state
#endif
  const void *pClientMetadata; ///< Pointer to (optional) client-defined data to be stored inside the ELF
  size_t clientMetadataSize;   ///< Size (in bytes) of the client-defined data
=======
  NggState nggState;                  ///< NGG state used for tuning and debugging
  PipelineOptions options;            ///< Per pipeline tuning/debugging options
  bool unlinked;                      ///< True to build an "unlinked" half-pipeline ELF
  bool dynamicVertexStride;           ///< Dynamic Vertex input Stride is enabled.
  bool enableUberFetchShader;         ///< Use uber fetch shader
  bool enableEarlyCompile;            ///< Whether enable early compile
  BinaryData shaderLibrary;           ///< SPIR-V library binary data
  RtState rtState;                    ///< Ray tracing state
  const void *pClientMetadata;        ///< Pointer to (optional) client-defined data to be stored inside the ELF
  size_t clientMetadataSize;          ///< Size (in bytes) of the client-defined data
  unsigned numUniformConstantMaps;    ///< Number of uniform constant maps
  UniformConstantMap **ppUniformMaps; ///< Pointers to array of pointers for the uniform constant map.
>>>>>>> dc6e9c45
};

/// Represents info to build a compute pipeline.
struct ComputePipelineBuildInfo {
  void *pInstance;                ///< Vulkan instance object
  void *pUserData;                ///< User data
  OutputAllocFunc pfnOutputAlloc; ///< Output buffer allocator
  ICache *cache;                  ///< ICache, used to search for the compiled shader data
#if LLPC_ENABLE_SHADER_CACHE
  IShaderCache *pShaderCache; ///< Shader cache, used to search for the compiled shader data
#endif
  unsigned deviceIndex;                ///< Device index for device group
  PipelineShaderInfo cs;               ///< Compute shader
  ResourceMappingData resourceMapping; ///< Resource mapping graph and static descriptor values
  uint64_t pipelineLayoutApiHash;      ///< Pipeline Layout Api Hash
  PipelineOptions options;             ///< Per pipeline tuning options
  bool unlinked;                       ///< True to build an "unlinked" half-pipeline ELF
<<<<<<< HEAD
#if VKI_RAY_TRACING
#if LLPC_CLIENT_INTERFACE_MAJOR_VERSION < 62
  BinaryData shaderLibrary; ///< SPIR-V library binary data
#endif
  RtState rtState; ///< Ray tracing state
#endif
  const void *pClientMetadata; ///< Pointer to (optional) client-defined data to be stored inside the ELF
  size_t clientMetadataSize;   ///< Size (in bytes) of the client-defined data
=======
  BinaryData shaderLibrary;            ///< SPIR-V library binary data
  RtState rtState;                     ///< Ray tracing state
  const void *pClientMetadata;         ///< Pointer to (optional) client-defined data to be stored inside the ELF
  size_t clientMetadataSize;           ///< Size (in bytes) of the client-defined data
  UniformConstantMap *pUniformMap;     ///< Pointer to the uniform constants map
>>>>>>> dc6e9c45
};

/// Represents output of building a ray tracing pipeline.
struct RayTracingPipelineBuildInfo {
  void *pInstance;                                           ///< Vulkan instance object
  void *pUserData;                                           ///< User data
  OutputAllocFunc pfnOutputAlloc;                            ///< Output buffer allocator
  ICache *cache;                                             ///< ICache, used to search for the compiled shader data
  unsigned deviceIndex;                                      ///< Device index for device group
  unsigned deviceCount;                                      ///< Device count for device group
  unsigned shaderCount;                                      ///< Count of shader info
  PipelineShaderInfo *pShaders;                              ///< An array of shader info
  ResourceMappingData resourceMapping;                       ///< Resource mapping graph and static descriptor values
  uint64_t pipelineLayoutApiHash;                            ///< Pipeline Layout Api Hash
  unsigned shaderGroupCount;                                 ///< Count of shader group
  const VkRayTracingShaderGroupCreateInfoKHR *pShaderGroups; ///< An array of shader group
#if LLPC_CLIENT_INTERFACE_MAJOR_VERSION < 62
  BinaryData shaderTraceRay; ///< Trace-ray SPIR-V binary data
#endif
  PipelineOptions options;                                   ///< Per pipeline tuning options
  unsigned maxRecursionDepth;                                ///< Ray tracing max recursion depth
  unsigned indirectStageMask;                                ///< Ray tracing indirect stage mask
  LlpcRaytracingMode mode;                                   ///< Ray tracing compiling mode
  RtState rtState;                                           ///< Ray tracing state
  unsigned payloadSizeMaxInLib;                              ///< Pipeline library maxPayloadSize
  unsigned attributeSizeMaxInLib;                            ///< Pipeline library maxAttributeSize
  bool hasPipelineLibrary;                                   ///< Whether include pipeline library
  unsigned pipelineLibStageMask;                             ///< Pipeline library stage mask
  bool isReplay;                                             ///< Pipeline is created for replaying
  const void *pClientMetadata;                               ///< Pointer to (optional) client-defined data to be
                                                             ///  stored inside the ELF
  size_t clientMetadataSize;                                 ///< Size (in bytes) of the client-defined data
};

/// Ray tracing max shader name length
static constexpr unsigned RayTracingMaxShaderNameLength = 16;

/// Raytracing invalid shader ID
static constexpr uint64_t RayTracingInvalidShaderId = 0;

/// Represents the property for a single ray-tracing shader
struct RayTracingShaderProperty {
  uint64_t shaderId;                        ///< Ray tracing compiled shader ID
  char name[RayTracingMaxShaderNameLength]; ///< Ray tracing compiled shader name
  bool hasTraceRay;                         ///< Whether TraceRay() is used
};

/// Represents ray-tracing shader identifier, must be the same as RayTracingShaderIdentifier
struct RayTracingShaderIdentifier {
  uint64_t shaderId;       ///< Generic shader ID for RayGen, ClosestHit, Miss, and Callable
  uint64_t anyHitId;       ///< AnyHit ID for hit groups
  uint64_t intersectionId; ///< Intersection shader ID for hit groups
  uint64_t padding;        ///< Padding to meet 32-byte api requirement and 8-byte alignment for descriptor table offset
};

/// Represents ray-tracing capture replay GPU VA remapping table entry
struct RayTracingCaptureReplayVaMappingEntry {
  uint64_t capturedGpuVa; ///< GPU VA that is generated when capturing
  uint64_t replayGpuVa;   ///< GPU VA that is in used when replaying
};

/// Represents the handles of shader group for ray-tracing pipeline
struct RayTracingShaderGroupHandle {
  unsigned shaderHandleCount;                ///< Count of shader group handle array
  RayTracingShaderIdentifier *shaderHandles; ///< Shader group handle array
};

/// Represents a set of ray-tracing shaders referenced by a ray-tracing pipeline
struct RayTracingShaderPropertySet {
  unsigned shaderCount;                  ///< Shader count
  unsigned traceRayIndex;                ///< Index of TraceRay() shader in properties array
  RayTracingShaderProperty *shaderProps; ///< The bunch of shaders in a ray-tracing pipeline
};

// =====================================================================================================================
/// Represents the unified of a pipeline create info.
struct PipelineBuildInfo {
  const ComputePipelineBuildInfo *pComputeInfo;       // Compute pipeline create info
  const GraphicsPipelineBuildInfo *pGraphicsInfo;     // Graphic pipeline create info
  const RayTracingPipelineBuildInfo *pRayTracingInfo; // Ray tracing pipeline create info
};

// =====================================================================================================================
/// Represents the interfaces of a pipeline dumper.
class IPipelineDumper {
public:
  /// Dumps SPIR-V shader binary to external file.
  ///
  /// @param [in]  pDumpDir     Directory of pipeline dump
  /// @param [in]  pSpirvBin    SPIR-V binary
  static void VKAPI_CALL DumpSpirvBinary(const char *pDumpDir, const BinaryData *pSpirvBin);

  /// Begins to dump graphics/compute pipeline info.
  ///
  /// @param [in]  pDumpDir                 Directory of pipeline dump
  /// @param [in]  pipelineInfo             Info of the pipeline to be built
  ///
  /// @returns : The handle of pipeline dump file
  static void *VKAPI_CALL BeginPipelineDump(const PipelineDumpOptions *pDumpOptions, PipelineBuildInfo pipelineInfo);

  /// Begins to dump graphics/compute pipeline info.
  ///
  /// @param [in]  pDumpDir                 Directory of pipeline dump
  /// @param [in]  pipelineInfo             Info of the pipeline to be built
  /// @param hash64                         Hash code
  ///
  /// @returns : The handle of pipeline dump file
  static void *VKAPI_CALL BeginPipelineDump(const PipelineDumpOptions *pDumpOptions, PipelineBuildInfo pipelineInfo,
                                            uint64_t hash64);

  /// Ends to dump graphics/compute pipeline info.
  ///
  /// @param  [in]  pDumpFile         The handle of pipeline dump file
  static void VKAPI_CALL EndPipelineDump(void *pDumpFile);

  /// Disassembles pipeline binary and dumps it to pipeline info file.
  ///
  /// @param [in]  pDumpFile        The handle of pipeline dump file
  /// @param [in]  gfxIp            Graphics IP version info
  /// @param [in]  pPipelineBin     Pipeline binary (ELF)
  static void VKAPI_CALL DumpPipelineBinary(void *pDumpFile, GfxIpVersion gfxIp, const BinaryData *pPipelineBin);

  /// Dump extra info to pipeline file.
  ///
  /// @param [in]  pDumpFile        The handle of pipeline dump file
  /// @param [in]  pStr             Extra string info to dump
  static void VKAPI_CALL DumpPipelineExtraInfo(void *pDumpFile, const char *pStr);

  /// Gets shader module hash code.
  ///
  /// @param [in]  pModuleData   Pointer to the shader module data.
  ///
  /// @returns : Hash code associated this shader module.
  static uint64_t VKAPI_CALL GetShaderHash(const void *pModuleData);

  /// Calculates graphics shader binary hash code.
  ///
  /// @param [in]  pPipelineInfo  Info to build this partial graphics pipeline
  /// @param [in]  stage          The shader stage for which the code is calculated
  ///
  /// @returns : Hash code associated to this shader binary compilation
  static uint64_t VKAPI_CALL GetGraphicsShaderBinaryHash(const GraphicsPipelineBuildInfo *pPipelineInfo,
                                                         ShaderStage stage);

  /// Calculates graphics pipeline hash code.
  ///
  /// @param [in]  pPipelineInfo  Info to build this graphics pipeline
  ///
  /// @returns : Hash code associated this graphics pipeline.
  static uint64_t VKAPI_CALL GetPipelineHash(const GraphicsPipelineBuildInfo *pPipelineInfo);

  /// Calculates compute pipeline hash code.
  ///
  /// @param [in]  pPipelineInfo  Info to build this compute pipeline
  ///
  /// @returns : Hash code associated this compute pipeline.
  static uint64_t VKAPI_CALL GetPipelineHash(const ComputePipelineBuildInfo *pPipelineInfo);

  /// Gets graphics pipeline name.
  ///
  /// @param [in]  pPipelineInfo  Info to build this graphics pipeline
  /// @param [out] pPipeName : The full name of this graphics pipeline
  /// @param [in]  nameBufSize    Size of the buffer to store pipeline name
  static void VKAPI_CALL GetPipelineName(const GraphicsPipelineBuildInfo *pPipelineInfo, char *pPipeName,
                                         const size_t nameBufSize);

  /// Gets compute pipeline name.
  ///
  /// @param [in]  pPipelineInfo  Info to build this compute pipeline
  /// @param [out] pPipeName : The full name of this compute pipeline
  /// @param [in]  nameBufSize    Size of the buffer to store pipeline name
  static void VKAPI_CALL GetPipelineName(const ComputePipelineBuildInfo *pPipelineInfo, char *pPipeName,
                                         const size_t nameBufSize);

  /// Gets graphics pipeline name.
  ///
  /// @param [in]  pPipelineInfo   Info to build this graphics pipeline
  /// @param [out] pPipeName       The full name of this graphics pipeline
  /// @param [in]  nameBufSize     Size of the buffer to store pipeline name
  /// @param hashCode64            Precalculated Hash code of pipeline
  static void VKAPI_CALL GetPipelineName(const GraphicsPipelineBuildInfo *pPipelineInfo, char *pPipeName,
                                         const size_t nameBufSize, uint64_t hashCode64);

  /// Gets compute pipeline name.
  ///
  /// @param [in]  pPipelineInfo  Info to build this compute pipeline
  /// @param [out] pPipeName      The full name of this compute pipeline
  /// @param [in]  nameBufSize    Size of the buffer to store pipeline name
  /// @param hashCode64           Precalculated Hash code of pipeline
  static void VKAPI_CALL GetPipelineName(const ComputePipelineBuildInfo *pPipelineInfo, char *pPipeName,
                                         const size_t nameBufSize, uint64_t hashCode64);

  /// Calculates ray tracing pipeline hash code.
  ///
  /// @param [in]  pPipelineInfo  Info to build this ray tracing pipeline
  ///
  /// @returns Hash code associated this ray tracing pipeline.
  static uint64_t VKAPI_CALL GetPipelineHash(const RayTracingPipelineBuildInfo *pPipelineInfo);

  /// Gets ray tracing pipeline name.
  ///
  /// @param [in]  pPipelineInfo  Info to build this ray tracing pipeline
  /// @param [out] pPipeName      The full name of this ray tracing pipeline
  /// @param [in]  nameBufSize    Size of the buffer to store pipeline name
  static void VKAPI_CALL GetPipelineName(const RayTracingPipelineBuildInfo *pPipelineInfo, char *pPipeName,
                                         const size_t nameBufSize);

  /// Gets ray tracing pipeline name.
  ///
  /// @param [in]  pPipelineInfo  Info to build this ray tracing pipeline
  /// @param [out] pPipeName      The full name of this ray tracing pipeline
  /// @param [in]  nameBufSize    Size of the buffer to store pipeline name
  /// @param hashCode64           Precalculated Hash code of pipeline
  static void VKAPI_CALL GetPipelineName(const RayTracingPipelineBuildInfo *pPipelineInfo, char *pPipeName,
                                         const size_t nameBufSize, uint64_t hashCode64);

  /// Dumps ray tracing pipeline metadata.
  ///
  /// @param [in]  dumpFile      The handle of pipeline dump file
  /// @param [in]  pipelineMeta   Ray tracing pipeline metadata binary
  static void VKAPI_CALL DumpRayTracingPipelineMetadata(void *dumpFile, BinaryData *pipelineMeta);
};

// =====================================================================================================================
/// Represents the interfaces of the utility.
class IUtil {
public:
  /// Gets the entry-point name from the SPIR-V binary.
  ///
  /// @param [in] spvBin   SPIR-V binary
  static const char *VKAPI_CALL GetEntryPointNameFromSpirvBinary(const BinaryData *spvBin);
};

/// 128-bit hash compatible structure
struct HashId {
  union {
    uint64_t qwords[2]; ///< Output hash in qwords.
    uint32_t dwords[4]; ///< Output hash in dwords.
    uint8_t bytes[16];  ///< Output hash in bytes.
  };
};

typedef void *RawEntryHandle;

// =====================================================================================================================
// Shader Cache interfaces, that client needs to inherit and implement it.
class ICache {
public:
  virtual ~ICache() = default;

  /// \brief Obtain a cache entry for the \p hash.
  ///
  /// The caller receives reference-counted ownership of the returned handle, if any, and must
  /// eventually call \ref PutEntry to release it.
  ///
  /// Valid handles are always non-null.
  ///
  /// @param hash : The hash key for the cache entry
  /// @param allocateOnMiss : If true, a new cache entry will be allocated when none is found
  /// @param pHandle : Will be filled with a handle to the cache entry on Success, NotReady and allocateOnMiss if
  /// NotFound
  /// @returns : Success code, possible values:
  ///   * Success: an existing, ready entry was found
  ///   * NotReady: an existing entry was found, but it is not ready yet because another thread
  ///               is working on filling it
  ///   * NotFound: no existing entry was found. If \p allocateOnMiss is set, a new entry was
  ///               allocated and the caller must populate it via SetValue
  ///   * ErrorXxx: some internal error has occurred, no handle is returned
  LLPC_NODISCARD virtual Result GetEntry(HashId hash, bool allocateOnMiss, EntryHandle *pHandle) = 0;

  /// \brief Release ownership of a handle to a cache entry.
  ///
  /// If the handle owner is responsible for populating the cache entry, it is an error to call this
  /// method without first calling SetValue.
  /// Put can be called multiple times if the Entry is empty.
  ///
  /// @param rawHandle : The handle to cache entry to be released
  virtual void ReleaseEntry(RawEntryHandle rawHandle) = 0;

  /// \brief Wait for a cache entry to become ready (populated by another thread).
  ///
  /// This block the current thread until the entry becomes ready.
  ///
  /// @param rawHandle : The handle to the cache entry to be wait.
  /// @returns : Success code, possible values:
  ///   * Success: the entry is now ready
  ///   * ErrorXxx: some internal error has occurred, or populating the cache was not successful
  ///               (e.g. due to a compiler error). The operation was semantically a no-op:
  ///               the entry is still not ready, and the caller must still release it via \ref PutEntry
  LLPC_NODISCARD virtual Result WaitForEntry(RawEntryHandle rawHandle) = 0;

  /// \brief Retrieve the value contents of a cache entry.
  ///
  /// @param rawHandle : The handle to the cache entry
  /// @param pData : If non-null, up to *pDataLen bytes of contents of the cache entry will be copied
  ///              into the memory pointed to by pData
  /// @param pDataLen : If \p pData is non-null, the caller must set *pDataLen to the space available
  ///                 in the memory that it points to. The method will store the total size of the
  ///                 cache entry in *pDataLen.
  /// @returns : Success code, possible values:
  ///   * Success: operation completed successfully
  ///   * NotReady: the entry is not ready yet (waiting to be populated by another thread)
  ///   * ErrorXxx: some internal error has occurred. The operation was semantically a no-op.
  LLPC_NODISCARD virtual Result GetValue(RawEntryHandle rawHandle, void *pData, size_t *pDataLen) = 0;

  /// \brief Zero-copy retrieval of the value contents of a cache entry.
  ///
  /// @param handle : The handle to the cache entry
  /// @param ppData : Will be set to a pointer to the cache value contents. The pointer remains
  ///               valid until the handle is released via \ref PutEntry.
  /// @param pDataLen : Will be set to the total size of the cache entry in *pDataLen.
  /// @returns : Success code, possible values:
  ///   * Success: operation completed successfully
  ///   * Unsupported: this implementation does not support zero-copy, the caller must use
  ///                  \ref GetValue instead
  ///   * NotReady: the entry is not ready yet (waiting to be populated by another thread)
  ///   * ErrorXxx: some internal error has occurred. The operation was semantically a no-op.
  LLPC_NODISCARD virtual Result GetValueZeroCopy(RawEntryHandle rawHandle, const void **ppData, size_t *pDataLen) = 0;

  /// \brief Populate the value contents of a cache entry.
  ///
  /// This method must be called exactly once when a cache entry is newly allocated by \ref GetEntry
  /// with allocateOnMiss set and a return value of NotFound.
  ///
  /// The handle must still be released using \ref PutEntry after calling this method.
  ///
  /// @param handle : The handle to be populated
  /// @param success : Whether computing the value contents was successful
  /// @param pData : Pointer to the value contents
  /// @param dataLen : Size of the value contents in bytes
  /// @returns : Success code, possible values:
  ///   * Success: operation completed successfully
  ///   * ErrorXxx: some internal error has occurred. The caller must not call SetValue again,
  ///               but it must still release the handle via \ref PutEntry.
  LLPC_NODISCARD virtual Result SetValue(RawEntryHandle rawHandle, bool success, const void *pData, size_t dataLen) = 0;

  /// \brief Populate the value contents of a cache entry and release the handle.
  ///
  /// Semantics are identical to SetValue, except that the handle is guaranteed to be released.
  /// Doing this atomically can sometimes allow a more efficient implementation; the default
  /// implementation is trivial.
  LLPC_NODISCARD virtual Result ReleaseWithValue(RawEntryHandle rawHandle, bool success, const void *pData,
                                                 size_t dataLen) {
    Result result = Result::ErrorUnknown;
    if (!rawHandle)
      return result;
    result = SetValue(rawHandle, success, pData, dataLen);
    ReleaseEntry(rawHandle);
    return result;
  }
};

// =====================================================================================================================
// A slight alternative using more C++ RAII safety:
// - make all methods of ICache other than GetEntry protected
// - use this class for the EntryHandle, providing more type safety and using ~EntryHandle
//   to ensure that PutEntry gets called etc.
class EntryHandle {
public:
  /// \brief Construct from a raw handle.
  EntryHandle(ICache *pCache, RawEntryHandle rawHandle, bool mustPopulate) {
    m_pCache = pCache;
    m_rawHandle = rawHandle;
    m_mustPopulate = mustPopulate;
  }

  EntryHandle() = default;
  ~EntryHandle() { Put(); }
  EntryHandle(const EntryHandle &) = delete;
  EntryHandle &operator=(const EntryHandle &) = delete;

  EntryHandle(EntryHandle &&rhs)
      : m_pCache(rhs.m_pCache), m_rawHandle(rhs.m_rawHandle), m_mustPopulate(rhs.m_mustPopulate) {
    rhs.m_pCache = nullptr;
    rhs.m_rawHandle = nullptr;
    rhs.m_mustPopulate = false;
  }

  EntryHandle &operator=(EntryHandle &&rhs) {
    if (this != &rhs) {
      m_pCache = rhs.m_pCache;
      m_rawHandle = rhs.m_rawHandle;
      m_mustPopulate = rhs.m_mustPopulate;

      rhs.m_pCache = nullptr;
      rhs.m_rawHandle = nullptr;
      rhs.m_mustPopulate = false;
    }

    return *this;
  }

  static void ReleaseHandle(EntryHandle &&rhs) {
    EntryHandle entryHandle;
    entryHandle.m_pCache = rhs.m_pCache;
    entryHandle.m_rawHandle = rhs.m_rawHandle;
    entryHandle.m_mustPopulate = rhs.m_mustPopulate;

    rhs.m_pCache = nullptr;
    rhs.m_rawHandle = nullptr;
    rhs.m_mustPopulate = false;

    entryHandle.Put();
  }
  bool IsEmpty() { return m_pCache == nullptr; }

  // semantics of these methods are largely analogous to the above in ICache,
  // their implementation simply forwards to the m_pCache.
  LLPC_NODISCARD Result WaitForEntry() const {
    assert(m_pCache);
    return m_pCache->WaitForEntry(m_rawHandle);
  }

  LLPC_NODISCARD Result GetValue(void *pData, size_t *pDataLen) const {
    assert(m_pCache);
    return m_pCache->GetValue(m_rawHandle, pData, pDataLen);
  }

  LLPC_NODISCARD Result GetValueZeroCopy(const void **ppData, size_t *pDataLen) const {
    assert(m_pCache);
    return m_pCache->GetValueZeroCopy(m_rawHandle, ppData, pDataLen);
  }

  LLPC_NODISCARD Result SetValue(bool success, const void *pData, size_t dataLen) {
    assert(m_pCache);
    assert(m_mustPopulate);
    m_mustPopulate = false;
    return m_pCache->SetValue(m_rawHandle, success, pData, dataLen);
  }

private:
  void Put() {
    if (!m_pCache)
      return;
    if (m_mustPopulate) {
      Result result = m_pCache->SetValue(m_rawHandle, false, nullptr, 0);
      assert(result == Result::Success);
      (void)result;
    }
    m_pCache->ReleaseEntry(m_rawHandle);
    m_pCache = nullptr;
    m_rawHandle = nullptr;
    m_mustPopulate = false;
  }

  ICache *m_pCache = nullptr;
  void *m_rawHandle = nullptr;
  bool m_mustPopulate = false;
};

} // namespace Vkgc<|MERGE_RESOLUTION|>--- conflicted
+++ resolved
@@ -48,11 +48,7 @@
 #define LLPC_INTERFACE_MAJOR_VERSION 62
 
 /// LLPC minor interface version.
-<<<<<<< HEAD
 #define LLPC_INTERFACE_MINOR_VERSION 0
-=======
-#define LLPC_INTERFACE_MINOR_VERSION 12
->>>>>>> dc6e9c45
 
 #ifndef LLPC_CLIENT_INTERFACE_MAJOR_VERSION
 #error LLPC client version is not defined
@@ -87,15 +83,11 @@
 //  %Version History
 //  | %Version | Change Description                                                                                    |
 //  | -------- | ----------------------------------------------------------------------------------------------------- |
-<<<<<<< HEAD
 //  |     62.0 | Default to the compiler getting the GPURT library directly, and move shader library info into RtState |
 //  |     61.14| Add rasterStream to rsState                                                                           |
 //  |     61.13| Add dualSourceBlendDynamic to cbState                                                                 |
-=======
-//  |     61.13| Add dualSourceBlendDynamic to cbState                                                                 |
 //  |     61.12| Add mode to RayTracingPipelineBuildInfo                                                               |
-//  |     61.11| Add UniformConstantMap and related structures                                                         |
->>>>>>> dc6e9c45
+//  |     61.11| Add dualSourceBlendDynamic to cbState                                                                 |
 //  |     61.10| Add useShadingRate and useSampleInfoto ShaderModuleUsage                                              |
 //  |     61.8 | Add enableImplicitInvariantExports to PipelineOptions                                                 |
 //  |     61.7 | Add disableFMA to PipelineShaderOptions                                                               |
@@ -550,30 +542,16 @@
   bool useSubgroupSize;        ///< Whether gl_SubgroupSize is used
   bool useSpecConstant;        ///< Whether specialization constant is used
   bool keepUnusedFunctions;    ///< Whether to keep unused function
-<<<<<<< HEAD
-#if VKI_RAY_TRACING
-  bool enableRayQuery;     ///< Whether the "RayQueryKHR" capability is used
-  bool rayQueryLibrary;    ///< Whether the shaderModule is rayQueryLibrary
-  bool isInternalRtShader; ///< Whether the shaderModule is a GPURT internal shader (e.g. BVH build)
-  bool hasTraceRay;        ///< Whether the shaderModule has OpTraceRayKHR
-  bool hasExecuteCallable; ///< Whether the shaderModule has OpExecuteCallableKHR
-#endif
-  bool useIsNan;       ///< Whether IsNan is used
-  bool useInvariant;   ///< Whether invariant variable is used
-  bool usePointSize;   ///< Whether gl_PointSize is used in output
-  bool useShadingRate; ///< Whether shading rate is used
-  bool useSampleInfo;  ///< Whether gl_SamplePosition or InterpolateAtSample are used
-=======
   bool enableRayQuery;         ///< Whether the "RayQueryKHR" capability is used
   bool rayQueryLibrary;        ///< Whether the shaderModule is rayQueryLibrary
   bool isInternalRtShader;     ///< Whether the shaderModule is a GPURT internal shader (e.g. BVH build)
-  bool hasTraceRay;            ///< Whether the shaderModule has OpTraceRayKHR;
+  bool hasTraceRay;            ///< Whether the shaderModule has OpTraceRayKHR
+  bool hasExecuteCallable;     ///< Whether the shaderModule has OpExecuteCallableKHR
   bool useIsNan;               ///< Whether IsNan is used
   bool useInvariant;           ///< Whether invariant variable is used
   bool usePointSize;           ///< Whether gl_PointSize is used in output
   bool useShadingRate;         ///< Whether shading rate is used
   bool useSampleInfo;          ///< Whether gl_SamplePosition or InterpolateAtSample are used
->>>>>>> dc6e9c45
 };
 
 /// Represents common part of shader module data
@@ -1067,36 +1045,26 @@
                                                  ///  tracing shaders
   bool forceInvalidAccelStruct;                  ///< Force ray tracing invalid acceleration structure
   bool enableRayTracingCounters;                 ///< Enable using ray tracing counters
-<<<<<<< HEAD
-#if VKI_BUILD_GFX11
-  bool enableRayTracingHwTraversalStack; ///< Enable using hardware accelerated traversal stack
-#endif
-  bool enableOptimalLdsStackSizeForIndirect; ///< Enable optimal LDS stack size for indirect shaders
-  bool enableOptimalLdsStackSizeForUnified;  ///< Enable optimal LDS stack size for unified shaders
-  float maxRayLength;                        ///< Raytracing rayDesc.tMax override
-  unsigned gpurtFeatureFlags;                ///< GPURT features flags to use for the pipeline compile
-  BinaryData gpurtShaderLibrary;             ///< GPURT shader library
-  GpurtFuncTable gpurtFuncTable;             ///< GPURT function table
-  RtIpVersion rtIpVersion;                   ///< RT IP version
-
-  /// If true, force the compiler to use gpurtShaderLibrary. Otherwise, it is up to the compiler whether it uses
-  /// gpurtShaderLibrary or obtains a library directly from GPURT.
-  ///
-  /// If LLPC_CLIENT_INTERFACE_MAJOR_VERSION < 62, the compiler always behaves as if this was true.
-  bool gpurtOverride;
-
-  /// If true, force the compile to use rtIpVersion. If false, the compiler may derive the default RTIP version from
-  /// the GFXIP version.
-  ///
-  /// If LLPC_CLIENT_INTERFACE_MAJOR_VERSION < 62, the compiler always behaves as if this was true.
-  bool rtIpOverride;
-=======
   bool enableRayTracingHwTraversalStack;         ///< Enable using hardware accelerated traversal stack
   bool enableOptimalLdsStackSizeForIndirect;     ///< Enable optimal LDS stack size for indirect shaders
   bool enableOptimalLdsStackSizeForUnified;      ///< Enable optimal LDS stack size for unified shaders
   float maxRayLength;                            ///< Raytracing rayDesc.tMax override
+  unsigned gpurtFeatureFlags;                    ///< GPURT features flags to use for the pipeline compile
+  BinaryData gpurtShaderLibrary;                 ///< GPURT shader library
   GpurtFuncTable gpurtFuncTable;                 ///< GPURT function table
   RtIpVersion rtIpVersion;                       ///< RT IP version
+
+  /// If true, force the compiler to use gpurtShaderLibrary. Otherwise, it is up to the compiler whether it uses
+  /// gpurtShaderLibrary or obtains a library directly from GPURT.
+  ///
+  /// If LLPC_CLIENT_INTERFACE_MAJOR_VERSION < 62, the compiler always behaves as if this was true.
+  bool gpurtOverride;
+
+  /// If true, force the compile to use rtIpVersion. If false, the compiler may derive the default RTIP version from
+  /// the GFXIP version.
+  ///
+  /// If LLPC_CLIENT_INTERFACE_MAJOR_VERSION < 62, the compiler always behaves as if this was true.
+  bool rtIpOverride;
 };
 
 struct UniformConstantMapEntry {
@@ -1108,7 +1076,6 @@
   uint32_t visibility;                ///< Mask composed of ShaderStageBit values
   unsigned numUniformConstants;       ///< Number of uniform constant entries in the map
   UniformConstantMapEntry *pUniforms; ///< Mapping of <location, offset> for uniform constant
->>>>>>> dc6e9c45
 };
 
 /// Represents info to build a graphics pipeline.
@@ -1177,35 +1144,20 @@
     ColorTarget target[MaxColorTargets]; ///< Per-MRT color target info
   } cbState;                             ///< Color target state
 
-<<<<<<< HEAD
   NggState nggState;          ///< NGG state used for tuning and debugging
   PipelineOptions options;    ///< Per pipeline tuning/debugging options
   bool unlinked;              ///< True to build an "unlinked" half-pipeline ELF
   bool dynamicVertexStride;   ///< Dynamic Vertex input Stride is enabled.
   bool enableUberFetchShader; ///< Use uber fetch shader
   bool enableEarlyCompile;    ///< Whether enable early compile
-#if VKI_RAY_TRACING
 #if LLPC_CLIENT_INTERFACE_MAJOR_VERSION < 62
   BinaryData shaderLibrary; ///< SPIR-V library binary data
 #endif
-  RtState rtState; ///< Ray tracing state
-#endif
-  const void *pClientMetadata; ///< Pointer to (optional) client-defined data to be stored inside the ELF
-  size_t clientMetadataSize;   ///< Size (in bytes) of the client-defined data
-=======
-  NggState nggState;                  ///< NGG state used for tuning and debugging
-  PipelineOptions options;            ///< Per pipeline tuning/debugging options
-  bool unlinked;                      ///< True to build an "unlinked" half-pipeline ELF
-  bool dynamicVertexStride;           ///< Dynamic Vertex input Stride is enabled.
-  bool enableUberFetchShader;         ///< Use uber fetch shader
-  bool enableEarlyCompile;            ///< Whether enable early compile
-  BinaryData shaderLibrary;           ///< SPIR-V library binary data
   RtState rtState;                    ///< Ray tracing state
   const void *pClientMetadata;        ///< Pointer to (optional) client-defined data to be stored inside the ELF
   size_t clientMetadataSize;          ///< Size (in bytes) of the client-defined data
   unsigned numUniformConstantMaps;    ///< Number of uniform constant maps
   UniformConstantMap **ppUniformMaps; ///< Pointers to array of pointers for the uniform constant map.
->>>>>>> dc6e9c45
 };
 
 /// Represents info to build a compute pipeline.
@@ -1223,22 +1175,13 @@
   uint64_t pipelineLayoutApiHash;      ///< Pipeline Layout Api Hash
   PipelineOptions options;             ///< Per pipeline tuning options
   bool unlinked;                       ///< True to build an "unlinked" half-pipeline ELF
-<<<<<<< HEAD
-#if VKI_RAY_TRACING
 #if LLPC_CLIENT_INTERFACE_MAJOR_VERSION < 62
   BinaryData shaderLibrary; ///< SPIR-V library binary data
 #endif
-  RtState rtState; ///< Ray tracing state
-#endif
-  const void *pClientMetadata; ///< Pointer to (optional) client-defined data to be stored inside the ELF
-  size_t clientMetadataSize;   ///< Size (in bytes) of the client-defined data
-=======
-  BinaryData shaderLibrary;            ///< SPIR-V library binary data
-  RtState rtState;                     ///< Ray tracing state
-  const void *pClientMetadata;         ///< Pointer to (optional) client-defined data to be stored inside the ELF
-  size_t clientMetadataSize;           ///< Size (in bytes) of the client-defined data
-  UniformConstantMap *pUniformMap;     ///< Pointer to the uniform constants map
->>>>>>> dc6e9c45
+  RtState rtState;                 ///< Ray tracing state
+  const void *pClientMetadata;     ///< Pointer to (optional) client-defined data to be stored inside the ELF
+  size_t clientMetadataSize;       ///< Size (in bytes) of the client-defined data
+  UniformConstantMap *pUniformMap; ///< Pointer to the uniform constants map
 };
 
 /// Represents output of building a ray tracing pipeline.
@@ -1258,19 +1201,19 @@
 #if LLPC_CLIENT_INTERFACE_MAJOR_VERSION < 62
   BinaryData shaderTraceRay; ///< Trace-ray SPIR-V binary data
 #endif
-  PipelineOptions options;                                   ///< Per pipeline tuning options
-  unsigned maxRecursionDepth;                                ///< Ray tracing max recursion depth
-  unsigned indirectStageMask;                                ///< Ray tracing indirect stage mask
-  LlpcRaytracingMode mode;                                   ///< Ray tracing compiling mode
-  RtState rtState;                                           ///< Ray tracing state
-  unsigned payloadSizeMaxInLib;                              ///< Pipeline library maxPayloadSize
-  unsigned attributeSizeMaxInLib;                            ///< Pipeline library maxAttributeSize
-  bool hasPipelineLibrary;                                   ///< Whether include pipeline library
-  unsigned pipelineLibStageMask;                             ///< Pipeline library stage mask
-  bool isReplay;                                             ///< Pipeline is created for replaying
-  const void *pClientMetadata;                               ///< Pointer to (optional) client-defined data to be
-                                                             ///  stored inside the ELF
-  size_t clientMetadataSize;                                 ///< Size (in bytes) of the client-defined data
+  PipelineOptions options;        ///< Per pipeline tuning options
+  unsigned maxRecursionDepth;     ///< Ray tracing max recursion depth
+  unsigned indirectStageMask;     ///< Ray tracing indirect stage mask
+  LlpcRaytracingMode mode;        ///< Ray tracing compiling mode
+  RtState rtState;                ///< Ray tracing state
+  unsigned payloadSizeMaxInLib;   ///< Pipeline library maxPayloadSize
+  unsigned attributeSizeMaxInLib; ///< Pipeline library maxAttributeSize
+  bool hasPipelineLibrary;        ///< Whether include pipeline library
+  unsigned pipelineLibStageMask;  ///< Pipeline library stage mask
+  bool isReplay;                  ///< Pipeline is created for replaying
+  const void *pClientMetadata;    ///< Pointer to (optional) client-defined data to be
+                                  ///  stored inside the ELF
+  size_t clientMetadataSize;      ///< Size (in bytes) of the client-defined data
 };
 
 /// Ray tracing max shader name length
