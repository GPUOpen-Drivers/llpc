--- conflicted
+++ resolved
@@ -81,16 +81,10 @@
 //  @page VersionHistory
 //  %Version History
 //  | %Version | Change Description                                                                                    |
-<<<<<<< HEAD
-//  | -------- | ---------------------------------------------------------------------------------------------|
-//  |     54.1 | Add overrideForceThreadIdSwizzling overrideShaderThreadGroupSizeX, overrideShaderThreadGroupSizeY
+//  | -------- | ------------------------------------------------------------------------------------------------------|
+//  |     54.1 | Add overrideForceThreadIdSwizzling overrideShaderThreadGroupSizeX, overrideShaderThreadGroupSizeY     |
 //  |          | and overrideShaderThreadGroupSizeZ  to PipelineShaderOptions                                          |
 //  |     54.0 | Add overrideThreadGroupSizeX, overrideThreadGroupSizeY and overrideThreadGroupSizeZ to PipelineOptions|
-=======
-//  | -------- | ------------------------------------------------------------------------------------------------------|
-//  |     54.0 | Add overrideThreadGroupSizeX, overrideThreadGroupSizeY and overrideThreadGroupSizeZ  to               |
-//  |          | PipelineOptions                                                                                       |
->>>>>>> 44dd0e37
 //  |     53.7 | Add threadGroupSwizzleMode to PipelineOptions                                                         |
 //  |     53.6 | Add scalarizeWaterfallLoads to PipelineShaderOptions                                                  |
 //  |     53.5 | Add forceCsThreadIdSwizzling for thread id swizzle in 8*4                                             |
@@ -442,19 +436,11 @@
   uint32_t optimizationLevel; ///< The higher the number the more optimizations will be performed.  Valid values are
                               ///< between 0 and 3.
 #endif
-<<<<<<< HEAD
   unsigned overrideThreadGroupSizeX;             ///< Override value for ThreadGroupSizeX
   unsigned overrideThreadGroupSizeY;             ///< Override value for ThreadGroupSizeY
   unsigned overrideThreadGroupSizeZ;             ///< Override value for ThreadGroupSizeZ
   ResourceLayoutScheme resourceLayoutScheme;     ///< Resource layout scheme
   ThreadGroupSwizzleMode threadGroupSwizzleMode; ///< Controls thread group swizzle mode for compute shader.
-=======
-  unsigned overrideThreadGroupSizeX;         ///< Override value for ThreadGroupSizeX
-  unsigned overrideThreadGroupSizeY;         ///< Override value for ThreadGroupSizeY
-  unsigned overrideThreadGroupSizeZ;         ///< Override value for ThreadGroupSizeZ
-  ResourceLayoutScheme resourceLayoutScheme; ///< Resource layout scheme
-  ThreadGroupSwizzleMode threadGroupSwizzleMode; /// Controls thread group swizzle mode for compute shader.
->>>>>>> 44dd0e37
 };
 
 /// Prototype of allocator for output data buffer, used in shader-specific operations.
