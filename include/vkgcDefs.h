/*
 ***********************************************************************************************************************
 *
 *  Copyright (c) 2020-2021 Advanced Micro Devices, Inc. All Rights Reserved.
 *
 *  Permission is hereby granted, free of charge, to any person obtaining a copy
 *  of this software and associated documentation files (the "Software"), to deal
 *  in the Software without restriction, including without limitation the rights
 *  to use, copy, modify, merge, publish, distribute, sublicense, and/or sell
 *  copies of the Software, and to permit persons to whom the Software is
 *  furnished to do so, subject to the following conditions:
 *
 *  The above copyright notice and this permission notice shall be included in all
 *  copies or substantial portions of the Software.
 *
 *  THE SOFTWARE IS PROVIDED "AS IS", WITHOUT WARRANTY OF ANY KIND, EXPRESS OR
 *  IMPLIED, INCLUDING BUT NOT LIMITED TO THE WARRANTIES OF MERCHANTABILITY,
 *  FITNESS FOR A PARTICULAR PURPOSE AND NONINFRINGEMENT. IN NO EVENT SHALL THE
 *  AUTHORS OR COPYRIGHT HOLDERS BE LIABLE FOR ANY CLAIM, DAMAGES OR OTHER
 *  LIABILITY, WHETHER IN AN ACTION OF CONTRACT, TORT OR OTHERWISE, ARISING FROM,
 *  OUT OF OR IN CONNECTION WITH THE SOFTWARE OR THE USE OR OTHER DEALINGS IN THE
 *  SOFTWARE.
 *
 **********************************************************************************************************************/
/**
 ***********************************************************************************************************************
 * @file  vkgcDefs.h
 * @brief VKGC header file: contains vulkan graphics compiler basic definitions (including interfaces and data types).
 ***********************************************************************************************************************
 */
#pragma once

#include "vulkan.h"
#include <cassert>
#include <tuple>

// Confliction of Xlib and LLVM headers
#if defined(__unix__)
#undef True
#undef False
#undef DestroyAll
#undef Status
#undef Bool
#endif

/// LLPC major interface version.
#define LLPC_INTERFACE_MAJOR_VERSION 50

/// LLPC minor interface version.
#define LLPC_INTERFACE_MINOR_VERSION 1

#ifndef LLPC_CLIENT_INTERFACE_MAJOR_VERSION
#if VFX_INSIDE_SPVGEN
#define LLPC_CLIENT_INTERFACE_MAJOR_VERSION LLPC_INTERFACE_MAJOR_VERSION
#else
#error LLPC client version is not defined
#endif
#endif

#if LLPC_CLIENT_INTERFACE_MAJOR_VERSION < 41
#error LLPC client version is too old
#endif

#ifndef LLPC_ENABLE_SHADER_CACHE
#define LLPC_ENABLE_SHADER_CACHE 0
#endif

//
// -------------------------------------------------------------------------------------------------------------------
//  @page VersionHistory
//  %Version History
//  | %Version | Change Description                                                                                    |
//  | -------- | ----------------------------------------------------------------------------------------------------- |
<<<<<<< HEAD
//  |     50.0 | Removed the member 'enableOpt' of ShaderModuleOptions                                                 |
=======
//  |     49.1 | Added enableEarlyCompile to GraphicsPipelineBuildInfo                                                 |
>>>>>>> bb7758a2
//  |     49.0 | Added DescriptorConstBuffer, DescriptorConstBufferCompact, DescriptorImage, DescriptorConstTexelBuffer|
//  |          | to ResourceMappingNodeType                                                                            |
//  |     48.1 | Added enableUberFetchShader to GraphicsPipelineBuildInfo                                              |
//  |     48.0 | Removed the member 'polygonMode' of rsState                                                           |
//  |     47.0 | Always get culling controls from primitive shader table                                               |
//  |     46.3 | Added enableInterpModePatch to PipelineOptions                                                        |
//  |     46.1 | Added dynamicVertexStride to GraphicsPipelineBuildInfo                                                |
//  |     46.0 | Removed the member 'depthBiasEnable' of rsState                                                       |
//  |     45.5 | Added new enum type ThreadGroupSwizzleMode for thread group swizzling for compute shaders             |
//  |     45.4 | Added disableLicmThreshold, unrollHintThreshold, and dontUnrollHintThreshold to PipelineShaderOptions |
//  |     45.3 | Add pipelinedump function to enable BeginPipelineDump and GetPipelineName                             |
//  |     45.2 | Add GFX IP plus checker to GfxIpVersion                                                               |
//  |     45.1 | Add pipelineCacheAccess, stageCacheAccess(es) to GraphicsPipelineBuildOut/ComputePipelineBuildOut     |
//  |     45.0 | Remove the member 'enableFastLaunch' of NGG state                                                     |
//  |     44.0 | Rename the member 'forceNonPassthrough' of NGG state to 'forceCullingMode'                            |
//  |     43.1 | Add disableImageResourceCheck in PipelineOptions                                                      |
//  |     43.0 | Removed the enumerant WaveBreakSize::DrawTime                                                         |
//  |     42.0 | Removed tileOptimal flag from SamplerYcbcrConversion metadata struct                                  |
//  |     41.0 | Moved resource mapping from ShaderPipeline-level to Pipeline-level                                    |
//  |     40.4 | Added fp32DenormalMode in PipelineShaderOptions to allow overriding SPIR-V denormal settings          |
//  |     40.3 | Added ICache interface                                                                                |
//  |     40.2 | Added extendedRobustness in PipelineOptions to support VK_EXT_robustness2                             |
//  |     40.1 | Added disableLoopUnroll to PipelineShaderOptions                                                      |
//  |     40.0 | Added DescriptorReserved12, which moves DescriptorYCbCrSampler down to 13                             |
//  |     39.0 | Non-LLPC-specific XGL code should #include vkcgDefs.h instead of llpc.h                               |
//  |     38.3 | Added shadowDescriptorTableUsage and shadowDescriptorTablePtrHigh to PipelineOptions                  |
//  |     38.2 | Added scalarThreshold to PipelineShaderOptions                                                        |
//  |     38.1 | Added unrollThreshold to PipelineShaderOptions                                                        |
//  |     38.0 | Removed CreateShaderCache in ICompiler and pShaderCache in pipeline build info                        |
//  |     37.0 | Removed the -enable-dynamic-loop-unroll option                                                        |
//  |     36.0 | Add 128 bit hash as clientHash in PipelineShaderOptions                                               |
//  |     35.0 | Added disableLicm to PipelineShaderOptions                                                            |
//  |     33.0 | Add enableLoadScalarizer option into PipelineShaderOptions.                                           |
//  |     32.0 | Add ShaderModuleOptions in ShaderModuleBuildInfo                                                      |
//  |     31.0 | Add PipelineShaderOptions::allowVaryWaveSize                                                          |
//  |     30.0 | Removed PipelineOptions::autoLayoutDesc                                                               |
//  |     28.0 | Added reconfigWorkgroupLayout to PipelineOptions and useSiScheduler to PipelineShaderOptions          |
//  |     27.0 | Remove the includeIrBinary option from PipelineOptions as only IR disassembly is now dumped           |
//  |     25.0 | Add includeIrBinary option into PipelineOptions for including IR binaries into ELF files.             |
//  |     24.0 | Add forceLoopUnrollCount option into PipelineShaderOptions.                                           |
//  |     23.0 | Add flag robustBufferAccess in PipelineOptions to check out of bounds of private array.               |
//  |     22.0 | Internal revision.                                                                                    |
//  |     21.0 | Add stage in Pipeline shader info and struct PipelineBuildInfo to simplify pipeline dump interface.   |
//
//  IMPORTANT NOTE: All structures defined in this file that are passed as input into LLPC must be zero-initialized
//  with code such as the following before filling in the structure's fields:
//
//    SomeLlpcStructure someLlpcStructure = {};
//
//  It is sufficient to perform this initialization on a containing structure.
//
//  LLPC is free to add new fields to such structures without increasing the client interface major version, as long
//  as setting the newly added fields to a 0 (or false) value is safe, i.e. it preserves the old behavior.
//

namespace Vkgc {

static const unsigned Version = LLPC_INTERFACE_MAJOR_VERSION;
static const unsigned InternalDescriptorSetId = static_cast<unsigned>(-1);
static const unsigned MaxVertexAttribs = 64;
static const unsigned MaxColorTargets = 8;
static const unsigned FetchShaderInternalBufferBinding = 4;
static const unsigned MaxFetchShaderInternalBufferSize = 16 * MaxVertexAttribs;

// Forward declarations
class IShaderCache;
class ICache;
class EntryHandle;

/// Enumerates result codes of LLPC operations.
enum class Result : int {
  /// The operation completed successfully
  Success = 0x00000000,
  // The requested operation is delayed
  Delayed = 0x00000001,
  // The requested feature is unsupported
  Unsupported = 0x00000002,
  // A required resource (e.g. cache entry) is not ready yet.
  NotReady = 0x00000003,
  // A required resource (e.g. cache entry) was not found.
  NotFound = 0x00000004,
  /// The requested operation is unavailable at this time
  ErrorUnavailable = -(0x00000001),
  /// The operation could not complete due to insufficient system memory
  ErrorOutOfMemory = -(0x00000002),
  /// An invalid shader code was passed to the call
  ErrorInvalidShader = -(0x00000003),
  /// An invalid value was passed to the call
  ErrorInvalidValue = -(0x00000004),
  /// A required input pointer passed to the call was invalid (probably null)
  ErrorInvalidPointer = -(0x00000005),
  /// The operaton encountered an unknown error
  ErrorUnknown = -(0x00000006),
};

/// Represents the base data type
enum class BasicType : unsigned {
  Unknown = 0, ///< Unknown
  Float,       ///< Float
  Double,      ///< Double
  Int,         ///< Signed integer
  Uint,        ///< Unsigned integer
  Int64,       ///< 64-bit signed integer
  Uint64,      ///< 64-bit unsigned integer
  Float16,     ///< 16-bit floating-point
  Int16,       ///< 16-bit signed integer
  Uint16,      ///< 16-bit unsigned integer
  Int8,        ///< 8-bit signed integer
  Uint8,       ///< 8-bit unsigned integer
};

/// Enumerates LLPC shader stages.
enum ShaderStage : unsigned {
  ShaderStageVertex = 0,                                ///< Vertex shader
  ShaderStageTessControl,                               ///< Tessellation control shader
  ShaderStageTessEval,                                  ///< Tessellation evaluation shader
  ShaderStageGeometry,                                  ///< Geometry shader
  ShaderStageFragment,                                  ///< Fragment shader
  ShaderStageCompute,                                   ///< Compute shader
  ShaderStageCount,                                     ///< Count of shader stages
  ShaderStageInvalid = ~0u,                             ///< Invalid shader stage
  ShaderStageNativeStageCount = ShaderStageCompute + 1, ///< Native supported shader stage count
  ShaderStageGfxCount = ShaderStageFragment + 1,        ///< Count of shader stages for graphics pipeline

  ShaderStageCopyShader = ShaderStageCount, ///< Copy shader (internal-use)
  ShaderStageCountInternal,                 ///< Count of shader stages (internal-use)
};

/// Enumerating multiple shader stages when used in a mask.
enum ShaderStageBit : unsigned {
  ShaderStageVertexBit = (1 << ShaderStageVertex),           ///< Vertex shader bit
  ShaderStageTessControlBit = (1 << ShaderStageTessControl), ///< Tessellation control shader bit
  ShaderStageTessEvalBit = (1 << ShaderStageTessEval),       ///< Tessellation evaluation shader bit
  ShaderStageGeometryBit = (1 << ShaderStageGeometry),       ///< Geometry shader bit
  ShaderStageFragmentBit = (1 << ShaderStageFragment),       ///< Fragment shader bit
  ShaderStageComputeBit = (1 << ShaderStageCompute),         ///< Compute shader bit
};

/// Enumerates LLPC types of unlinked shader elf.
enum UnlinkedShaderStage : unsigned {
  UnlinkedStageVertexProcess,
  UnlinkedStageFragment,
  UnlinkedStageCompute,
  UnlinkedStageCount
};

static_assert((1 << (ShaderStageCount - 1)) == ShaderStageComputeBit,
              "Vkgc::ShaderStage has been updated. Please update Vkgc::ShaderStageBit as well.");

/// Enumerates the function of a particular node in a shader's resource mapping graph.
enum class ResourceMappingNodeType : unsigned {
  Unknown,                   ///< Invalid type
  DescriptorResource,        ///< Generic descriptor: resource, including texture resource,
  DescriptorSampler,         ///< Generic descriptor: sampler
  DescriptorCombinedTexture, ///< Generic descriptor: combined texture, combining resource descriptor with
                             ///  sampler descriptor of the same texture, starting with resource descriptor
  DescriptorTexelBuffer,     ///< Generic descriptor: texel buffer
  DescriptorFmask,           ///< Generic descriptor: F-mask
  DescriptorBuffer,          ///< Generic descriptor: buffer, including shader storage buffer
  DescriptorTableVaPtr,      ///< Descriptor table VA pointer
  IndirectUserDataVaPtr,     ///< Indirect user data VA pointer
  PushConst,                 ///< Push constant
  DescriptorBufferCompact,   ///< Compact buffer descriptor, only contains the buffer address
  StreamOutTableVaPtr,       ///< Stream-out buffer table VA pointer
  DescriptorReserved12,
  DescriptorYCbCrSampler, ///< Generic descriptor: YCbCr sampler
#if LLPC_CLIENT_INTERFACE_MAJOR_VERSION >= 49
  DescriptorConstBuffer,        ///< Generic descriptor: constBuffer,including uniform buffer
  DescriptorConstBufferCompact, ///< Generic descriptor: constBuffer,including dynamic storage buffer
  DescriptorImage,              ///< Generic descriptor: storageImage, including image, input attachment
  DescriptorConstTexelBuffer,   ///< Generic descriptor: constTexelBuffer, including unifrom texel buffer
#endif

  Count, ///< Count of resource mapping node types.
};

/// Represents one node in a graph defining how the user data bound in a command buffer at draw/dispatch time maps to
/// resources referenced by a shader (t#, u#, etc.).
struct ResourceMappingNode {
  ResourceMappingNodeType type; ///< Type of this node

  unsigned sizeInDwords;   ///< Size of this node in dword
  unsigned offsetInDwords; ///< Offset of this node (from the beginning of the resource mapping table) in dword

  union {
    /// Info for generic descriptor nodes (DescriptorResource, DescriptorSampler, DescriptorCombinedTexture,
    /// DescriptorTexelBuffer, DescriptorBuffer and DescriptorBufferCompact)
    struct {
      unsigned set;     ///< Descriptor set
      unsigned binding; ///< Descriptor binding
    } srdRange;
    /// Info for hierarchical nodes (DescriptorTableVaPtr)
    struct {
      unsigned nodeCount;               ///< Number of entries in the "pNext" array
      const ResourceMappingNode *pNext; ///< Array of node structures describing the next hierarchical
                                        ///  level of mapping
    } tablePtr;
    /// Info for hierarchical nodes (IndirectUserDataVaPtr)
    struct {
      unsigned sizeInDwords; ///< Size of the pointed table in dwords
    } userDataPtr;
  };
};

struct ResourceMappingRootNode {
  ResourceMappingNode node; ///< Common node contents (between root and sub nodes)
  unsigned visibility;      ///< Mask composed of ShaderStageBit values
};

/// Represents the info of static descriptor.
struct StaticDescriptorValue {
  ResourceMappingNodeType type; ///< Type of this resource mapping node (currently, only sampler is supported)
  unsigned set;                 ///< ID of descriptor set
  unsigned binding;             ///< ID of descriptor binding
  unsigned arraySize;           ///< Element count for arrayed binding
  const unsigned *pValue;       ///< Static SRDs
  unsigned visibility;          ///< Mask composed of ShaderStageBit values
};

/// Represents the resource mapping data provided during pipeline creation
struct ResourceMappingData {
  /// User data nodes, providing the root-level mapping of descriptors in user-data entries (physical registers or
  /// GPU memory) to resources referenced in this pipeline shader.
  /// NOTE: Normally, this user data will correspond to the GPU's user data registers. However, Compiler needs some
  /// user data registers for internal use, so some user data may spill to internal GPU memory managed by Compiler.
  const ResourceMappingRootNode *pUserDataNodes; ///< An array of user data nodes
  unsigned userDataNodeCount;                    ///< Count of user data nodes

  const StaticDescriptorValue *pStaticDescriptorValues; ///< An array of static descriptors
  unsigned staticDescriptorValueCount;                  ///< Count of static descriptors
};

/// Represents graphics IP version info. See https://llvm.org/docs/AMDGPUUsage.html#processors for more
/// details.
struct GfxIpVersion {
  unsigned major;    ///< Major version
  unsigned minor;    ///< Minor version
  unsigned stepping; ///< Stepping info

  // GFX IP checkers
  bool operator==(const GfxIpVersion &rhs) const {
    return std::tie(major, minor, stepping) == std::tie(rhs.major, rhs.minor, rhs.stepping);
  }
  bool operator>=(const GfxIpVersion &rhs) const {
    return std::tie(major, minor, stepping) >= std::tie(rhs.major, rhs.minor, rhs.stepping);
  }
};

/// Represents shader binary data.
struct BinaryData {
  size_t codeSize;   ///< Size of shader binary data
  const void *pCode; ///< Shader binary data
};

/// Values for shadowDescriptorTableUsage pipeline option.
enum class ShadowDescriptorTableUsage : unsigned {
  Auto = 0, ///< Use 0 for auto setting so null initialized structures default to auto.
  Enable = 1,
  Disable = 2,
};

/// Represents the features of VK_EXT_robustness2
struct ExtendedRobustness {
  bool robustBufferAccess; ///< Whether buffer accesses are tightly bounds-checked against the range of the descriptor.
                           ///  Give defined behavior (e.g. read 0) for out-of-bounds buffer access and descriptor range
                           ///  rounding up.
  bool robustImageAccess;  ///< Whether image accesses are tightly bounds-checked against the dimensions of the image
                           ///  view. Give defined behavior for out-of-bounds image access.
  bool nullDescriptor;     ///< Whether the descriptor can be written with VK_NULL_HANDLE. If set, it is considered
                           ///  valid to access and acts as if the descriptor is bounded to nothing.
};

/// Represents the tiling modes for compute shader thread group swizzling
enum class ThreadGroupSwizzleMode : unsigned {
  Default = 0, ///< Use the default layout. There is no swizzling conducted.
  _4x4 = 1,    ///< The tile size is 4x4 in x and y dimension.
  _8x8 = 2,    ///< The tile size is 8x8 in x and y dimension.
  _16x16 = 3,  ///< The tile size is 16x16 in x and y dimension.
  Count
};

/// Represents per pipeline options.
struct PipelineOptions {
  bool includeDisassembly;         ///< If set, the disassembly for all compiled shaders will be included in
                                   ///  the pipeline ELF.
  bool scalarBlockLayout;          ///< If set, allows scalar block layout of types.
  bool reconfigWorkgroupLayout;    ///< If set, allows automatic workgroup reconfigure to take place on compute shaders.
  bool includeIr;                  ///< If set, the IR for all compiled shaders will be included in the pipeline ELF.
  bool robustBufferAccess;         ///< If set, out of bounds accesses to buffer or private array will be handled.
                                   ///  for now this option is used by LLPC shader and affects only the private array,
                                   ///  the out of bounds accesses will be skipped with this setting.
  bool enableRelocatableShaderElf; ///< If set, the pipeline will be compiled by compiling each shader separately, and
                                   ///  then linking them, when possible.  When not possible this option is ignored.
  bool disableImageResourceCheck;  ///< If set, the pipeline shader will not contain code to check and fix invalid image
                                   ///  descriptors.
  bool enableScratchAccessBoundsChecks; ///< If set, out of bounds guards will be inserted in the LLVM IR for OpLoads
                                        ///< and OpStores in private and function memory storage.
  ShadowDescriptorTableUsage shadowDescriptorTableUsage; ///< Controls shadow descriptor table.
  unsigned shadowDescriptorTablePtrHigh;                 ///< Sets high part of VA ptr for shadow descriptor table.
  ExtendedRobustness extendedRobustness;                 ///< ExtendedRobustness is intended to correspond to the
                                                         ///  features of VK_EXT_robustness2.
  bool enableInterpModePatch; ///< If set, per-sample interpolation for nonperspective and smooth input is enabled
};

/// Prototype of allocator for output data buffer, used in shader-specific operations.
typedef void *(VKAPI_CALL *OutputAllocFunc)(void *pInstance, void *pUserData, size_t size);

/// Enumerates types of shader binary.
enum class BinaryType : unsigned {
  Unknown = 0, ///< Invalid type
  Spirv,       ///< SPIR-V binary
  LlvmBc,      ///< LLVM bitcode
  MultiLlvmBc, ///< Multiple LLVM bitcode
  Elf,         ///< ELF
};

/// Represents resource node data
struct ResourceNodeData {
  ResourceMappingNodeType type; ///< Type of this resource mapping node
  unsigned set;                 ///< ID of descriptor set
  unsigned binding;             ///< ID of descriptor binding
  unsigned arraySize;           ///< Element count for arrayed binding
};

/// Represents the information of one shader entry in ShaderModuleExtraData
struct ShaderModuleEntryData {
  ShaderStage stage;                     ///< Shader stage
  const char *pEntryName;                ///< Shader entry name
  void *pShaderEntry;                    ///< Private shader module entry info
  unsigned resNodeDataCount;             ///< Resource node data count
  const ResourceNodeData *pResNodeDatas; ///< Resource node data array
  unsigned pushConstSize;                ///< Push constant size in byte
};

/// Represents usage info of a shader module
struct ShaderModuleUsage {
  bool enableVarPtrStorageBuf; ///< Whether to enable "VariablePointerStorageBuffer" capability
  bool enableVarPtr;           ///< Whether to enable "VariablePointer" capability
  bool useSubgroupSize;        ///< Whether gl_SubgroupSize is used
  bool useHelpInvocation;      ///< Whether fragment shader has helper-invocation for subgroup
  bool useSpecConstant;        ///< Whether specializaton constant is used
  bool keepUnusedFunctions;    ///< Whether to keep unused function
  bool useIsNan;               ///< Whether IsNan is used
  bool useInvariant;           ///< Whether invariant variable is used
};

/// Represents common part of shader module data
struct ShaderModuleData {
  unsigned hash[4];        ///< Shader hash code
  BinaryType binType;      ///< Shader binary type
  BinaryData binCode;      ///< Shader binary data
  unsigned cacheHash[4];   ///< Hash code for calculate pipeline cache key
  ShaderModuleUsage usage; ///< Usage info of a shader module
};

/// Represents fragment shader output info
struct FsOutInfo {
  unsigned location;       ///< Output location in resource layout
  unsigned index;          ///< Output index in resource layout
  BasicType basicType;     ///< Output data type
  unsigned componentCount; ///< Count of components of output data
};

/// Represents extended output of building a shader module (taking extra data info)
struct ShaderModuleDataEx {
  ShaderModuleData common;  ///< Shader module common data
  unsigned codeOffset;      ///< Binary offset of binCode in ShaderModuleDataEx
  unsigned entryOffset;     ///< Shader entry offset in ShaderModuleDataEx
  unsigned resNodeOffset;   ///< Resource node offset in ShaderModuleDataEX
  unsigned fsOutInfoOffset; ///< FsOutInfo offset in ShaderModuleDataEX
  struct {
    unsigned fsOutInfoCount;             ///< Count of fragment shader output
    const FsOutInfo *pFsOutInfos;        ///< Fragment output info array
    unsigned entryCount;                 ///< Shader entry count in the module
    ShaderModuleEntryData entryDatas[1]; ///< Array of all shader entries in this module
  } extra;                               ///< Represents extra part of shader module data
};

/// Represents the options for pipeline dump.
struct PipelineDumpOptions {
  const char *pDumpDir;              ///< Pipeline dump directory
  unsigned filterPipelineDumpByType; ///< Filter which types of pipeline dump are enabled
  uint64_t filterPipelineDumpByHash; ///< Only dump the pipeline with this compiler hash if non-zero
  bool dumpDuplicatePipelines;       ///< If TRUE, duplicate pipelines will be dumped to a file with a
                                     ///  numeric suffix attached
};

/// Enumerate denormal override modes.
enum class DenormalMode : unsigned {
  Auto = 0x0,        ///< No denormal override (default behaviour)
  FlushToZero = 0x1, ///< Denormals flushed to zero
  Preserve = 0x2,    ///< Denormals preserved
};

/// If next available quad falls outside tile aligned region of size defined by this enumeration the SC will force end
/// of vector in the SC to shader wavefront.
enum class WaveBreakSize : unsigned {
  None = 0x0,   ///< No wave break by region
  _8x8 = 0x1,   ///< Outside a 8x8 pixel region
  _16x16 = 0x2, ///< Outside a 16x16 pixel region
  _32x32 = 0x3, ///< Outside a 32x32 pixel region
#if LLPC_CLIENT_INTERFACE_MAJOR_VERSION < 43
  DrawTime = 0xF, ///< Choose wave break size per draw
#endif
};

/// Enumerates various sizing options of sub-group size for NGG primitive shader.
enum class NggSubgroupSizingType : unsigned {
  Auto,             ///< Sub-group size is allocated as optimally determined
  MaximumSize,      ///< Sub-group size is allocated to the maximum allowable size by the hardware
  HalfSize,         ///< Sub-group size is allocated as to allow half of the maximum allowable size
                    ///  by the hardware
  OptimizeForVerts, ///< Sub-group size is optimized for vertex thread utilization
  OptimizeForPrims, ///< Sub-group size is optimized for primitive thread utilization
  Explicit,         ///< Sub-group size is allocated based on explicitly-specified vertsPerSubgroup and
                    ///  primsPerSubgroup
};

/// Enumerates compaction modes after culling operations for NGG primitive shader.
enum NggCompactMode : unsigned {
  NggCompactDisable,  ///< Compaction is disabled
  NggCompactVertices, ///< Compaction is based on vertices
};

/// Represents NGG tuning options
struct NggState {
  bool enableNgg;   ///< Enable NGG mode, use an implicit primitive shader
  bool enableGsUse; ///< Enable NGG use on geometry shader
#if LLPC_CLIENT_INTERFACE_MAJOR_VERSION < 44
  bool forceNonPassthrough; ///< Force NGG to run in non pass-through mode
#else
  bool forceCullingMode;          ///< Force NGG to run in culling mode
#endif
#if LLPC_CLIENT_INTERFACE_MAJOR_VERSION < 47
  bool alwaysUsePrimShaderTable; ///< Always use primitive shader table to fetch culling-control registers
#endif
  NggCompactMode compactMode; ///< Compaction mode after culling operations

#if LLPC_CLIENT_INTERFACE_MAJOR_VERSION < 45
  bool enableFastLaunch; ///< Enable the hardware to launch subgroups of work at a faster rate
#endif
  bool enableVertexReuse;         ///< Enable optimization to cull duplicate vertices
  bool enableBackfaceCulling;     ///< Enable culling of primitives that don't meet facing criteria
  bool enableFrustumCulling;      ///< Enable discarding of primitives outside of view frustum
  bool enableBoxFilterCulling;    ///< Enable simpler frustum culler that is less accurate
  bool enableSphereCulling;       ///< Enable frustum culling based on a sphere
  bool enableSmallPrimFilter;     ///< Enable trivial sub-sample primitive culling
  bool enableCullDistanceCulling; ///< Enable culling when "cull distance" exports are present

  /// Following fields are used for NGG tuning
  unsigned backfaceExponent; ///< Value from 1 to UINT32_MAX that will cause the backface culling
                             ///  algorithm to ignore area calculations that are less than
                             ///  (10 ^ -(backfaceExponent)) / abs(w0 * w1 * w2)
                             ///  Only valid if the NGG backface culler is enabled.
                             ///  A value of 0 will disable the threshold.

  NggSubgroupSizingType subgroupSizing; ///< NGG sub-group sizing type

  unsigned primsPerSubgroup; ///< Preferred number of GS primitives to pack into a primitive shader
                             ///  sub-group

  unsigned vertsPerSubgroup; ///< Preferred number of vertices consumed by a primitive shader sub-group
};

/// ShaderHash represents a 128-bit client-specified hash key which uniquely identifies a shader program.
struct ShaderHash {
  uint64_t lower; ///< Lower 64 bits of hash key.
  uint64_t upper; ///< Upper 64 bits of hash key.
};

/// Represents per shader stage options.
struct PipelineShaderOptions {
  ShaderHash clientHash; ///< Client-supplied unique shader hash. A value of zero indicates that LLPC should
                         ///  calculate its own hash. This hash is used for dumping, shader replacement, SPP, etc.
                         ///  If the client provides this hash, they are responsible for ensuring it is as stable
                         ///  as possible.
  bool trapPresent;           ///< Indicates a trap handler will be present when this pipeline is executed,
                              ///  and any trap conditions encountered in this shader should call the trap
                              ///  handler. This could include an arithmetic exception, an explicit trap
                              ///  request from the host, or a trap after every instruction when in debug
                              ///  mode.
  bool debugMode;             ///< When set, this shader should cause the trap handler to be executed after
                              ///  every instruction.  Only valid if trapPresent is set.
  bool enablePerformanceData; ///< Enables the compiler to generate extra instructions to gather
                              ///  various performance-related data.
  bool allowReZ;              ///< Allow the DB ReZ feature to be enabled.  This will cause an early-Z test
                              ///  to potentially kill PS waves before launch, and also issues a late-Z test
                              ///  in case the PS kills pixels.  Only valid for pixel shaders.
  /// Maximum VGPR limit for this shader. The actual limit used by back-end for shader compilation is the smaller
  /// of this value and whatever the target GPU supports. To effectively disable this limit, set this to UINT_MAX.
  unsigned vgprLimit;

  /// Maximum SGPR limit for this shader. The actual limit used by back-end for shader compilation is the smaller
  /// of this value and whatever the target GPU supports. To effectively disable this limit, set this to UINT_MAX.
  unsigned sgprLimit;

  /// Overrides the number of CS thread-groups which the GPU will launch per compute-unit. This throttles the
  /// shader, which can sometimes enable more graphics shader work to complete in parallel. A value of zero
  /// disables limiting the number of thread-groups to launch. This field is ignored for graphics shaders.
  unsigned maxThreadGroupsPerComputeUnit;

  unsigned waveSize;           ///< Control the number of threads per wavefront (GFX10+)
  bool wgpMode;                ///< Whether to choose WGP mode or CU mode (GFX10+)
  WaveBreakSize waveBreakSize; ///< Size of region to force the end of a wavefront (GFX10+).
                               ///  Only valid for fragment shaders.

  /// Force loop unroll count. "0" means using default value; "1" means disabling loop unroll.
  unsigned forceLoopUnrollCount;

  /// Enable LLPC load scalarizer optimization.
  bool enableLoadScalarizer;
  /// If set, lets the pipeline vary the wave sizes.
  bool allowVaryWaveSize;
  /// Use the LLVM backend's SI scheduler instead of the default scheduler.
  bool useSiScheduler;

  // Whether update descriptor root offset in ELF
  bool updateDescInElf;

  /// Disable the the LLVM backend's LICM pass (equivalent to disableLicmThreshold=1).
  bool disableLicm;

  /// Default unroll threshold for LLVM.
  unsigned unrollThreshold;

  /// The threshold for load scalarizer.
  unsigned scalarThreshold;

  /// Forcibly disable loop unrolling - overrides any explicit unroll directives
  bool disableLoopUnroll;

  /// Whether enable adjustment of the fragment shader depth import for the variable shading rate
  bool adjustDepthImportVrs;

  /// Override FP32 denormal handling.
  DenormalMode fp32DenormalMode;

  /// Threshold number of blocks in a loop for LICM pass to be disabled.
  unsigned disableLicmThreshold;

  /// Threshold to use for loops with "Unroll" hint (0 = use llvm.llop.unroll.full).
  unsigned unrollHintThreshold;

  /// Threshold to use for loops with "DontUnroll" hint (0 = use llvm.llop.unroll.disable).
  unsigned dontUnrollHintThreshold;

  ///< Whether fastmath contract could be disabled
  bool noContract;
};

/// Represents YCbCr sampler meta data in resource descriptor
struct SamplerYCbCrConversionMetaData {
  union {
    struct {                     ///< e.g R12X4G12X4_UNORM_2PACK16
      unsigned channelBitsR : 5; ///< channelBitsR = 12
      unsigned channelBitsG : 5; ///< channelBitsG = 12
      unsigned channelBitsB : 5; ///< channelBitsB =  0
      unsigned : 17;
    } bitDepth;
    struct {
      unsigned : 15;         ///< VkComponentSwizzle, e.g
      unsigned swizzleR : 3; ///< swizzleR = VK_COMPONENT_SWIZZLE_R(3)
      unsigned swizzleG : 3; ///< swizzleG = VK_COMPONENT_SWIZZLE_G(4)
      unsigned swizzleB : 3; ///< swizzleB = VK_COMPONENT_SWIZZLE_B(5)
      unsigned swizzleA : 3; ///< swizzleA = VK_COMPONENT_SWIZZLE_A(6)
      unsigned : 5;
    } componentMapping;
    struct {
      unsigned : 27;
      unsigned yCbCrModel : 3;               ///< RGB_IDENTITY(0), ycbcr_identity(1),
                                             ///  _709(2),_601(3),_2020(4)
      unsigned yCbCrRange : 1;               ///< ITU_FULL(0), ITU_NARROW(0)
      unsigned forceExplicitReconstruct : 1; ///< Disable(0), Enable(1)
    };
    unsigned u32All;
  } word0;

  union {
    struct {
      unsigned planes : 2;        ///< Number of planes, normally from 1 to 3
      unsigned lumaFilter : 1;    ///< FILTER_NEAREST(0) or FILTER_LINEAR(1)
      unsigned chromaFilter : 1;  ///< FILTER_NEAREST(0) or FILTER_LINEAR(1)
      unsigned xChromaOffset : 1; ///< COSITED_EVEN(0) or MIDPOINT(1)
      unsigned yChromaOffset : 1; ///< COSITED_EVEN(0) or MIDPOINT(1)
      unsigned xSubSampled : 1;   ///< true(1) or false(0)
#if LLPC_CLIENT_INTERFACE_MAJOR_VERSION >= 42
      unsigned : 1; ///< Unused
#else
      unsigned tileOptimal : 1;   ///< true(1) or false(0)
#endif
      unsigned ySubSampled : 1;   ///< true(1) or false(0)
      unsigned dstSelXYZW : 12;   ///< dst selection Swizzle
      unsigned undefined : 11;
    };
    unsigned u32All;
  } word1;

  union {
    /// For YUV formats, bitCount may not equal to bitDepth, where bitCount >= bitDepth
    struct {
      unsigned xBitCount : 6; ///< Bit count for x channel
      unsigned yBitCount : 6; ///< Bit count for y channel
      unsigned zBitCount : 6; ///< Bit count for z channel
      unsigned wBitCount : 6; ///< Bit count for w channel
      unsigned undefined : 8;
    } bitCounts;
    unsigned u32All;
  } word2;

  union {
    struct {
      unsigned sqImgRsrcWord1 : 32; ///< Reconstructed sqImgRsrcWord1
    };
    unsigned u32All;
  } word3;
};

/// Represents info of a shader attached to a to-be-built pipeline.
struct PipelineShaderInfo {
  const void *pModuleData;                         ///< Shader module data used for pipeline building (opaque)
  const VkSpecializationInfo *pSpecializationInfo; ///< Specialization constant info
  const char *pEntryTarget;                        ///< Name of the target entry point (for multi-entry)
  ShaderStage entryStage;                          ///< Shader stage of the target entry point
  PipelineShaderOptions options; ///< Per shader stage tuning/debugging options
};

/// Represents color target info
struct ColorTarget {
  bool blendEnable;          ///< Blend will be enabled for this target at draw time
  bool blendSrcAlphaToColor; ///< Whether source alpha is blended to color channels for this target
                             ///  at draw time
  uint8_t channelWriteMask;  ///< Write mask to specify destination channels
  VkFormat format;           ///< Color attachment format
};

/// Represents info to build a graphics pipeline.
struct GraphicsPipelineBuildInfo {
  void *pInstance;                ///< Vulkan instance object
  void *pUserData;                ///< User data
  OutputAllocFunc pfnOutputAlloc; ///< Output buffer allocator
  ICache *cache;                  ///< ICache, used to search for the compiled shader data
#if LLPC_ENABLE_SHADER_CACHE
  IShaderCache *pShaderCache; ///< Shader cache, used to search for the compiled shader data
#endif
  PipelineShaderInfo vs;  ///< Vertex shader
  PipelineShaderInfo tcs; ///< Tessellation control shader
  PipelineShaderInfo tes; ///< Tessellation evaluation shader
  PipelineShaderInfo gs;  ///< Geometry shader
  PipelineShaderInfo fs;  ///< Fragment shader

  ResourceMappingData resourceMapping; ///< Resource mapping graph and static descriptor values

  /// Create info of vertex input state
  const VkPipelineVertexInputStateCreateInfo *pVertexInput;

  struct {
    VkPrimitiveTopology topology; ///< Primitive topology
    unsigned patchControlPoints;  ///< Number of control points per patch (valid when the topology is
                                  ///  "patch")
    unsigned deviceIndex;         ///< Device index for device group
    bool disableVertexReuse;      ///< Disable reusing vertex shader output for indexed draws
    bool switchWinding;           ///< Whether to reverse vertex ordering for tessellation
    bool enableMultiView;         ///< Whether to enable multi-view support
  } iaState;                      ///< Input-assembly state

  struct {
    bool depthClipEnable; ///< Enable clipping based on Z coordinate
  } vpState;              ///< Viewport state

  struct {
    bool rasterizerDiscardEnable; ///< Kill all rasterized pixels. This is implicitly true if stream out
                                  ///  is enabled and no streams are rasterized
    bool innerCoverage;           ///< Related to conservative rasterization.  Must be false if
                                  ///  conservative rasterization is disabled.
    bool perSampleShading;        ///< Enable per sample shading
    unsigned numSamples;          ///< Number of coverage samples used when rendering with this pipeline
    unsigned samplePatternIdx;    ///< Index into the currently bound MSAA sample pattern table that
                                  ///  matches the sample pattern used by the rasterizer when rendering
                                  ///  with this pipeline.
    uint8_t usrClipPlaneMask;     ///< Mask to indicate the enabled user defined clip planes
#if LLPC_CLIENT_INTERFACE_MAJOR_VERSION < 48
    VkPolygonMode polygonMode; ///< Triangle rendering mode
#endif
#if LLPC_CLIENT_INTERFACE_MAJOR_VERSION < 47
    VkCullModeFlags cullMode; ///< Fragment culling mode
    VkFrontFace frontFace;    ///< Front-facing triangle orientation
#endif
#if LLPC_CLIENT_INTERFACE_MAJOR_VERSION < 46
    bool depthBiasEnable; ///< Whether to bias fragment depth values
#endif
  } rsState; ///< Rasterizer State

  struct {
    bool alphaToCoverageEnable; ///< Enable alpha to coverage
    bool dualSourceBlendEnable; ///< Blend state bound at draw time will use a dual source blend mode

    ColorTarget target[MaxColorTargets]; ///< Per-MRT color target info
  } cbState;                             ///< Color target state

  NggState nggState;        ///< NGG state used for tuning and debugging
  PipelineOptions options;  ///< Per pipeline tuning/debugging options
  bool unlinked;            ///< True to build an "unlinked" half-pipeline ELF
  bool dynamicVertexStride; ///< Dynamic Vertex input Stride is enabled.
  bool enableUberFetchShader; ///< Use uber fetch shader
  bool enableEarlyCompile;  ///< Whether enable early compile
};

/// Represents info to build a compute pipeline.
struct ComputePipelineBuildInfo {
  void *pInstance;                ///< Vulkan instance object
  void *pUserData;                ///< User data
  OutputAllocFunc pfnOutputAlloc; ///< Output buffer allocator
  ICache *cache;                  ///< ICache, used to search for the compiled shader data
#if LLPC_ENABLE_SHADER_CACHE
  IShaderCache *pShaderCache; ///< Shader cache, used to search for the compiled shader data
#endif
  unsigned deviceIndex;  ///< Device index for device group
  PipelineShaderInfo cs; ///< Compute shader
  ResourceMappingData resourceMapping; ///< Resource mapping graph and static descriptor values
  PipelineOptions options; ///< Per pipeline tuning options
  bool unlinked;           ///< True to build an "unlinked" half-pipeline ELF
};

// =====================================================================================================================
/// Represents the unified of a pipeline create info.
struct PipelineBuildInfo {
  const ComputePipelineBuildInfo *pComputeInfo;   // Compute pipeline create info
  const GraphicsPipelineBuildInfo *pGraphicsInfo; // Graphic pipeline create info
};

// =====================================================================================================================
/// Represents the interfaces of a pipeline dumper.
class IPipelineDumper {
public:
  /// Dumps SPIR-V shader binary to extenal file.
  ///
  /// @param [in]  pDumpDir     Directory of pipeline dump
  /// @param [in]  pSpirvBin    SPIR-V binary
  static void VKAPI_CALL DumpSpirvBinary(const char *pDumpDir, const BinaryData *pSpirvBin);

  /// Begins to dump graphics/compute pipeline info.
  ///
  /// @param [in]  pDumpDir                 Directory of pipeline dump
  /// @param [in]  pipelineInfo             Info of the pipeline to be built
  ///
  /// @returns : The handle of pipeline dump file
  static void *VKAPI_CALL BeginPipelineDump(const PipelineDumpOptions *pDumpOptions, PipelineBuildInfo pipelineInfo);

  /// Begins to dump graphics/compute pipeline info.
  ///
  /// @param [in]  pDumpDir                 Directory of pipeline dump
  /// @param [in]  pipelineInfo             Info of the pipeline to be built
  /// @param hash64                         Hash code
  ///
  /// @returns : The handle of pipeline dump file
  static void *VKAPI_CALL BeginPipelineDump(const PipelineDumpOptions *pDumpOptions, PipelineBuildInfo pipelineInfo,
                                            uint64_t hash64);

  /// Ends to dump graphics/compute pipeline info.
  ///
  /// @param  [in]  pDumpFile         The handle of pipeline dump file
  static void VKAPI_CALL EndPipelineDump(void *pDumpFile);

  /// Disassembles pipeline binary and dumps it to pipeline info file.
  ///
  /// @param [in]  pDumpFile        The handle of pipeline dump file
  /// @param [in]  gfxIp            Graphics IP version info
  /// @param [in]  pPipelineBin     Pipeline binary (ELF)
  static void VKAPI_CALL DumpPipelineBinary(void *pDumpFile, GfxIpVersion gfxIp, const BinaryData *pPipelineBin);

  /// Dump extra info to pipeline file.
  ///
  /// @param [in]  pDumpFile        The handle of pipeline dump file
  /// @param [in]  pStr             Extra string info to dump
  static void VKAPI_CALL DumpPipelineExtraInfo(void *pDumpFile, const char *pStr);

  /// Gets shader module hash code.
  ///
  /// @param [in]  pModuleData   Pointer to the shader module data.
  ///
  /// @returns : Hash code associated this shader module.
  static uint64_t VKAPI_CALL GetShaderHash(const void *pModuleData);

  /// Calculates graphics pipeline hash code.
  ///
  /// @param [in]  pPipelineInfo  Info to build this graphics pipeline
  ///
  /// @returns : Hash code associated this graphics pipeline.
  static uint64_t VKAPI_CALL GetPipelineHash(const GraphicsPipelineBuildInfo *pPipelineInfo);

  /// Calculates compute pipeline hash code.
  ///
  /// @param [in]  pPipelineInfo  Info to build this compute pipeline
  ///
  /// @returns : Hash code associated this compute pipeline.
  static uint64_t VKAPI_CALL GetPipelineHash(const ComputePipelineBuildInfo *pPipelineInfo);

  /// Gets graphics pipeline name.
  ///
  /// @param [in]  pPipelineInfo  Info to build this graphics pipeline
  /// @param [out] pPipeName : The full name of this graphics pipeline
  /// @param [in]  nameBufSize    Size of the buffer to store pipeline name
  static void VKAPI_CALL GetPipelineName(const GraphicsPipelineBuildInfo *pPipelineInfo, char *pPipeName,
                                         const size_t nameBufSize);

  /// Gets compute pipeline name.
  ///
  /// @param [in]  pPipelineInfo  Info to build this compute pipeline
  /// @param [out] pPipeName : The full name of this compute pipeline
  /// @param [in]  nameBufSize    Size of the buffer to store pipeline name
  static void VKAPI_CALL GetPipelineName(const ComputePipelineBuildInfo *pPipelineInfo, char *pPipeName,
                                         const size_t nameBufSize);

  /// Gets graphics pipeline name.
  ///
  /// @param [in]  pPipelineInfo   Info to build this graphics pipeline
  /// @param [out] pPipeName       The full name of this graphics pipeline
  /// @param [in]  nameBufSize     Size of the buffer to store pipeline name
  /// @param hashCode64            Precalculated Hash code of pipeline
  static void VKAPI_CALL GetPipelineName(const GraphicsPipelineBuildInfo *pPipelineInfo, char *pPipeName,
                                         const size_t nameBufSize, uint64_t hashCode64);

  /// Gets compute pipeline name.
  ///
  /// @param [in]  pPipelineInfo  Info to build this compute pipeline
  /// @param [out] pPipeName      The full name of this compute pipeline
  /// @param [in]  nameBufSize    Size of the buffer to store pipeline name
  /// @param hashCode64           Precalculated Hash code of pipeline
  static void VKAPI_CALL GetPipelineName(const ComputePipelineBuildInfo *pPipelineInfo, char *pPipeName,
                                         const size_t nameBufSize, uint64_t hashCode64);
};

// =====================================================================================================================
/// Represents the interfaces of the utility.
class IUtil {
public:
  /// Gets the entry-point name from the SPIR-V binary.
  ///
  /// @param [in] spvBin   SPIR-V binary
  static const char *VKAPI_CALL GetEntryPointNameFromSpirvBinary(const BinaryData *spvBin);
};

/// 128-bit hash compatible structure
struct HashId {
  union {
    uint64_t qwords[2]; ///< Output hash in qwords.
    uint32_t dwords[4]; ///< Output hash in dwords.
    uint8_t bytes[16];  ///< Output hash in bytes.
  };
};

typedef void *RawEntryHandle;

// =====================================================================================================================
// Shader Cache interfaces, that client needs to inherit and implement it.
class ICache {
public:
  virtual ~ICache() = default;

  /// \brief Obtain a cache entry for the \p hash.
  ///
  /// The caller receives reference-counted ownership of the returned handle, if any, and must
  /// eventually call \ref PutEntry to release it.
  ///
  /// Valid handles are always non-null.
  ///
  /// @param hash : The hash key for the cache entry
  /// @param allocateOnMiss : If true, a new cache entry will be allocated when none is found
  /// @param pHandle : Will be filled with a handle to the cache entry on Success, NotReady and allocateOnMiss if
  /// NotFound
  /// @returns : Success code, possible values:
  ///   * Success: an existing, ready entry was found
  ///   * NotReady: an existing entry was found, but it is not ready yet because another thread
  ///               is working on filling it
  ///   * NotFound: no existing entry was found. If \p allocateOnMiss is set, a new entry was
  ///               allocated and the caller must populate it via SetValue
  ///   * ErrorXxx: some internal error has occurred, no handle is returned
  virtual Result GetEntry(HashId hash, bool allocateOnMiss, EntryHandle *pHandle) = 0;

  /// \brief Release ownership of a handle to a cache entry.
  ///
  /// If the handle owner is responsible for populating the cache entry, it is an error to call this
  /// method without first calling SetValue.
  /// Put can be called multiple times if the Entry is empty.
  ///
  /// @param rawHandle : The handle to cache entry to be released
  virtual void ReleaseEntry(RawEntryHandle rawHandle) = 0;

  /// \brief Wait for a cache entry to become ready (populated by another thread).
  ///
  /// This block the current thread until the entry becomes ready.
  ///
  /// @param rawHandle : The handle to the cache entry to be wait.
  /// @returns : Success code, possible values:
  ///   * Success: the entry is now ready
  ///   * ErrorXxx: some internal error has occurred, or populating the cache was not successful
  ///               (e.g. due to a compiler error). The operation was semantically a no-op:
  ///               the entry is still not ready, and the caller must still release it via \ref PutEntry
  virtual Result WaitForEntry(RawEntryHandle rawHandle) = 0;

  /// \brief Retrieve the value contents of a cache entry.
  ///
  /// @param rawHandle : The handle to the cache entry
  /// @param pData : If non-null, up to *pDataLen bytes of contents of the cache entry will be copied
  ///              into the memory pointed to by pData
  /// @param pDataLen : If \p pData is non-null, the caller must set *pDataLen to the space available
  ///                 in the memory that it points to. The method will store the total size of the
  ///                 cache entry in *pDataLen.
  /// @returns : Success code, possible values:
  ///   * Success: operation completed successfully
  ///   * NotReady: the entry is not ready yet (waiting to be populated by another thread)
  ///   * ErrorXxx: some internal error has occurred. The operation was semantically a no-op.
  virtual Result GetValue(RawEntryHandle rawHandle, void *pData, size_t *pDataLen) = 0;

  /// \brief Zero-copy retrieval of the value contents of a cache entry.
  ///
  /// @param handle : The handle to the cache entry
  /// @param ppData : Will be set to a pointer to the cache value contents. The pointer remains
  ///               valid until the handle is released via \ref PutEntry.
  /// @param pDataLen : Will be set to the total size of the cache entry in *pDataLen.
  /// @returns : Success code, possible values:
  ///   * Success: operation completed successfully
  ///   * Unsupported: this implementation does not support zero-copy, the caller must use
  ///                  \ref GetValue instead
  ///   * NotReady: the entry is not ready yet (waiting to be populated by another thread)
  ///   * ErrorXxx: some internal error has occurred. The operation was semantically a no-op.
  virtual Result GetValueZeroCopy(RawEntryHandle rawHandle, const void **ppData, size_t *pDataLen) = 0;

  /// \brief Populate the value contents of a cache entry.
  ///
  /// This method must be called exactly once when a cache entry is newly allocated by \ref GetEntry
  /// with allocateOnMiss set and a return value of NotFound.
  ///
  /// The handle must still be released using \ref PutEntry after calling this method.
  ///
  /// @param handle : The handle to be populated
  /// @param success : Whether computing the value contents was successful
  /// @param pData : Pointer to the value contents
  /// @param dataLen : Size of the value contents in bytes
  /// @returns : Success code, possible values:
  ///   * Success: operation completed successfully
  ///   * ErrorXxx: some internal error has occurred. The caller must not call SetValue again,
  ///               but it must still release the handle via \ref PutEntry.
  virtual Result SetValue(RawEntryHandle rawHandle, bool success, const void *pData, size_t dataLen) = 0;

  /// \brief Populate the value contents of a cache entry and release the handle.
  ///
  /// Semantics are identical to SetValue, except that the handle is guaranteed to be released.
  /// Doing this atomically can sometimes allow a more efficient implementation; the default
  /// implementation is trivial.
  virtual Result ReleaseWithValue(RawEntryHandle rawHandle, bool success, const void *pData, size_t dataLen) {
    Result result = Result::ErrorUnknown;
    if (!rawHandle)
      return result;
    result = SetValue(rawHandle, success, pData, dataLen);
    ReleaseEntry(rawHandle);
    return result;
  }
};

// =====================================================================================================================
// A slight alternative using more C++ RAII safety:
// - make all methods of ICache other than GetEntry protected
// - use this class for the EntryHandle, providing more type safety and using ~EntryHandle
//   to ensure that PutEntry gets called etc.
class EntryHandle {
public:
  /// \brief Construct from a raw handle.
  EntryHandle(ICache *pCache, RawEntryHandle rawHandle, bool mustPopulate) {
    m_pCache = pCache;
    m_rawHandle = rawHandle;
    m_mustPopulate = mustPopulate;
  }

  EntryHandle() = default;
  ~EntryHandle() { Put(); }
  EntryHandle(const EntryHandle &) = delete;
  EntryHandle &operator=(const EntryHandle &) = delete;

  EntryHandle(EntryHandle &&rhs)
      : m_pCache(rhs.m_pCache), m_rawHandle(rhs.m_rawHandle), m_mustPopulate(rhs.m_mustPopulate) {
    rhs.m_pCache = nullptr;
    rhs.m_rawHandle = nullptr;
    rhs.m_mustPopulate = false;
  }

  EntryHandle &operator=(EntryHandle &&rhs) {
    if (this != &rhs) {
      m_pCache = rhs.m_pCache;
      m_rawHandle = rhs.m_rawHandle;
      m_mustPopulate = rhs.m_mustPopulate;

      rhs.m_pCache = nullptr;
      rhs.m_rawHandle = nullptr;
      rhs.m_mustPopulate = false;
    }

    return *this;
  }

  static void ReleaseHandle(EntryHandle &&rhs) {
    EntryHandle entryHandle;
    entryHandle.m_pCache = rhs.m_pCache;
    entryHandle.m_rawHandle = rhs.m_rawHandle;
    entryHandle.m_mustPopulate = rhs.m_mustPopulate;

    rhs.m_pCache = nullptr;
    rhs.m_rawHandle = nullptr;
    rhs.m_mustPopulate = false;

    entryHandle.Put();
  }
  bool IsEmpty() { return m_pCache == nullptr; }

  // semantics of these methods are largely analogous to the above in ICache,
  // their implementation simply forwards to the m_pCache.
  Result WaitForEntry() const {
    assert(m_pCache);
    return m_pCache->WaitForEntry(m_rawHandle);
  }

  Result GetValue(void *pData, size_t *pDataLen) const {
    assert(m_pCache);
    return m_pCache->GetValue(m_rawHandle, pData, pDataLen);
  }

  Result GetValueZeroCopy(const void **ppData, size_t *pDataLen) const {
    assert(m_pCache);
    return m_pCache->GetValueZeroCopy(m_rawHandle, ppData, pDataLen);
  }

  Result SetValue(bool success, const void *pData, size_t dataLen) {
    assert(m_pCache);
    assert(m_mustPopulate);
    m_mustPopulate = false;
    return m_pCache->SetValue(m_rawHandle, success, pData, dataLen);
  }

private:
  void Put() {
    if (!m_pCache)
      return;
    if (m_mustPopulate)
      m_pCache->SetValue(m_rawHandle, false, nullptr, 0);
    m_pCache->ReleaseEntry(m_rawHandle);
    m_pCache = nullptr;
    m_rawHandle = nullptr;
    m_mustPopulate = false;
  }

  ICache *m_pCache = nullptr;
  void *m_rawHandle = nullptr;
  bool m_mustPopulate = false;
};

} // namespace Vkgc<|MERGE_RESOLUTION|>--- conflicted
+++ resolved
@@ -71,11 +71,8 @@
 //  %Version History
 //  | %Version | Change Description                                                                                    |
 //  | -------- | ----------------------------------------------------------------------------------------------------- |
-<<<<<<< HEAD
 //  |     50.0 | Removed the member 'enableOpt' of ShaderModuleOptions                                                 |
-=======
 //  |     49.1 | Added enableEarlyCompile to GraphicsPipelineBuildInfo                                                 |
->>>>>>> bb7758a2
 //  |     49.0 | Added DescriptorConstBuffer, DescriptorConstBufferCompact, DescriptorImage, DescriptorConstTexelBuffer|
 //  |          | to ResourceMappingNodeType                                                                            |
 //  |     48.1 | Added enableUberFetchShader to GraphicsPipelineBuildInfo                                              |
