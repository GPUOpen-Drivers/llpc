/*
 ***********************************************************************************************************************
 *
 *  Copyright (c) 2019-2021 Advanced Micro Devices, Inc. All Rights Reserved.
 *
 *  Permission is hereby granted, free of charge, to any person obtaining a copy
 *  of this software and associated documentation files (the "Software"), to deal
 *  in the Software without restriction, including without limitation the rights
 *  to use, copy, modify, merge, publish, distribute, sublicense, and/or sell
 *  copies of the Software, and to permit persons to whom the Software is
 *  furnished to do so, subject to the following conditions:
 *
 *  The above copyright notice and this permission notice shall be included in all
 *  copies or substantial portions of the Software.
 *
 *  THE SOFTWARE IS PROVIDED "AS IS", WITHOUT WARRANTY OF ANY KIND, EXPRESS OR
 *  IMPLIED, INCLUDING BUT NOT LIMITED TO THE WARRANTIES OF MERCHANTABILITY,
 *  FITNESS FOR A PARTICULAR PURPOSE AND NONINFRINGEMENT. IN NO EVENT SHALL THE
 *  AUTHORS OR COPYRIGHT HOLDERS BE LIABLE FOR ANY CLAIM, DAMAGES OR OTHER
 *  LIABILITY, WHETHER IN AN ACTION OF CONTRACT, TORT OR OTHERWISE, ARISING FROM,
 *  OUT OF OR IN CONNECTION WITH THE SOFTWARE OR THE USE OR OTHER DEALINGS IN THE
 *  SOFTWARE.
 *
 **********************************************************************************************************************/
/**
 ***********************************************************************************************************************
 * @file  BuilderReplayer.cpp
 * @brief LLPC source file: BuilderReplayer pass
 ***********************************************************************************************************************
 */
#include "BuilderRecorder.h"
#include "lgc/LgcContext.h"
#include "lgc/state/PipelineState.h"
#include "lgc/util/Internal.h"
#include "llvm/Support/Debug.h"

#define DEBUG_TYPE "lgc-builder-replayer"

using namespace lgc;
using namespace llvm;

namespace {

// =====================================================================================================================
// Pass to replay Builder calls recorded by BuilderRecorder
class BuilderReplayer final : public ModulePass, BuilderRecorderMetadataKinds {
public:
  BuilderReplayer() : ModulePass(ID) {}
  BuilderReplayer(Pipeline *pipeline);

  void getAnalysisUsage(AnalysisUsage &analysisUsage) const override {
    analysisUsage.addRequired<PipelineStateWrapper>();
  }

  bool runOnModule(Module &module) override;

  static char ID;

private:
  BuilderReplayer(const BuilderReplayer &) = delete;
  BuilderReplayer &operator=(const BuilderReplayer &) = delete;

  void replayCall(unsigned opcode, CallInst *call);

  Value *processCall(unsigned opcode, CallInst *call);

  std::unique_ptr<Builder> m_builder;                 // The LLPC builder that the builder
                                                      //  calls are being replayed on.
  std::map<Function *, ShaderStage> m_shaderStageMap; // Map function -> shader stage
  Function *m_enclosingFunc = nullptr;                // Last function written with current
                                                      //  shader stage
};

} // namespace

char BuilderReplayer::ID = 0;

// =====================================================================================================================
// Create BuilderReplayer pass
//
// @param pipeline : Pipeline object
ModulePass *lgc::createBuilderReplayer(Pipeline *pipeline) {
  return new BuilderReplayer(pipeline);
}

// =====================================================================================================================
// Constructor
//
// @param pipeline : Pipeline object
BuilderReplayer::BuilderReplayer(Pipeline *pipeline)
    : ModulePass(ID), BuilderRecorderMetadataKinds(static_cast<LLVMContext &>(pipeline->getContext())) {
}

// =====================================================================================================================
// Run the BuilderReplayer pass on a module
//
// @param module : Module to run this pass on
bool BuilderReplayer::runOnModule(Module &module) {
  LLVM_DEBUG(dbgs() << "Running the pass of replaying LLPC builder calls\n");

  // Set up the pipeline state from the specified linked IR module.
  PipelineState *pipelineState = getAnalysis<PipelineStateWrapper>().getPipelineState(&module);
  pipelineState->readState(&module);

  // Create the BuilderImpl to replay into, passing it the PipelineState
  LgcContext *builderContext = pipelineState->getLgcContext();
  m_builder.reset(builderContext->createBuilder(pipelineState, /*useBuilderRecorder=*/false));

  SmallVector<Function *, 8> funcsToRemove;

  for (auto &func : module) {
    // Skip non-declarations; they are definitely not lgc.create.* calls.
    if (!func.isDeclaration())
      continue;

    // Get the opcode if it is an lgc.create.* call, either from the metadata on the declaration, or
    // (in the case that there is no metadata because we are running the lgc command-line tool on the
    // output from "amdllpc -emit-lgc") from the name with string searching.
    unsigned opcode = 0;
    if (const MDNode *funcMeta = func.getMetadata(opcodeMetaKindId)) {
      const ConstantAsMetadata *metaConst = cast<ConstantAsMetadata>(funcMeta->getOperand(0));
      opcode = cast<ConstantInt>(metaConst->getValue())->getZExtValue();
      assert(func.getName().startswith(BuilderCallPrefix));
      assert(func.getName()
                 .slice(strlen(BuilderCallPrefix), StringRef::npos)
                 .startswith(BuilderRecorder::getCallName(static_cast<BuilderRecorder::Opcode>(opcode))) &&
             "lgc.create.* mismatch!");
    } else {
      if (!func.getName().startswith(BuilderCallPrefix))
        continue; // Not lgc.create.* call
      opcode = BuilderRecorder::getOpcodeFromName(func.getName());
    }

    // Replay all call uses of the function declaration.
    while (!func.use_empty()) {
      CallInst *call = cast<CallInst>(func.use_begin()->getUser());
      replayCall(opcode, call);
    }

    func.clearMetadata();
    assert(func.user_empty());
    funcsToRemove.push_back(&func);
  }

  for (Function *const func : funcsToRemove)
    func->eraseFromParent();

  return true;
}

// =====================================================================================================================
// Replay a recorded builder call.
//
// @param opcode : The builder call opcode
// @param call : The builder call to process
void BuilderReplayer::replayCall(unsigned opcode, CallInst *call) {
  // Change shader stage if necessary.
  Function *enclosingFunc = call->getParent()->getParent();
  if (enclosingFunc != m_enclosingFunc) {
    m_enclosingFunc = enclosingFunc;

    auto mapIt = m_shaderStageMap.find(enclosingFunc);
    ShaderStage stage = ShaderStageInvalid;
    if (mapIt == m_shaderStageMap.end()) {
      stage = getShaderStage(enclosingFunc);
      m_shaderStageMap[enclosingFunc] = stage;
    } else
      stage = mapIt->second;
    m_builder->setShaderStage(stage);
  }

  // Set the insert point on the Builder. Also sets debug location to that of pCall.
  m_builder->SetInsertPoint(call);

  // Process the builder call.
  LLVM_DEBUG(dbgs() << "Replaying " << *call << "\n");
  Value *newValue = processCall(opcode, call);

  // Replace uses of the call with the new value, take the name, remove the old call.
  if (newValue) {
    LLVM_DEBUG(dbgs() << "  replacing with: " << *newValue << "\n");
    call->replaceAllUsesWith(newValue);
    if (auto newInst = dyn_cast<Instruction>(newValue)) {
      if (call->getName() != "")
        newInst->takeName(call);
    }
  }
  call->eraseFromParent();
}

// =====================================================================================================================
// Process one recorder builder call.
// Returns the replacement value, or nullptr in the case that we do not want the caller to replace uses of
// pCall with the new value.
//
// @param opcode : The builder call opcode
// @param call : The builder call to process
Value *BuilderReplayer::processCall(unsigned opcode, CallInst *call) {
  // Set builder fast math flags from the recorded call.
  if (isa<FPMathOperator>(call))
    m_builder->setFastMathFlags(call->getFastMathFlags());
  else
    m_builder->clearFastMathFlags();

  // Get the args.
  auto args = ArrayRef<Use>(&call->getOperandList()[0], call->arg_size());

  switch (opcode) {
  case BuilderRecorder::Opcode::Nop:
  default: {
    llvm_unreachable("Should never be called!");
    return nullptr;
  }

  // Replayer implementation of ArithBuilder methods
  case BuilderRecorder::CubeFaceCoord: {
    return m_builder->CreateCubeFaceCoord(args[0]);
  }

  case BuilderRecorder::CubeFaceIndex: {
    return m_builder->CreateCubeFaceIndex(args[0]);
  }

  case BuilderRecorder::FpTruncWithRounding: {
    auto roundingMode = static_cast<unsigned>(cast<ConstantInt>(args[1])->getZExtValue());
    return m_builder->CreateFpTruncWithRounding(args[0], call->getType(), roundingMode);
  }

  case BuilderRecorder::QuantizeToFp16: {
    return m_builder->CreateQuantizeToFp16(args[0]);
  }

  case BuilderRecorder::SMod: {
    return m_builder->CreateSMod(args[0], args[1]);
  }

  case BuilderRecorder::FMod: {
    return m_builder->CreateFMod(args[0], args[1]);
  }

  case BuilderRecorder::Fma: {
    return m_builder->CreateFma(args[0], args[1], args[2]);
  }

  case BuilderRecorder::Tan: {
    return m_builder->CreateTan(args[0]);
  }

  case BuilderRecorder::ASin: {
    return m_builder->CreateASin(args[0]);
  }

  case BuilderRecorder::ACos: {
    return m_builder->CreateACos(args[0]);
  }

  case BuilderRecorder::ATan: {
    return m_builder->CreateATan(args[0]);
  }

  case BuilderRecorder::ATan2: {
    return m_builder->CreateATan2(args[0], args[1]);
  }

  case BuilderRecorder::Sinh: {
    return m_builder->CreateSinh(args[0]);
  }

  case BuilderRecorder::Cosh: {
    return m_builder->CreateCosh(args[0]);
  }

  case BuilderRecorder::Tanh: {
    return m_builder->CreateTanh(args[0]);
  }

  case BuilderRecorder::ASinh: {
    return m_builder->CreateASinh(args[0]);
  }

  case BuilderRecorder::ACosh: {
    return m_builder->CreateACosh(args[0]);
  }

  case BuilderRecorder::ATanh: {
    return m_builder->CreateATanh(args[0]);
  }

  case BuilderRecorder::Power: {
    return m_builder->CreatePower(args[0], args[1]);
  }

  case BuilderRecorder::Exp: {
    return m_builder->CreateExp(args[0]);
  }

  case BuilderRecorder::Log: {
    return m_builder->CreateLog(args[0]);
  }

  case BuilderRecorder::Sqrt: {
    return m_builder->CreateSqrt(args[0]);
  }

  case BuilderRecorder::SAbs: {
    return m_builder->CreateSAbs(args[0]);
  }

  case BuilderRecorder::FSign: {
    return m_builder->CreateFSign(args[0]);
  }

  case BuilderRecorder::SSign: {
    return m_builder->CreateSSign(args[0]);
  }

  case BuilderRecorder::Fract: {
    return m_builder->CreateFract(args[0]);
  }

  case BuilderRecorder::SmoothStep: {
    return m_builder->CreateSmoothStep(args[0], args[1], args[2]);
  }

  case BuilderRecorder::Ldexp: {
    return m_builder->CreateLdexp(args[0], args[1]);
  }

  case BuilderRecorder::ExtractSignificand: {
    return m_builder->CreateExtractSignificand(args[0]);
  }

  case BuilderRecorder::ExtractExponent: {
    return m_builder->CreateExtractExponent(args[0]);
  }

  case BuilderRecorder::CrossProduct: {
    return m_builder->CreateCrossProduct(args[0], args[1]);
  }

  case BuilderRecorder::NormalizeVector: {
    return m_builder->CreateNormalizeVector(args[0]);
  }

  case BuilderRecorder::FaceForward: {
    return m_builder->CreateFaceForward(args[0], args[1], args[2]);
  }

  case BuilderRecorder::Reflect: {
    return m_builder->CreateReflect(args[0], args[1]);
  }

  case BuilderRecorder::Refract: {
    return m_builder->CreateRefract(args[0], args[1], args[2]);
  }

  case BuilderRecorder::Opcode::Derivative: {
    return m_builder->CreateDerivative(args[0],                                     // pInputValue
                                       cast<ConstantInt>(args[1])->getZExtValue(),  // isY
                                       cast<ConstantInt>(args[2])->getZExtValue()); // isFine
  }

  case BuilderRecorder::Opcode::FClamp: {
    return m_builder->CreateFClamp(args[0], args[1], args[2]);
  }

  case BuilderRecorder::Opcode::FMin: {
    return m_builder->CreateFMin(args[0], args[1]);
  }

  case BuilderRecorder::Opcode::FMax: {
    return m_builder->CreateFMax(args[0], args[1]);
  }

  case BuilderRecorder::Opcode::FMin3: {
    return m_builder->CreateFMin3(args[0], args[1], args[2]);
  }

  case BuilderRecorder::Opcode::FMax3: {
    return m_builder->CreateFMax3(args[0], args[1], args[2]);
  }

  case BuilderRecorder::Opcode::FMid3: {
    return m_builder->CreateFMid3(args[0], args[1], args[2]);
  }

  case BuilderRecorder::Opcode::IsInf: {
    return m_builder->CreateIsInf(args[0]);
  }

  case BuilderRecorder::Opcode::IsNaN: {
    return m_builder->CreateIsNaN(args[0]);
  }

  case BuilderRecorder::Opcode::InsertBitField: {
    return m_builder->CreateInsertBitField(args[0], args[1], args[2], args[3]);
  }

  case BuilderRecorder::Opcode::ExtractBitField: {
    return m_builder->CreateExtractBitField(args[0], args[1], args[2], cast<ConstantInt>(args[3])->getZExtValue());
  }

  case BuilderRecorder::Opcode::FindSMsb: {
    return m_builder->CreateFindSMsb(args[0]);
  }

  case BuilderRecorder::Opcode::FMix: {
    return m_builder->createFMix(args[0], args[1], args[2]);
  }

  // Replayer implementations of DescBuilder methods
  case BuilderRecorder::Opcode::LoadBufferDesc: {
    return m_builder->CreateLoadBufferDesc(cast<ConstantInt>(args[0])->getZExtValue(), // descSet
                                           cast<ConstantInt>(args[1])->getZExtValue(), // binding
                                           args[2],                                    // pDescIndex
                                           cast<ConstantInt>(args[3])->getZExtValue(), // flags
                                           isa<PointerType>(call->getType()) ? call->getType()->getPointerElementType()
                                                                             : nullptr); // pPointeeTy
  }

  case BuilderRecorder::Opcode::GetDescStride:
    return m_builder->CreateGetDescStride(static_cast<ResourceNodeType>(cast<ConstantInt>(args[0])->getZExtValue()),
                                          cast<ConstantInt>(args[1])->getZExtValue(),  // descSet
                                          cast<ConstantInt>(args[2])->getZExtValue()); // binding

  case BuilderRecorder::Opcode::GetDescPtr:
    return m_builder->CreateGetDescPtr(static_cast<ResourceNodeType>(cast<ConstantInt>(args[0])->getZExtValue()),
                                       cast<ConstantInt>(args[1])->getZExtValue(),  // descSet
                                       cast<ConstantInt>(args[2])->getZExtValue()); // binding

  case BuilderRecorder::Opcode::LoadPushConstantsPtr: {
    return m_builder->CreateLoadPushConstantsPtr(call->getType()->getPointerElementType()); // pPushConstantsTy
  }

  case BuilderRecorder::Opcode::GetBufferDescLength: {
    return m_builder->CreateGetBufferDescLength(args[0],  // buffer descriptor
                                                args[1]); // offset
  }

  case BuilderRecorder::Opcode::PtrDiff: {
    return m_builder->CreatePtrDiff(args[0],  // lhs
                                    args[1]); // rhs
  }

  // Replayer implementations of ImageBuilder methods
  case BuilderRecorder::Opcode::ImageLoad: {
    unsigned dim = cast<ConstantInt>(args[0])->getZExtValue();
    unsigned flags = cast<ConstantInt>(args[1])->getZExtValue();
    Value *imageDesc = args[2];
    Value *coord = args[3];
    Value *mipLevel = args.size() > 4 ? &*args[4] : nullptr;
    return m_builder->CreateImageLoad(call->getType(), dim, flags, imageDesc, coord, mipLevel);
  }

  case BuilderRecorder::Opcode::ImageLoadWithFmask: {
    unsigned dim = cast<ConstantInt>(args[0])->getZExtValue();
    unsigned flags = cast<ConstantInt>(args[1])->getZExtValue();
    Value *imageDesc = args[2];
    Value *fmaskDesc = args[3];
    Value *coord = args[4];
    Value *sampleNum = args[5];
    return m_builder->CreateImageLoadWithFmask(call->getType(), dim, flags, imageDesc, fmaskDesc, coord, sampleNum);
  }

  case BuilderRecorder::Opcode::ImageStore: {
    Value *texel = args[0];
    unsigned dim = cast<ConstantInt>(args[1])->getZExtValue();
    unsigned flags = cast<ConstantInt>(args[2])->getZExtValue();
    Value *imageDesc = args[3];
    Value *coord = args[4];
    Value *mipLevel = args.size() > 5 ? &*args[5] : nullptr;
    return m_builder->CreateImageStore(texel, dim, flags, imageDesc, coord, mipLevel);
  }

  case BuilderRecorder::Opcode::ImageSample: {
    unsigned dim = cast<ConstantInt>(args[0])->getZExtValue();
    unsigned flags = cast<ConstantInt>(args[1])->getZExtValue();
    Value *imageDesc = args[2];
    Value *samplerDesc = args[3];
    unsigned argsMask = cast<ConstantInt>(args[4])->getZExtValue();
    SmallVector<Value *, Builder::ImageAddressCount> address;
    address.resize(Builder::ImageAddressCount);
    args = args.slice(5);
    for (unsigned i = 0; i != Builder::ImageAddressCount; ++i) {
      if ((argsMask >> i) & 1) {
        address[i] = args[0];
        args = args.slice(1);
      }
    }
    return m_builder->CreateImageSample(call->getType(), dim, flags, imageDesc, samplerDesc, address);
  }

  case BuilderRecorder::Opcode::ImageSampleConvert: {
    unsigned dim = cast<ConstantInt>(args[0])->getZExtValue();
    unsigned flags = cast<ConstantInt>(args[1])->getZExtValue();
    Value *imageDescArray = args[2];
    Value *samplerDesc = args[3];
    unsigned argsMask = cast<ConstantInt>(args[4])->getZExtValue();
    SmallVector<Value *, Builder::ImageAddressCount> address;
    address.resize(Builder::ImageAddressCount);
    args = args.slice(5);
    for (unsigned i = 0; i != Builder::ImageAddressCount; ++i) {
      if ((argsMask >> i) & 1) {
        address[i] = args[0];
        args = args.slice(1);
      }
    }
    return m_builder->CreateImageSampleConvert(call->getType(), dim, flags, imageDescArray, samplerDesc, address);
  }

  case BuilderRecorder::Opcode::ImageGather: {
    unsigned dim = cast<ConstantInt>(args[0])->getZExtValue();
    unsigned flags = cast<ConstantInt>(args[1])->getZExtValue();
    Value *imageDesc = args[2];
    Value *samplerDesc = args[3];
    unsigned argsMask = cast<ConstantInt>(args[4])->getZExtValue();
    SmallVector<Value *, Builder::ImageAddressCount> address;
    address.resize(Builder::ImageAddressCount);
    args = args.slice(5);
    for (unsigned i = 0; i != Builder::ImageAddressCount; ++i) {
      if ((argsMask >> i) & 1) {
        address[i] = args[0];
        args = args.slice(1);
      }
    }
    return m_builder->CreateImageGather(call->getType(), dim, flags, imageDesc, samplerDesc, address);
  }

  case BuilderRecorder::Opcode::ImageAtomic: {
    unsigned atomicOp = cast<ConstantInt>(args[0])->getZExtValue();
    unsigned dim = cast<ConstantInt>(args[1])->getZExtValue();
    unsigned flags = cast<ConstantInt>(args[2])->getZExtValue();
    auto ordering = static_cast<AtomicOrdering>(cast<ConstantInt>(args[3])->getZExtValue());
    Value *imageDesc = args[4];
    Value *coord = args[5];
    Value *inputValue = args[6];
    return m_builder->CreateImageAtomic(atomicOp, dim, flags, ordering, imageDesc, coord, inputValue);
  }

  case BuilderRecorder::Opcode::ImageAtomicCompareSwap: {
    unsigned dim = cast<ConstantInt>(args[0])->getZExtValue();
    unsigned flags = cast<ConstantInt>(args[1])->getZExtValue();
    auto ordering = static_cast<AtomicOrdering>(cast<ConstantInt>(args[2])->getZExtValue());
    Value *imageDesc = args[3];
    Value *coord = args[4];
    Value *inputValue = args[5];
    Value *comparatorValue = args[6];
    return m_builder->CreateImageAtomicCompareSwap(dim, flags, ordering, imageDesc, coord, inputValue, comparatorValue);
  }

  case BuilderRecorder::Opcode::ImageQueryLevels: {
    unsigned dim = cast<ConstantInt>(args[0])->getZExtValue();
    unsigned flags = cast<ConstantInt>(args[1])->getZExtValue();
    Value *imageDesc = args[2];
    return m_builder->CreateImageQueryLevels(dim, flags, imageDesc);
  }

  case BuilderRecorder::Opcode::ImageQuerySamples: {
    unsigned dim = cast<ConstantInt>(args[0])->getZExtValue();
    unsigned flags = cast<ConstantInt>(args[1])->getZExtValue();
    Value *imageDesc = args[2];
    return m_builder->CreateImageQuerySamples(dim, flags, imageDesc);
  }

  case BuilderRecorder::Opcode::ImageQuerySize: {
    unsigned dim = cast<ConstantInt>(args[0])->getZExtValue();
    unsigned flags = cast<ConstantInt>(args[1])->getZExtValue();
    Value *imageDesc = args[2];
    Value *lod = args[3];
    return m_builder->CreateImageQuerySize(dim, flags, imageDesc, lod);
  }

  case BuilderRecorder::Opcode::ImageGetLod: {
    unsigned dim = cast<ConstantInt>(args[0])->getZExtValue();
    unsigned flags = cast<ConstantInt>(args[1])->getZExtValue();
    Value *imageDesc = args[2];
    Value *samplerDesc = args[3];
    Value *coord = args[4];
    return m_builder->CreateImageGetLod(dim, flags, imageDesc, samplerDesc, coord);
  }

  // Replayer implementations of InOutBuilder methods
  case BuilderRecorder::Opcode::ReadGenericInput: {
    InOutInfo inputInfo(cast<ConstantInt>(args[4])->getZExtValue());
    return m_builder->CreateReadGenericInput(call->getType(),                                 // Result type
                                             cast<ConstantInt>(args[0])->getZExtValue(),      // Location
                                             args[1],                                         // Location offset
                                             isa<UndefValue>(args[2]) ? nullptr : &*args[2],  // Element index
                                             cast<ConstantInt>(args[3])->getZExtValue(),      // Location count
                                             inputInfo,                                       // Input info
                                             isa<UndefValue>(args[5]) ? nullptr : &*args[5]); // Vertex index
  }

  case BuilderRecorder::Opcode::ReadGenericOutput: {
    InOutInfo outputInfo(cast<ConstantInt>(args[4])->getZExtValue());
    return m_builder->CreateReadGenericOutput(call->getType(),                                 // Result type
                                              cast<ConstantInt>(args[0])->getZExtValue(),      // Location
                                              args[1],                                         // Location offset
                                              isa<UndefValue>(args[2]) ? nullptr : &*args[2],  // Element index
                                              cast<ConstantInt>(args[3])->getZExtValue(),      // Location count
                                              outputInfo,                                      // Output info
                                              isa<UndefValue>(args[5]) ? nullptr : &*args[5]); // Vertex index
  }

  case BuilderRecorder::Opcode::WriteGenericOutput: {
    InOutInfo outputInfo(cast<ConstantInt>(args[5])->getZExtValue());
    return m_builder->CreateWriteGenericOutput(args[0],                                         // Value to write
                                               cast<ConstantInt>(args[1])->getZExtValue(),      // Location
                                               args[2],                                         // Location offset
                                               isa<UndefValue>(args[3]) ? nullptr : &*args[3],  // Element index
                                               cast<ConstantInt>(args[4])->getZExtValue(),      // Location count
                                               outputInfo,                                      // Output info
                                               isa<UndefValue>(args[6]) ? nullptr : &*args[6]); // Vertex index
  }

  case BuilderRecorder::Opcode::WriteXfbOutput: {
    InOutInfo outputInfo(cast<ConstantInt>(args[6])->getZExtValue());
    return m_builder->CreateWriteXfbOutput(args[0],                                    // Value to write
                                           cast<ConstantInt>(args[1])->getZExtValue(), // IsBuiltIn
                                           cast<ConstantInt>(args[2])->getZExtValue(), // Location/builtIn
                                           cast<ConstantInt>(args[3])->getZExtValue(), // XFB buffer ID
                                           cast<ConstantInt>(args[4])->getZExtValue(), // XFB stride
                                           args[5],                                    // XFB byte offset
                                           outputInfo);
  }

  case BuilderRecorder::Opcode::ReadBuiltInInput: {
    auto builtIn = static_cast<BuiltInKind>(cast<ConstantInt>(args[0])->getZExtValue());
    InOutInfo inputInfo(cast<ConstantInt>(args[1])->getZExtValue());
    return m_builder->CreateReadBuiltInInput(builtIn,                                         // BuiltIn
                                             inputInfo,                                       // Input info
                                             isa<UndefValue>(args[2]) ? nullptr : &*args[2],  // Vertex index
                                             isa<UndefValue>(args[3]) ? nullptr : &*args[3]); // Index
  }

  case BuilderRecorder::Opcode::ReadBuiltInOutput: {
    auto builtIn = static_cast<BuiltInKind>(cast<ConstantInt>(args[0])->getZExtValue());
    InOutInfo outputInfo(cast<ConstantInt>(args[1])->getZExtValue());
    return m_builder->CreateReadBuiltInOutput(builtIn,                                         // BuiltIn
                                              outputInfo,                                      // Output info
                                              isa<UndefValue>(args[2]) ? nullptr : &*args[2],  // Vertex index
                                              isa<UndefValue>(args[3]) ? nullptr : &*args[3]); // Index
  }

  case BuilderRecorder::Opcode::WriteBuiltInOutput: {
    auto builtIn = static_cast<BuiltInKind>(cast<ConstantInt>(args[1])->getZExtValue());
    InOutInfo outputInfo(cast<ConstantInt>(args[2])->getZExtValue());
    return m_builder->CreateWriteBuiltInOutput(args[0],                                         // Val to write
                                               builtIn,                                         // BuiltIn
                                               outputInfo,                                      // Output info
                                               isa<UndefValue>(args[3]) ? nullptr : &*args[3],  // Vertex index
                                               isa<UndefValue>(args[4]) ? nullptr : &*args[4]); // Index
  }

  // Replayer implementations of MiscBuilder methods
  case BuilderRecorder::Opcode::EmitVertex: {
    return m_builder->CreateEmitVertex(cast<ConstantInt>(args[0])->getZExtValue());
  }

  case BuilderRecorder::Opcode::EndPrimitive: {
    return m_builder->CreateEndPrimitive(cast<ConstantInt>(args[0])->getZExtValue());
  }

  case BuilderRecorder::Opcode::Barrier: {
    return m_builder->CreateBarrier();
  }

  case BuilderRecorder::Opcode::Kill: {
    return m_builder->CreateKill();
  }
  case BuilderRecorder::Opcode::ReadClock: {
    bool realtime = (cast<ConstantInt>(args[0])->getZExtValue() != 0);
    return m_builder->CreateReadClock(realtime);
  }
  case BuilderRecorder::Opcode::DemoteToHelperInvocation: {
    return m_builder->CreateDemoteToHelperInvocation();
  }
  case BuilderRecorder::Opcode::IsHelperInvocation: {
    return m_builder->CreateIsHelperInvocation();
  }
  case BuilderRecorder::Opcode::TransposeMatrix: {
    return m_builder->CreateTransposeMatrix(args[0]);
  }
  case BuilderRecorder::Opcode::MatrixTimesScalar: {
    return m_builder->CreateMatrixTimesScalar(args[0], args[1]);
  }
  case BuilderRecorder::Opcode::VectorTimesMatrix: {
    return m_builder->CreateVectorTimesMatrix(args[0], args[1]);
  }
  case BuilderRecorder::Opcode::MatrixTimesVector: {
    return m_builder->CreateMatrixTimesVector(args[0], args[1]);
  }
  case BuilderRecorder::Opcode::MatrixTimesMatrix: {
    return m_builder->CreateMatrixTimesMatrix(args[0], args[1]);
  }
  case BuilderRecorder::Opcode::OuterProduct: {
    return m_builder->CreateOuterProduct(args[0], args[1]);
  }
  case BuilderRecorder::Opcode::DotProduct: {
    return m_builder->CreateDotProduct(args[0], args[1]);
  }
  case BuilderRecorder::Opcode::IntegerDotProduct: {
    Value *vector1 = args[0];
    Value *vector2 = args[1];
    Value *accumulator = args[2];
    unsigned flags = cast<ConstantInt>(args[3])->getZExtValue();
    return m_builder->CreateIntegerDotProduct(vector1, vector2, accumulator, flags);
  }
  case BuilderRecorder::Opcode::Determinant: {
    return m_builder->CreateDeterminant(args[0]);
  }
  case BuilderRecorder::Opcode::MatrixInverse: {
    return m_builder->CreateMatrixInverse(args[0]);
  }
<<<<<<< HEAD
  case BuilderRecorder::Opcode::CooperativeMatrixLoad: {
    return m_builder->CreateCooperativeMatrixLoad(args[0], args[1], args[2], args[3]);
  }
  case BuilderRecorder::Opcode::CooperativeMatrixStore: {
    return m_builder->CreateCooperativeMatrixStore(args[0], args[1], args[2], args[3], args[4]);
  }
  case BuilderRecorder::Opcode::CooperativeMatrixConvert: {
    return m_builder->CreateCooperativeMatrixConvert(args[0], args[1]);
  }
  case BuilderRecorder::Opcode::CooperativeMatrixBinaryOp: {
    Builder::CooperativeMatrixArithOp coopMatArithOp =
        static_cast<Builder::CooperativeMatrixArithOp>(cast<ConstantInt>(args[0])->getZExtValue());
    return m_builder->CreateCooperativeMatrixBinaryOp(coopMatArithOp, args[1], args[2]);
  }
  case BuilderRecorder::Opcode::CooperativeMatrixExtract: {
    return m_builder->CreateCooperativeMatrixExtract(args[0], args[1]);
  }
  case BuilderRecorder::Opcode::CooperativeMatrixConstruct: {
    return m_builder->CreateCooperativeMatrixConstruct(args[0], args[1]);
  }
=======
  case BuilderRecorder::Opcode::GetWaveSize: {
    return m_builder->CreateGetWaveSize();
  }

>>>>>>> ef912f37
  // Replayer implementations of SubgroupBuilder methods
  case BuilderRecorder::Opcode::GetSubgroupSize: {
    return m_builder->CreateGetSubgroupSize();
  }
  case BuilderRecorder::Opcode::SubgroupElect: {
    return m_builder->CreateSubgroupElect();
  }
  case BuilderRecorder::Opcode::SubgroupAll: {
    return m_builder->CreateSubgroupAll(args[0], cast<ConstantInt>(args[1])->getZExtValue() != 0);
  }
  case BuilderRecorder::Opcode::SubgroupAny: {
    return m_builder->CreateSubgroupAny(args[0], cast<ConstantInt>(args[1])->getZExtValue() != 0);
  }
  case BuilderRecorder::Opcode::SubgroupAllEqual: {
    return m_builder->CreateSubgroupAllEqual(args[0], cast<ConstantInt>(args[1])->getZExtValue() != 0);
  }
  case BuilderRecorder::Opcode::SubgroupBroadcast: {
    return m_builder->CreateSubgroupBroadcast(args[0], args[1]);
  }
  case BuilderRecorder::Opcode::SubgroupBroadcastWaterfall: {
    return m_builder->CreateSubgroupBroadcastWaterfall(args[0], args[1]);
  }
  case BuilderRecorder::Opcode::SubgroupBroadcastFirst: {
    return m_builder->CreateSubgroupBroadcastFirst(args[0]);
  }
  case BuilderRecorder::Opcode::SubgroupBallot: {
    return m_builder->CreateSubgroupBallot(args[0]);
  }
  case BuilderRecorder::Opcode::SubgroupInverseBallot: {
    return m_builder->CreateSubgroupInverseBallot(args[0]);
  }
  case BuilderRecorder::Opcode::SubgroupBallotBitExtract: {
    return m_builder->CreateSubgroupBallotBitExtract(args[0], args[1]);
  }
  case BuilderRecorder::Opcode::SubgroupBallotBitCount: {
    return m_builder->CreateSubgroupBallotBitCount(args[0]);
  }
  case BuilderRecorder::Opcode::SubgroupBallotInclusiveBitCount: {
    return m_builder->CreateSubgroupBallotInclusiveBitCount(args[0]);
  }
  case BuilderRecorder::Opcode::SubgroupBallotExclusiveBitCount: {
    return m_builder->CreateSubgroupBallotExclusiveBitCount(args[0]);
  }
  case BuilderRecorder::Opcode::SubgroupBallotFindLsb: {
    return m_builder->CreateSubgroupBallotFindLsb(args[0]);
  }
  case BuilderRecorder::Opcode::SubgroupBallotFindMsb: {
    return m_builder->CreateSubgroupBallotFindMsb(args[0]);
  }
  case BuilderRecorder::Opcode::SubgroupShuffle: {
    return m_builder->CreateSubgroupShuffle(args[0], args[1]);
  }
  case BuilderRecorder::Opcode::SubgroupShuffleXor: {
    return m_builder->CreateSubgroupShuffleXor(args[0], args[1]);
  }
  case BuilderRecorder::Opcode::SubgroupShuffleUp: {
    return m_builder->CreateSubgroupShuffleUp(args[0], args[1]);
  }
  case BuilderRecorder::Opcode::SubgroupShuffleDown: {
    return m_builder->CreateSubgroupShuffleDown(args[0], args[1]);
  }
  case BuilderRecorder::Opcode::SubgroupClusteredReduction: {
    Builder::GroupArithOp groupArithOp = static_cast<Builder::GroupArithOp>(cast<ConstantInt>(args[0])->getZExtValue());
    return m_builder->CreateSubgroupClusteredReduction(groupArithOp, args[1], args[2]);
  }
  case BuilderRecorder::Opcode::SubgroupClusteredInclusive: {
    Builder::GroupArithOp groupArithOp = static_cast<Builder::GroupArithOp>(cast<ConstantInt>(args[0])->getZExtValue());
    return m_builder->CreateSubgroupClusteredInclusive(groupArithOp, args[1], args[2]);
  }
  case BuilderRecorder::Opcode::SubgroupClusteredExclusive: {
    Builder::GroupArithOp groupArithOp = static_cast<Builder::GroupArithOp>(cast<ConstantInt>(args[0])->getZExtValue());
    return m_builder->CreateSubgroupClusteredExclusive(groupArithOp, args[1], args[2]);
  }
  case BuilderRecorder::Opcode::SubgroupQuadBroadcast: {
    return m_builder->CreateSubgroupQuadBroadcast(args[0], args[1]);
  }
  case BuilderRecorder::Opcode::SubgroupQuadSwapHorizontal: {
    return m_builder->CreateSubgroupQuadSwapHorizontal(args[0]);
  }
  case BuilderRecorder::Opcode::SubgroupQuadSwapVertical: {
    return m_builder->CreateSubgroupQuadSwapVertical(args[0]);
  }
  case BuilderRecorder::Opcode::SubgroupQuadSwapDiagonal: {
    return m_builder->CreateSubgroupQuadSwapDiagonal(args[0]);
  }
  case BuilderRecorder::Opcode::SubgroupSwizzleQuad: {
    return m_builder->CreateSubgroupSwizzleQuad(args[0], args[1]);
  }
  case BuilderRecorder::Opcode::SubgroupSwizzleMask: {
    return m_builder->CreateSubgroupSwizzleMask(args[0], args[1]);
  }
  case BuilderRecorder::Opcode::SubgroupWriteInvocation: {
    return m_builder->CreateSubgroupWriteInvocation(args[0], args[1], args[2]);
  }
  case BuilderRecorder::Opcode::SubgroupMbcnt: {
    return m_builder->CreateSubgroupMbcnt(args[0]);
  }
  }
}

// =====================================================================================================================
// Initializes the pass
INITIALIZE_PASS(BuilderReplayer, DEBUG_TYPE, "Replay LLPC builder calls", false, false)<|MERGE_RESOLUTION|>--- conflicted
+++ resolved
@@ -712,7 +712,9 @@
   case BuilderRecorder::Opcode::MatrixInverse: {
     return m_builder->CreateMatrixInverse(args[0]);
   }
-<<<<<<< HEAD
+  case BuilderRecorder::Opcode::GetWaveSize: {
+    return m_builder->CreateGetWaveSize();
+  }
   case BuilderRecorder::Opcode::CooperativeMatrixLoad: {
     return m_builder->CreateCooperativeMatrixLoad(args[0], args[1], args[2], args[3]);
   }
@@ -733,12 +735,6 @@
   case BuilderRecorder::Opcode::CooperativeMatrixConstruct: {
     return m_builder->CreateCooperativeMatrixConstruct(args[0], args[1]);
   }
-=======
-  case BuilderRecorder::Opcode::GetWaveSize: {
-    return m_builder->CreateGetWaveSize();
-  }
-
->>>>>>> ef912f37
   // Replayer implementations of SubgroupBuilder methods
   case BuilderRecorder::Opcode::GetSubgroupSize: {
     return m_builder->CreateGetSubgroupSize();
