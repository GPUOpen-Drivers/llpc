--- conflicted
+++ resolved
@@ -149,21 +149,12 @@
 // @param value : The value to read from the chosen rotated lane to all active lanes.
 // @param delta : The delta/offset added to lane id.
 // @param clusterSize : The cluster size if exists.
-<<<<<<< HEAD
-// @param instName : Name to give instruction.
-Value *BuilderImpl::CreateSubgroupRotate(Value *const value, Value *const delta, Value *const clusterSize,
-                                         const Twine &instName) {
-  // LocalId = SubgroupLocalInvocationId
-  // RotationGroupSize = hasClusterSize ? ClusterSize : SubgroupSize
-  // InvocationId = ((LocalId + Delta) & (RotationGroupSize - 1)) + (LocalId & ~(RotationGroupSize - 1))
-=======
 // @param instName : Name to give final instruction.
 Value *BuilderImpl::CreateSubgroupRotate(Value *const value, Value *const delta, Value *const clusterSize,
                                          const Twine &instName) {
   // LocalId = SubgroupLocalInvocationId
   // RotationGroupSize = hasClusterSIze? ClusterSize : SubgroupSize.
   // Invocation ID = ((LocalId + Delta) & (RotationGroupSize - 1)) + (LocalId & ~(RotationGroupSize - 1))
->>>>>>> e9a33617
   Value *localId = CreateSubgroupMbcnt(getInt64(UINT64_MAX), "");
   Value *invocationId = CreateAdd(localId, delta);
   if (clusterSize != nullptr) {
