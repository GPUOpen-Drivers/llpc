--- conflicted
+++ resolved
@@ -153,13 +153,8 @@
         unsigned cullDistance : 4;  // Array size of gl_CullDistance[] (0 means unused)
         unsigned viewportIndex : 1; // Whether gl_ViewportIndex is used
         unsigned layer : 1;         // Whether gl_Layer is used
-<<<<<<< HEAD
-        unsigned : 1;               // Reserved
-        unsigned : 1;               // Reserved
-=======
         unsigned : 1; // Reserved
         unsigned : 1; // Reserved
->>>>>>> 897de598
       } vs;
 
       // Tessellation control shader
@@ -201,11 +196,7 @@
         unsigned cullDistance : 4;  // Array size gl_CullDistance[] (0 means unused)
         unsigned viewportIndex : 1; // Whether gl_ViewportIndex is used
         unsigned layer : 1;         // Whether gl_Layer is used
-<<<<<<< HEAD
-        unsigned : 1;               // Reserved
-=======
         unsigned : 1; // Reserved
->>>>>>> 897de598
       } tes;
 
       // Geometry shader
@@ -226,13 +217,8 @@
         unsigned primitiveId : 1;   // Whether gl_PrimitiveID is used
         unsigned viewportIndex : 1; // Whether gl_ViewportIndex is used
         unsigned layer : 1;         // Whether gl_Layer is used
-<<<<<<< HEAD
-        unsigned : 1;               // Reserved
-        unsigned : 1;               // Reserved
-=======
         unsigned : 1; // Reserved
         unsigned : 1; // Reserved
->>>>>>> 897de598
       } gs;
 
       // Fragment shader
@@ -247,22 +233,6 @@
         unsigned pullMode : 1;      // Whether pull mode interpolation is used
         unsigned custom : 1;        // Whether custom interpolation is used
         // Input
-<<<<<<< HEAD
-        unsigned fragCoord : 1;                // Whether gl_FragCoord is used
-        unsigned frontFacing : 1;              // Whether gl_FrontFacing is used
-        unsigned clipDistance : 4;             // Array size of gl_ClipDistance[] (0 means unused)
-        unsigned cullDistance : 4;             // Array size of gl_CullDistance[] (0 means unused)
-        unsigned pointCoord : 1;               // Whether gl_PointCoord is used
-        unsigned primitiveId : 1;              // Whether gl_PrimitiveID is used
-        unsigned sampleId : 1;                 // Whether gl_SampleID is used
-        unsigned samplePosition : 1;           // Whether gl_SamplePosition is used
-        unsigned sampleMaskIn : 1;             // Whether gl_SampleMaskIn[] is used
-        unsigned layer : 1;                    // Whether gl_Layer is used
-        unsigned viewportIndex : 1;            // Whether gl_ViewportIndex is used
-        unsigned helperInvocation : 1;         // Whether gl_HelperInvocation is used
-        unsigned viewIndex : 1;                // Whether gl_ViewIndex is used
-        unsigned : 1;                          // Reserved
-=======
         unsigned fragCoord : 1;        // Whether gl_FragCoord is used
         unsigned frontFacing : 1;      // Whether gl_FrontFacing is used
         unsigned clipDistance : 4;     // Array size of gl_ClipDistance[] (0 means unused)
@@ -277,7 +247,6 @@
         unsigned helperInvocation : 1; // Whether gl_HelperInvocation is used
         unsigned viewIndex : 1;        // Whether gl_ViewIndex is used
         unsigned : 1; // Reserved
->>>>>>> 897de598
         unsigned baryCoordNoPersp : 1;         // Whether gl_BaryCoordNoPersp is used (AMD extension)
         unsigned baryCoordNoPerspCentroid : 1; // Whether gl_BaryCoordNoPerspCentroid is used (AMD extension)
         unsigned baryCoordNoPerspSample : 1;   // Whether gl_BaryCoordNoPerspSample is used (AMD extension)
