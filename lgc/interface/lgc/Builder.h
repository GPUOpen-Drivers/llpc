/*
 ***********************************************************************************************************************
 *
 *  Copyright (c) 2019-2023 Advanced Micro Devices, Inc. All Rights Reserved.
 *
 *  Permission is hereby granted, free of charge, to any person obtaining a copy
 *  of this software and associated documentation files (the "Software"), to deal
 *  in the Software without restriction, including without limitation the rights
 *  to use, copy, modify, merge, publish, distribute, sublicense, and/or sell
 *  copies of the Software, and to permit persons to whom the Software is
 *  furnished to do so, subject to the following conditions:
 *
 *  The above copyright notice and this permission notice shall be included in all
 *  copies or substantial portions of the Software.
 *
 *  THE SOFTWARE IS PROVIDED "AS IS", WITHOUT WARRANTY OF ANY KIND, EXPRESS OR
 *  IMPLIED, INCLUDING BUT NOT LIMITED TO THE WARRANTIES OF MERCHANTABILITY,
 *  FITNESS FOR A PARTICULAR PURPOSE AND NONINFRINGEMENT. IN NO EVENT SHALL THE
 *  AUTHORS OR COPYRIGHT HOLDERS BE LIABLE FOR ANY CLAIM, DAMAGES OR OTHER
 *  LIABILITY, WHETHER IN AN ACTION OF CONTRACT, TORT OR OTHERWISE, ARISING FROM,
 *  OUT OF OR IN CONNECTION WITH THE SOFTWARE OR THE USE OR OTHER DEALINGS IN THE
 *  SOFTWARE.
 *
 **********************************************************************************************************************/
/**
 ***********************************************************************************************************************
 * @file  Builder.h
 * @brief LLPC header file: declaration of lgc::Builder interface
 ***********************************************************************************************************************
 */
#pragma once

#include "lgc/BuilderCommon.h"
#include "lgc/BuiltIns.h"
#include "lgc/CommonDefs.h"
#include "llvm/Support/AtomicOrdering.h"

namespace lgc {

enum BuilderOpcode : unsigned;
struct CommonShaderMode;
struct ComputeShaderMode;
struct FragmentShaderMode;
struct GeometryShaderMode;
class LgcContext;
struct MeshShaderMode;
class Pipeline;
class ShaderModes;
struct TessellationMode;
struct ResourceNode;

// =====================================================================================================================
// Class that represents extra information on an input or output.
// For an FS input, if HasInterpAux(), then CreateReadInput's vertexIndex is actually an auxiliary value
// for interpolation:
//  - InterpLocCenter: auxiliary value is v2f32 offset from center of pixel
//  - InterpLocSample: auxiliary value is i32 sample ID
//  - InterpLocExplicit: auxiliary value is i32 vertex number
class InOutInfo {
public:
  // Interpolation mode
  enum {
    InterpModeSmooth = 0,  // Smooth (perspective)
    InterpModeFlat = 1,    // Flat
    InterpModeNoPersp = 2, // Linear (no perspective)
    InterpModeCustom = 3,  // Custom
  };
  enum {
    InterpLocUnknown = 0,  // Unknown
    InterpLocCenter = 1,   // Center
    InterpLocCentroid = 2, // Centroid
    InterpLocSample = 3,   // Sample
    InterpLocExplicit = 4, // Mode must be InterpModeCustom
  };

  InOutInfo() { m_data.u32All = 0; }
  InOutInfo(unsigned data) { this->m_data.u32All = data; }
  InOutInfo(const InOutInfo &inOutInfo) { m_data.u32All = inOutInfo.getData(); }

  unsigned getData() const { return m_data.u32All; }

  unsigned getInterpMode() const { return m_data.bits.interpMode; }
  void setInterpMode(unsigned mode) { m_data.bits.interpMode = mode; }

  unsigned getInterpLoc() const { return m_data.bits.interpLoc; }
  void setInterpLoc(unsigned loc) { m_data.bits.interpLoc = loc; }

  bool hasInterpAux() const { return m_data.bits.hasInterpAux; }
  void setHasInterpAux(bool hasInterpAux = true) { m_data.bits.hasInterpAux = hasInterpAux; }

  bool hasStreamId() const { return m_data.bits.hasStreamId; }
  unsigned getStreamId() const { return m_data.bits.streamId; }
  void setStreamId(unsigned streamId) {
    m_data.bits.hasStreamId = true;
    m_data.bits.streamId = streamId;
  }

  bool isSigned() const { return m_data.bits.isSigned; }
  void setIsSigned(bool isSigned = true) { m_data.bits.isSigned = isSigned; }

  unsigned getArraySize() const { return m_data.bits.arraySize; }
  void setArraySize(unsigned arraySize) { m_data.bits.arraySize = arraySize; }

  bool isPerPrimitive() const { return m_data.bits.perPrimitive; }
  void setPerPrimitive(bool perPrimitive = true) { m_data.bits.perPrimitive = perPrimitive; }

  unsigned getComponent() const { return m_data.bits.component; }
  void setComponent(unsigned component) {
    assert(component < 4); // Valid component offsets are 0~3
    m_data.bits.component = component;
  }

  bool isDualSourceBlendDynamic() const { return m_data.bits.dualSourceBlendDynamic; }
  void setDualSourceBlendDynamic(bool dualSourceBlendDynamic = true) {
    m_data.bits.dualSourceBlendDynamic = dualSourceBlendDynamic;
  }

private:
  union {
    struct {
      unsigned interpMode : 4;   // FS input: interpolation mode
      unsigned interpLoc : 3;    // FS input: interpolation location
      unsigned hasInterpAux : 1; // FS input: there is an interpolation auxiliary value
      unsigned streamId : 2;     // GS output: vertex stream ID (0 if none)
      unsigned hasStreamId : 1;  // GS output: true if it has a stream ID
      unsigned isSigned : 1;     // FS output: is signed integer. Determines whether i16-component output
                                 //    is zero- or sign-extended
      unsigned arraySize : 4;    // Built-in array input: shader-defined array size. Must be set for
                                 //    a read or write of ClipDistance or CullDistance that is of the
                                 //    whole array or of an element with a variable index.
      unsigned perPrimitive : 1; // Mesh shader output: whether it is a per-primitive output
      unsigned component : 2;    // Component offset, specifying which components within a location is consumed
      unsigned dualSourceBlendDynamic : 1; // Fs output: whether it's dynamic dual source blend output
    } bits;
    unsigned u32All;
  } m_data;
};

// =====================================================================================================================
// BuilderDefs contains enums etc used in the Builder interface.
class BuilderDefs : public BuilderCommon {
public:
  BuilderDefs(llvm::LLVMContext &context) : BuilderCommon(context) {}

  // Bit settings for integer dot product
  enum : unsigned {
    FirstVectorSigned = 1, // The components of the first vector are signed
    SecondVectorSigned,    // The components of the second vector are signed
  };

  // The group arithmetic operations the builder can consume.
  // NOTE : We rely on casting this implicitly to an integer, so we cannot use an enum class.
  enum GroupArithOp { IAdd = 0, FAdd, IMul, FMul, SMin, UMin, FMin, SMax, UMax, FMax, And, Or, Xor };

  // Bit settings for flags argument in CreateLoadBufferDesc.
  enum {
    BufferFlagNonUniform = 1, // Descriptor index is non-uniform
    BufferFlagWritten = 2,    // Buffer is (or might be) written to
    BufferFlagConst = 4,      // Const buffer: Find a DescriptorConstBuffer/DescriptorConstBufferCompact/InlineBuffer
                              //  descriptor entry, rather than DescriptorBuffer/DescriptorBufferCompact
    BufferFlagNonConst = 8,   // Non-const buffer: Find a DescriptorBuffer/DescriptorBufferCompact descriptor
                              //  entry, rather than DescriptorConstBuffer/DescriptorConstBufferCompact/InlineBuffer
    BufferFlagShaderResource = 16,  // Flag to find a Descriptor Resource
    BufferFlagSampler = 32,         // Flag to find Descriptor Sampler
    BufferFlagAddress = 64,         // Flag to return an i64 address of the descriptor
    BufferFlagAttachedCounter = 128 // Flag to return the counter buffer descriptor attached to the main buffer.
  };

  // Get the type of a built-in -- static edition of the method below, so you can use it without a BuilderDefs object.
  //
  // @param builtIn : Built-in kind, one of the BuiltIn* constants
  // @param inOutInfo : Extra input/output info (shader-defined array length)
  // @param context : LLVMContext
  static llvm::Type *getBuiltInTy(BuiltInKind builtIn, InOutInfo inOutInfo, llvm::LLVMContext &context);

  // Get the type of a built-in. Where the built-in has a shader-defined array length (ClipDistance,
  // CullDistance, SampleMask), inOutInfo.GetArraySize() is used as the array size.
  //
  // @param builtIn : Built-in kind, one of the BuiltIn* constants
  // @param inOutInfo : Extra input/output info (shader-defined array length)
  llvm::Type *getBuiltInTy(BuiltInKind builtIn, InOutInfo inOutInfo) {
    return getBuiltInTy(builtIn, inOutInfo, getContext());
  }

  // Possible values for dimension argument for image methods.
  enum {
    Dim1D = 0,          // Coordinate: x
    Dim2D = 1,          // Coordinate: x, y
    Dim3D = 2,          // Coordinate: x, y, z
    DimCube = 3,        // Coordinate: x, y, face
    Dim1DArray = 4,     // Coordinate: x, slice
    Dim2DArray = 5,     // Coordinate: x, y, slice
    Dim2DMsaa = 6,      // Coordinate: x, y, fragid
    Dim2DArrayMsaa = 7, // Coordinate: x, y, slice, fragid
    DimCubeArray = 8,   // Coordinate: x, y, face, slice (despite both SPIR-V and ISA
                        //    combining face and slice into one component)
    DimRect = 9,        // Coordinate: x, y
  };

  // Get the number of coordinates for the specified dimension argument.
  //
  // @param dim : Image dimension
  static unsigned getImageNumCoords(unsigned dim) {
    switch (dim) {
    case Dim1D:
      return 1;
    case Dim2D:
      return 2;
    case Dim3D:
      return 3;
    case DimCube:
      return 3;
    case Dim1DArray:
      return 2;
    case Dim2DArray:
      return 3;
    case Dim2DMsaa:
      return 3;
    case Dim2DArrayMsaa:
      return 4;
    case DimCubeArray:
      return 4;
    case DimRect:
      return 2;
    }
    llvm_unreachable("Should never be called!");
    return 0;
  }

  // Get the number of components of a size query for the specified dimension argument.
  //
  // @param dim : Image dimension
  static unsigned getImageQuerySizeComponentCount(unsigned dim) {
    switch (dim) {
    case Dim1D:
      return 1;
    case Dim2D:
      return 2;
    case Dim3D:
      return 3;
    case DimCube:
      return 2;
    case Dim1DArray:
      return 2;
    case Dim2DArray:
      return 3;
    case Dim2DMsaa:
      return 2;
    case Dim2DArrayMsaa:
      return 3;
    case DimCubeArray:
      return 3;
    case DimRect:
      return 2;
    }
    llvm_unreachable("Should never be called!");
    return 0;
  }

  // Get the number of components of the derivative in one direction for the specified dimension argument.
  //
  // @param dim : Image dimension
  static unsigned getImageDerivativeComponentCount(unsigned dim) {
    switch (dim) {
    case Dim1D:
      return 1;
    case Dim2D:
      return 2;
    case Dim3D:
      return 3;
    case DimCube:
      return 3;
    case Dim1DArray:
      return 1;
    case Dim2DArray:
      return 2;
    case DimCubeArray:
      return 3;
    case DimRect:
      return 2;
    }
    llvm_unreachable("Should never be called!");
    return 0;
  }

  // Bit settings in flags argument for image methods.
  enum {
    ImageFlagCoherent = 1,                        // Coherent memory access
    ImageFlagVolatile = 2,                        // Volatile memory access
    ImageFlagSignedResult = 4,                    // For a gather with integer result, whether it is signed
    ImageFlagNonUniformImage = 8,                 // Whether the image descriptor is non-uniform
    ImageFlagNonUniformSampler = 0x10,            // Whether the sampler descriptor is non-uniform
    ImageFlagAddFragCoord = 0x20,                 // Add FragCoord (converted to signed int) on to coordinate x,y.
                                                  // Image load, store and atomic only.
    ImageFlagCheckMultiView = 0x40,               // If pipeline state enables multiview, use ViewIndex as coordinate z.
                                                  // Otherwise, acts the same as ImageFlagAddFragCoord
    ImageFlagEnforceReadFirstLaneImage = 0x80,    // Whether enabling readfirstlane on the image descriptor
    ImageFlagEnforceReadFirstLaneSampler = 0x100, // Whether enabling readfirstlane on the sampler descriptor
    ImageFlagNotAliased = 0x200,                  // Whether the image is known not to alias any other memory object
    ImageFlagInvariant = 0x400,                   // Invariant load
  };

  // Address array indices for image sample and gather methods. Where an optional entry is missing (either
  // nullptr, or the array is not long enough for it), then it assumes a default value.
  enum {
    ImageAddressIdxCoordinate = 0,  // Coordinate - a scalar or vector of float or half exactly as wide as
                                    //    returned by GetImageNumCoords(dim)
    ImageAddressIdxProjective = 1,  // Projective coordinate - divided into each coordinate (image sample only)
                                    //  (optional; default no projective divide)
    ImageAddressIdxComponent = 2,   // Component - constant i32 component for gather
    ImageAddressIdxDerivativeX = 3, // X derivative - vector of float or half with number of coordinates
                                    //  excluding array slice (optional; default is to use
                                    //  implicit derivatives).
    ImageAddressIdxDerivativeY = 4, // Y derivative - vector of float or half with number of coordinates
                                    //  excluding array slice (optional; default is to use
                                    //  implicit derivatives).
    ImageAddressIdxLod = 5,         // float level of detail (optional; default is to use
                                    //  implicit computed LOD)
    ImageAddressIdxLodBias = 6,     // float bias to add to the computed LOD (optional;
                                    //  default 0.0)
    ImageAddressIdxLodClamp = 7,    // float value to clamp LOD to (optional; default
                                    //  no clamping)
    ImageAddressIdxOffset = 8,      // Offset to add to coordinates - scalar or vector of i32, padded with 0s
                                    //  if not wide enough (optional; default all 0s). Alternatively, for
                                    //  independent offsets in a gather, a 4-array of the same, which is
                                    //  implemented as four separate gather instructions
    ImageAddressIdxZCompare = 9,    // float Z-compare value (optional; default no Z-compare)
    ImageAddressCount = 10          // All image address indices are less than this
  };

  // Atomic operation, for use in CreateImageAtomic.
  enum {
    ImageAtomicSwap = 0,  // Atomic operation: swap
    ImageAtomicAdd = 2,   // Atomic operation: add
    ImageAtomicSub = 3,   // Atomic operation: subtract
    ImageAtomicSMin = 4,  // Atomic operation: signed minimum
    ImageAtomicUMin = 5,  // Atomic operation: unsigned minimum
    ImageAtomicSMax = 6,  // Atomic operation: signed maximum
    ImageAtomicUMax = 7,  // Atomic operation: unsigned maximum
    ImageAtomicAnd = 8,   // Atomic operation: and
    ImageAtomicOr = 9,    // Atomic operation: or
    ImageAtomicXor = 10,  // Atomic operation: xor
    ImageAtomicFMin = 11, // Atomic operation: fmin
    ImageAtomicFMax = 12, // Atomic operation: fmax
    ImageAtomicFAdd = 13  // Atomic operation: fadd
  };
};

// =====================================================================================================================
// Builder is the part of the LLPC middle-end interface used by the front-end to build IR. It is a subclass
// of IRBuilder<>, so the front-end can use its methods to create IR instructions at the set insertion
// point. In addition it has its own Create* methods to create graphics-specific IR constructs.
//
class Builder : public BuilderDefs {
public:
  Builder(llvm::LLVMContext &context) : BuilderDefs(context) {}

  // -----------------------------------------------------------------------------------------------------------------
  // Base class operations

  // Create scalar from dot product of scalar or vector FP type. (The dot product of two scalars is their product.)
  // The two vectors must be the same floating point scalar/vector type.
  // Returns a value whose type is the element type of the vectors.
  //
  // @param vector1 : The float vector 1
  // @param vector2 : The float vector 2
  // @param instName : Name to give instruction(s)
  llvm::Value *CreateDotProduct(llvm::Value *const vector1, llvm::Value *const vector2,
                                const llvm::Twine &instName = "");

  // Create code to calculate the dot product of two integer vectors, with optional accumulator, using hardware support
  // where available. The factor inputs are always <N x iM> of the same type, N can be arbitrary and M must be 4, 8, 16,
  // 32, or 64 Use a value of 0 for no accumulation and the value type is consistent with the result type. The result is
  // saturated if there is an accumulator. Only the final addition to the accumulator needs to be saturated.
  // Intermediate overflows of the dot product can lead to an undefined result.
  //
  // @param vector1 : The integer Vector 1
  // @param vector2 : The integer Vector 2
  // @param accumulator : The accumulator to the scalar of dot product
  // @param flags : The first bit marks whether Vector 1 is signed and the second bit marks whether Vector 2 is signed
  // @param instName : Name to give instruction(s)
  llvm::Value *CreateIntegerDotProduct(llvm::Value *vector1, llvm::Value *vector2, llvm::Value *accumulator,
                                       unsigned flags, const llvm::Twine &instName = "");

  // Create a call to the specified intrinsic with one operand, mangled on its type.
  // This is an override of the same method in IRBuilder<>; the difference is that this one sets fast math
  // flags from the Builder if none are specified by fmfSource.
  //
  // @param id : Intrinsic ID
  // @param value : Input value
  // @param fmfSource : Instruction to copy fast math flags from; nullptr to get from Builder
  // @param instName : Name to give instruction
  llvm::CallInst *CreateUnaryIntrinsic(llvm::Intrinsic::ID id, llvm::Value *value,
                                       llvm::Instruction *fmfSource = nullptr, const llvm::Twine &instName = "");

  // Create a call to the specified intrinsic with two operands of the same type, mangled on that type.
  // This is an override of the same method in IRBuilder<>; the difference is that this one sets fast math
  // flags from the Builder if none are specified by fmfSource.
  //
  // @param id : Intrinsic ID
  // @param value1 : Input value 1
  // @param value2 : Input value 2
  // @param fmfSource : Instruction to copy fast math flags from; nullptr to get from Builder
  // @param name : Name to give instruction
  llvm::CallInst *CreateBinaryIntrinsic(llvm::Intrinsic::ID id, llvm::Value *value1, llvm::Value *value2,
                                        llvm::Instruction *fmfSource = nullptr, const llvm::Twine &name = "");

  //
  // @param id : Intrinsic ID
  // @param types : Types
  // @param args : Input values
  // @param fmfSource : Instruction to copy fast math flags from; nullptr to get from Builder
  // @param name : Name to give instruction
  llvm::CallInst *CreateIntrinsic(llvm::Intrinsic::ID id, llvm::ArrayRef<llvm::Type *> types,
                                  llvm::ArrayRef<llvm::Value *> args, llvm::Instruction *fmfSource = nullptr,
                                  const llvm::Twine &name = "");

  //
  // @param retTy : Return type
  // @param id : Intrinsic ID
  // @param args : Input values
  // @param fmfSource : Instruction to copy fast math flags from; nullptr to get from Builder
  // @param name : Name to give instruction
  llvm::CallInst *CreateIntrinsic(llvm::Type *retTy, llvm::Intrinsic::ID id, llvm::ArrayRef<llvm::Value *> args,
                                  llvm::Instruction *fmfSource = nullptr, const llvm::Twine &name = "");

  // -----------------------------------------------------------------------------------------------------------------
  // Arithmetic operations

  // Methods to get useful FP constants. Using these (rather than just using for example
  // ConstantFP::get(.., 180 / M_PI)) ensures that we always get the same value, independent of the
  // host platform and its compiler.

  // Get a constant of FP or vector of FP type for the value PI/180, for converting radians to degrees.
  llvm::Constant *getPiOver180(llvm::Type *ty);

  // Get a constant of FP or vector of FP type for the value 180/PI, for converting degrees to radians.
  llvm::Constant *get180OverPi(llvm::Type *ty);

  // Get a constant of FP or vector of FP type for the value 1/(2^n - 1)
  llvm::Constant *getOneOverPower2MinusOne(llvm::Type *ty, unsigned n);

  // Create calculation of 2D texture coordinates that would be used for accessing the selected cube map face for
  // the given cube map texture coordinates. Returns <2 x float>.
  //
  // @param coord : Input coordinate <3 x float>
  // @param instName : Name to give instruction(s)
  llvm::Value *CreateCubeFaceCoord(llvm::Value *coord, const llvm::Twine &instName = "");

  // Create calculation of the index of the cube map face that would be accessed by a texture lookup function for
  // the given cube map texture coordinates. Returns a single float with value:
  //  0.0 = the cube map face facing the positive X direction
  //  1.0 = the cube map face facing the negative X direction
  //  2.0 = the cube map face facing the positive Y direction
  //  3.0 = the cube map face facing the negative Y direction
  //  4.0 = the cube map face facing the positive Z direction
  //  5.0 = the cube map face facing the negative Z direction
  //
  // @param coord : Input coordinate <3 x float>
  // @param instName : Name to give instruction(s)
  llvm::Value *CreateCubeFaceIndex(llvm::Value *coord, const llvm::Twine &instName = "");

  // Create scalar or vector FP truncate operation with the given rounding mode.
  // Currently the rounding mode is only implemented for float/double -> half conversion.
  //
  // @param value : Input value
  // @param destTy : Type to convert to
  // @param roundingMode : Rounding mode
  // @param instName : Name to give instruction(s)
  llvm::Value *CreateFpTruncWithRounding(llvm::Value *value, llvm::Type *destTy, llvm::RoundingMode roundingMode,
                                         const llvm::Twine &instName = "");

  // Create quantize operation: truncates float (or vector) value to a value that is representable by a half.
  //
  // @param value : Input value (float or float vector)
  // @param instName : Name to give instruction(s)
  llvm::Value *CreateQuantizeToFp16(llvm::Value *value, const llvm::Twine &instName = "");

  // Create signed integer modulo operation, where the sign of the result (if not zero) is the same as
  // the sign of the divisor. The result is undefined if divisor is zero.
  //
  // @param dividend : Dividend value
  // @param divisor : Divisor value
  // @param instName : Name to give instruction(s)
  llvm::Value *CreateSMod(llvm::Value *dividend, llvm::Value *divisor, const llvm::Twine &instName = "");

  // Create FP modulo operation, where the sign of the result (if not zero) is the same as
  // the sign of the divisor. The result is undefined if divisor is zero.
  //
  // @param dividend : Dividend value
  // @param divisor : Divisor value
  // @param instName : Name to give instruction(s)
  llvm::Value *CreateFMod(llvm::Value *dividend, llvm::Value *divisor, const llvm::Twine &instName = "");

  // Create scalar/vector float/half fused multiply-and-add, to compute a * b + c
  //
  // @param a : One value to multiply
  // @param b : The other value to multiply
  // @param c : The value to add to the product of A and B
  // @param instName : Name to give instruction(s)
  llvm::Value *CreateFma(llvm::Value *a, llvm::Value *b, llvm::Value *c, const llvm::Twine &instName = "");

  // Create a "tan" operation for a scalar or vector float or half.
  //
  // @param x : Input value X
  // @param instName : Name to give instruction(s)
  llvm::Value *CreateTan(llvm::Value *x, const llvm::Twine &instName = "");

  // Create an "asin" operation for a scalar or vector float or half.
  //
  // @param x : Input value X
  // @param instName : Name to give instruction(s)
  llvm::Value *CreateASin(llvm::Value *x, const llvm::Twine &instName = "");

  // Create an "acos" operation for a scalar or vector float or half.
  //
  // @param x : Input value X
  // @param instName : Name to give instruction(s)
  llvm::Value *CreateACos(llvm::Value *x, const llvm::Twine &instName = "");

  // Create an "atan" operation for a scalar or vector float or half.
  //
  // @param yOverX : Input value Y/X
  // @param instName : Name to give instruction(s)
  llvm::Value *CreateATan(llvm::Value *yOverX, const llvm::Twine &instName = "");

  // Create an "atan2" operation for a scalar or vector float or half.
  // Returns atan(Y/X) but in the correct quadrant for the input value signs.
  //
  // @param y : Input value Y
  // @param x : Input value X
  // @param instName : Name to give instruction(s)
  llvm::Value *CreateATan2(llvm::Value *y, llvm::Value *x, const llvm::Twine &instName = "");

  // Create a "sinh" operation for a scalar or vector float or half.
  //
  // @param x : Input value X
  // @param instName : Name to give instruction(s)
  llvm::Value *CreateSinh(llvm::Value *x, const llvm::Twine &instName = "");

  // Create a "cosh" operation for a scalar or vector float or half.
  //
  // @param x : Input value X
  // @param instName : Name to give instruction(s)
  llvm::Value *CreateCosh(llvm::Value *x, const llvm::Twine &instName = "");

  // Create a "tanh" operation for a scalar or vector float or half.
  //
  // @param x : Input value X
  // @param instName : Name to give instruction(s)
  llvm::Value *CreateTanh(llvm::Value *x, const llvm::Twine &instName = "");

  // Create an "asinh" operation for a scalar or vector float or half.
  //
  // @param x : Input value X
  // @param instName : Name to give instruction(s)
  llvm::Value *CreateASinh(llvm::Value *x, const llvm::Twine &instName = "");

  // Create an "acosh" operation for a scalar or vector float or half.
  //
  // @param x : Input value X
  // @param instName : Name to give instruction(s)
  llvm::Value *CreateACosh(llvm::Value *x, const llvm::Twine &instName = "");

  // Create an "atanh" operation for a scalar or vector float or half.
  //
  // @param x : Input value X
  // @param instName : Name to give instruction(s)
  llvm::Value *CreateATanh(llvm::Value *x, const llvm::Twine &instName = "");

  // Create a "power" operation for a scalar or vector float or half, calculating X ^ Y
  //
  // @param x : Input value X
  // @param y : Input value Y
  // @param instName : Name to give instruction(s)
  llvm::Value *CreatePower(llvm::Value *x, llvm::Value *y, const llvm::Twine &instName = "");

  // Create an "exp" operation for a scalar or vector float or half.
  //
  // @param x : Input value X
  // @param instName : Name to give instruction(s)
  llvm::Value *CreateExp(llvm::Value *x, const llvm::Twine &instName = "");

  // Create a "log" operation for a scalar or vector float or half.
  //
  // @param x : Input value X
  // @param instName : Name to give instruction(s)
  llvm::Value *CreateLog(llvm::Value *x, const llvm::Twine &instName = "");

  // Create a square root operation for a scalar or vector FP type
  //
  // @param x : Input value X
  // @param instName : Name to give instruction(s)
  llvm::Value *CreateSqrt(llvm::Value *x, const llvm::Twine &instName = "");

  // Create an inverse square root operation for a scalar or vector FP type
  //
  // @param x : Input value X
  // @param instName : Name to give instruction(s)
  llvm::Value *CreateInverseSqrt(llvm::Value *x, const llvm::Twine &instName = "");

  // Create "signed integer abs" operation for a scalar or vector integer value.
  //
  // @param x : Input value X
  // @param instName : Name to give instruction(s)
  llvm::Value *CreateSAbs(llvm::Value *x, const llvm::Twine &instName = "");

  // Create "fsign" operation for a scalar or vector floating-point type, returning -1.0, 0.0 or +1.0 if the input
  // value is negative, zero or positive.
  //
  // @param inValue : Input value X
  // @param instName : Name to give instruction(s)
  llvm::Value *CreateFSign(llvm::Value *inValue, const llvm::Twine &instName = "");

  // Create "ssign" operation for a scalar or vector integer type, returning -1, 0 or +1 if the input
  // value is negative, zero or positive.
  //
  // @param x : Input value
  // @param instName : Name to give instruction(s)
  llvm::Value *CreateSSign(llvm::Value *x, const llvm::Twine &instName = "");

  // Create "fract" operation for a scalar or vector floating-point type, returning x - floor(x).
  //
  // @param x : Input value
  // @param instName : Name to give instruction(s)
  llvm::Value *CreateFract(llvm::Value *x, const llvm::Twine &instName = "");

  // Create "smoothStep" operation. Result is 0.0 if x <= edge0 and 1.0 if x >= edge1 and performs smooth Hermite
  // interpolation between 0 and 1 when edge0 < x < edge1. This is equivalent to:
  // t * t * (3 - 2 * t), where t = clamp ((x - edge0) / (edge1 - edge0), 0, 1)
  // Result is undefined if edge0 >= edge1.
  //
  // @param edge0 : Edge0 value
  // @param edge1 : Edge1 value
  // @param x : X (input) value
  // @param instName : Name to give instruction(s)
  llvm::Value *CreateSmoothStep(llvm::Value *edge0, llvm::Value *edge1, llvm::Value *x,
                                const llvm::Twine &instName = "");

  // Create "ldexp" operation: given an FP mantissa and int exponent, build an FP value
  //
  // @param x : Mantissa
  // @param exp : Exponent
  // @param instName : Name to give instruction(s)
  llvm::Value *CreateLdexp(llvm::Value *x, llvm::Value *exp, const llvm::Twine &instName = "");

  // Create "extract significand" operation: given an FP scalar or vector value, return the significand in the range
  // [0.5,1.0), of the same type as the input. If the input is 0, the result is 0. If the input is infinite or NaN,
  // the result is undefined.
  //
  // @param value : Input value
  // @param instName : Name to give instruction(s)
  llvm::Value *CreateExtractSignificand(llvm::Value *value, const llvm::Twine &instName = "");

  // Create "extract exponent" operation: given an FP scalar or vector value, return the exponent as a signed integer.
  // If the input is (vector of) half, the result type is (vector of) i16, otherwise it is (vector of) i32.
  // If the input is 0, the result is 0. If the input is infinite or NaN, the result is undefined.
  //
  // @param value : Input value
  // @param instName : Name to give instruction(s)
  llvm::Value *CreateExtractExponent(llvm::Value *value, const llvm::Twine &instName = "");

  // Create vector cross product operation. Inputs must be <3 x FP>
  //
  // @param x : Input value X
  // @param y : Input value Y
  // @param instName : Name to give instruction(s)
  llvm::Value *CreateCrossProduct(llvm::Value *x, llvm::Value *y, const llvm::Twine &instName = "");

  // Create FP scalar/vector normalize operation: returns a scalar/vector with the same direction and magnitude 1.
  //
  // @param x : Input value
  // @param instName : Name to give instruction(s)
  llvm::Value *CreateNormalizeVector(llvm::Value *x, const llvm::Twine &instName = "");

  // Create "face forward" operation: given three FP scalars/vectors {N, I, Nref}, if the dot product of
  // Nref and I is negative, the result is N, otherwise it is -N
  //
  // @param n : Input value "N"
  // @param i : Input value "I"
  // @param nref : Input value "Nref"
  // @param instName : Name to give instruction(s)
  llvm::Value *CreateFaceForward(llvm::Value *n, llvm::Value *i, llvm::Value *nref, const llvm::Twine &instName = "");

  // Create "reflect" operation. For the incident vector I and normalized surface orientation N, the result is
  // the reflection direction:
  // I - 2 * dot(N, I) * N
  //
  // @param i : Input value "I"
  // @param n : Input value "N"
  // @param instName : Name to give instruction(s)
  llvm::Value *CreateReflect(llvm::Value *i, llvm::Value *n, const llvm::Twine &instName = "");

  // Create "refract" operation. For the normalized incident vector I, normalized surface orientation N and ratio
  // of indices of refraction eta, the result is the refraction vector:
  // k = 1.0 - eta * eta * (1.0 - dot(N,I) * dot(N,I))
  // If k < 0.0 the result is 0.0.
  // Otherwise, the result is eta * I - (eta * dot(N,I) + sqrt(k)) * N
  //
  // @param i : Input value "I"
  // @param n : Input value "N"
  // @param eta : Input value "eta"
  // @param instName : Name to give instruction(s)
  llvm::Value *CreateRefract(llvm::Value *i, llvm::Value *n, llvm::Value *eta, const llvm::Twine &instName = "");

  // Create "fclamp" operation, returning min(max(x, minVal), maxVal). Result is undefined if minVal > maxVal.
  // This honors the fast math flags; clear "nnan" in fast math flags in order to obtain the "NaN avoiding
  // semantics" for the min and max where, if one input is NaN, it returns the other one.
  // It also honors the shader's FP mode being "flush denorm".
  //
  // @param x : Value to clamp
  // @param minVal : Minimum of clamp range
  // @param maxVal : Maximum of clamp range
  // @param instName : Name to give instruction(s)
  llvm::Value *CreateFClamp(llvm::Value *x, llvm::Value *minVal, llvm::Value *maxVal, const llvm::Twine &instName = "");

  // Create "fmin" operation, returning the minimum of two scalar or vector FP values.
  // This honors the fast math flags; do not set "nnan" if you want the "return the non-NaN input" behavior.
  // It also honors the shader's FP mode being "flush denorm".
  //
  // @param value1 : First value
  // @param value2 : Second value
  // @param instName : Name to give instruction(s)
  llvm::Value *CreateFMin(llvm::Value *value1, llvm::Value *value2, const llvm::Twine &instName = "");

  // Create "fmax" operation, returning the maximum of two scalar or vector float or half values.
  // This honors the fast math flags; do not set "nnan" if you want the "return the non-NaN input" behavior.
  // It also honors the shader's FP mode being "flush denorm".
  //
  // @param value1 : First value
  // @param value2 : Second value
  // @param instName : Name to give instruction(s)
  llvm::Value *CreateFMax(llvm::Value *value1, llvm::Value *value2, const llvm::Twine &instName = "");

  // Create "fmin3" operation, returning the minimum of three scalar or vector float or half values.
  // This honors the fast math flags; do not set "nnan" if you want the "return the non-NaN input" behavior.
  // It also honors the shader's FP mode being "flush denorm".
  //
  // @param value1 : First value
  // @param value2 : Second value
  // @param value3 : Third value
  // @param instName : Name to give instruction(s)
  llvm::Value *CreateFMin3(llvm::Value *value1, llvm::Value *value2, llvm::Value *value3,
                           const llvm::Twine &instName = "");

  // Create "fmax3" operation, returning the maximum of three scalar or vector float or half values.
  // This honors the fast math flags; do not set "nnan" if you want the "return the non-NaN input" behavior.
  // It also honors the shader's FP mode being "flush denorm".
  //
  // @param value1 : First value
  // @param value2 : Second value
  // @param value3 : Third value
  // @param instName : Name to give instruction(s)
  llvm::Value *CreateFMax3(llvm::Value *value1, llvm::Value *value2, llvm::Value *value3,
                           const llvm::Twine &instName = "");

  // Create "fmid3" operation, returning the middle one of three scalar or vector float or half values.
  // This honors the fast math flags; do not set "nnan" if you want the "return the non-NaN input" behavior.
  // It also honors the shader's FP mode being "flush denorm".
  //
  // @param value1 : First value
  // @param value2 : Second value
  // @param value3 : Third value
  // @param instName : Name to give instruction(s)
  llvm::Value *CreateFMid3(llvm::Value *value1, llvm::Value *value2, llvm::Value *value3,
                           const llvm::Twine &instName = "");

  // Create "isInf" operation: return true if the supplied FP (or vector) value is infinity
  //
  // @param x : Input value
  // @param instName : Name to give instruction(s)
  llvm::Value *CreateIsInf(llvm::Value *x, const llvm::Twine &instName = "");

  // Create "isNaN" operation: return true if the supplied FP (or vector) value is NaN
  //
  // @param x : Input value
  // @param instName : Name to give instruction(s)
  llvm::Value *CreateIsNaN(llvm::Value *x, const llvm::Twine &instName = "");

  // Create an "insert bitfield" operation for a (vector of) integer type.
  // Returns a value where the "count" bits starting at bit "offset" come from the least significant "count"
  // bits in "insert", and remaining bits come from "base". The result is undefined if "count"+"offset" is
  // more than the number of bits (per vector element) in "base" and "insert".
  // If "base" and "insert" are vectors, "offset" and "count" can be either scalar or vector of the same
  // width. The scalar type of "offset" and "count" must be integer, but can be different to that of "base"
  // and "insert" (and different to each other too).
  //
  // @param base : Base value
  // @param insert : Value to insert (same type as base)
  // @param offset : Bit number of least-significant end of bitfield
  // @param count : Count of bits in bitfield
  // @param instName : Name to give instruction(s)
  llvm::Value *CreateInsertBitField(llvm::Value *base, llvm::Value *insert, llvm::Value *offset, llvm::Value *count,
                                    const llvm::Twine &instName = "");

  // Create an "extract bitfield " operation for a (vector of) i32.
  // Returns a value where the least significant "count" bits come from the "count" bits starting at bit
  // "offset" in "base", and that is zero- or sign-extended (depending on "isSigned") to the rest of the value.
  // If "base" and "insert" are vectors, "offset" and "count" can be either scalar or vector of the same
  // width. The scalar type of "offset" and "count" must be integer, but can be different to that of "base"
  // (and different to each other too).
  //
  // @param base : Base value
  // @param offset : Bit number of least-significant end of bitfield
  // @param count : Count of bits in bitfield
  // @param isSigned : True for a signed int bitfield extract, false for unsigned
  // @param instName : Name to give instruction(s)
  llvm::Value *CreateExtractBitField(llvm::Value *base, llvm::Value *offset, llvm::Value *count, bool isSigned,
                                     const llvm::Twine &instName = "");

  // Create "find MSB" operation for a (vector of) signed i32. For a positive number, the result is the bit number of
  // the most significant 1-bit. For a negative number, the result is the bit number of the most significant 0-bit.
  // For a value of 0 or -1, the result is -1.
  //
  // Note that unsigned "find MSB" is not provided as a Builder method, because it is easily synthesized from
  // the standard LLVM intrinsic llvm.ctlz. Similarly "find LSB" is not provided because it is easily synthesized
  // from the standard LLVM intrinsic llvm.cttz.
  //
  // @param value : Input value
  // @param instName : Name to give instruction(s)
  llvm::Value *CreateFindSMsb(llvm::Value *value, const llvm::Twine &instName = "");

  // Create "count leading sign bits" operation for a (vector of) signed i32. For a positive number, the result is
  // the count of the most leading significant 1-bit. For a negative number, the result is the bit number of the
  // most significant 0-bit.
  // For a value of 0 or -1, the result is -1.
  //
  // @param value : Input value
  // @param instName : Name to give instruction(s)
  llvm::Value *CreateCountLeadingSignBits(llvm::Value *value, const llvm::Twine &instName = "");

  // Create "fmix" operation, returning ( 1 - A ) * X + A * Y. Result would be FP scalar or vector value.
  // Returns scalar, if and only if "pX", "pY" and "pA" are all scalars.
  // Returns vector, if "pX" and "pY" are vector but "pA" is a scalar, under such condition, "pA" will be splatted.
  // Returns vector, if "pX", "pY" and "pA" are all vectors.
  //
  // Note that when doing vector calculation, it means add/sub are element-wise between vectors, and the product will
  // be Hadamard product.
  //
  // @param x : Left Value
  // @param y : Right Value
  // @param a : Wight Value
  llvm::Value *createFMix(llvm::Value *x, llvm::Value *y, llvm::Value *a, const llvm::Twine &instName = "");

  // -----------------------------------------------------------------------------------------------------------------
  // Descriptor operations
  //
  // The API here has two classes of descriptor, with different ways of handling the two classes:
  //
  // 1. A buffer descriptor is loaded in one step given its descriptor set, binding and index.
  //    It is done this way because the implementation needs to be able to handle normal buffer
  //    descriptors, compact buffer descriptors and inline buffers, without the input language (SPIR-V)
  //    telling us which one it is.
  //
  // 2. An image/sampler/texelbuffer/F-mask descriptor has a three-step API:
  //    a. Get a pointer to the descriptor or array of descriptors given the descriptor set and binding.
  //    b. Zero or more calls to add on an array index.
  //    c. Load the descriptor from its pointer.
  //    SPIR-V allows a pointer to an image/sampler to be passed as a function arg (and maybe in other
  //    ways). This API is formulated to allow the front-end to implement that. Step (c) can be
  //    performed without needing to see the resource node used in (a).

  // Create a load of a buffer descriptor.
  //
  // If descSet = -1, this is an internal user data, which is a plain 64-bit pointer, flags must be 'BufferFlagAddress'
  // i64 address is returned.
  //
  // @param descSet : Descriptor set
  // @param binding : Descriptor binding
  // @param descIndex : Descriptor index
  // @param flags : BufferFlag* bit settings
  // @param instName : Name to give instruction(s)
  llvm::Value *CreateLoadBufferDesc(uint64_t descSet, unsigned binding, llvm::Value *descIndex, unsigned flags,
                                    const llvm::Twine &instName = "");

  // Get address space of constant memory.
  static unsigned getAddrSpaceConst();

  // Get address space of local (thread-global) memory.
  static unsigned getAddrSpaceLocal();

  // Create a get of the stride (in bytes) of a descriptor. Returns an i32 value.
  //
  // @param concreteType : Descriptor type, one of ResourceNodeType::DescriptorSampler, DescriptorResource,
  //                   DescriptorTexelBuffer, DescriptorFmask.
  // @param abstractType : Descriptor type, one of ResourceNodeType::DescriptorSampler, DescriptorResource,
  //                   DescriptorTexelBuffer, DescriptorFmask.
  // @param descSet : Descriptor set
  // @param binding : Descriptor binding
  // @param instName : Name to give instruction(s)
  llvm::Value *CreateGetDescStride(ResourceNodeType concreteType, ResourceNodeType abstractType, uint64_t descSet,
                                   unsigned binding, const llvm::Twine &instName = "");

  // Create a pointer to a descriptor. Returns a value of the type returned by GetSamplerDescPtrTy, GetImageDescPtrTy,
  // GetTexelBufferDescPtrTy or GetFmaskDescPtrTy, depending on descType.
  //
  // @param concreteType : Descriptor type, one of ResourceNodeType::DescriptorSampler, DescriptorResource,
  //                   DescriptorTexelBuffer, DescriptorFmask.
  // @param abstractType : Descriptor type to find user resource nodes;
  // @param descSet : Descriptor set
  // @param binding : Descriptor binding
  // @param instName : Name to give instruction(s)
  llvm::Value *CreateGetDescPtr(ResourceNodeType concreteType, ResourceNodeType abstractType, uint64_t descSet,
                                unsigned binding, const llvm::Twine &instName = "");

  // Create a load of the push constants pointer.
  // This returns a pointer to the ResourceNodeType::PushConst resource in the top-level user data table.
  //
  // @param instName : Name to give instruction(s)
  llvm::Value *CreateLoadPushConstantsPtr(const llvm::Twine &instName = "");

  // -----------------------------------------------------------------------------------------------------------------
  // Image operations

  // Create an image load.
  //
  // @param resultTy : Result type
  // @param dim : Image dimension
  // @param flags : ImageFlag* flags
  // @param imageDesc : Image descriptor or texel buffer descriptor.
  // @param coord : Coordinates: scalar or vector i32, exactly right width
  // @param mipLevel : Mipmap level if doing load_mip, otherwise nullptr
  // @param instName : Name to give instruction(s)
  llvm::Value *CreateImageLoad(llvm::Type *resultTy, unsigned dim, unsigned flags, llvm::Value *imageDesc,
                               llvm::Value *coord, llvm::Value *mipLevel, const llvm::Twine &instName = "");

  // Create an image load with fmask. Dim must be 2DMsaa or 2DArrayMsaa. If the F-mask descriptor has a valid
  // format field, then it reads "fmask_texel_R", the R component of the texel read from the given coordinates
  // in the F-mask image, and calculates the sample number to use as the sample'th nibble (where sample=0 means
  // the least significant nibble) of fmask_texel_R. If the F-mask descriptor has an invalid format, then it
  // just uses the supplied sample number. The calculated sample is then appended to the supplied coordinates
  // for a normal image load.
  //
  // @param resultTy : Result type
  // @param dim : Image dimension, 2DMsaa or 2DArrayMsaa
  // @param flags : ImageFlag* flags
  // @param imageDesc : Image descriptor
  // @param fmaskDesc : Fmask descriptor
  // @param coord : Coordinates: scalar or vector i32, exactly right width for given dimension excluding sample
  // @param sampleNum : Sample number, i32
  // @param instName : Name to give instruction(s)
  llvm::Value *CreateImageLoadWithFmask(llvm::Type *resultTy, unsigned dim, unsigned flags, llvm::Value *imageDesc,
                                        llvm::Value *fmaskDesc, llvm::Value *coord, llvm::Value *sampleNum,
                                        const llvm::Twine &instName = "");

  // Create an image store.
  //
  // @param texel : Texel value to store; v4i16, v4i32, v4f16 or v4f32
  // @param dim : Image dimension
  // @param flags : ImageFlag* flags
  // @param imageDesc : Image descriptor or texel buffer descriptor
  // @param coord : Coordinates: scalar or vector i32, exactly right width
  // @param mipLevel : Mipmap level if doing store_mip, otherwise nullptr
  // @param instName : Name to give instruction(s)
  llvm::Value *CreateImageStore(llvm::Value *texel, unsigned dim, unsigned flags, llvm::Value *imageDesc,
                                llvm::Value *coord, llvm::Value *mipLevel, const llvm::Twine &instName = "");

  // Create an image sample.
  // The return type is specified by resultTy as follows:
  // * If it is a struct, then the method generates a TFE (texel fail enable) operation. The first field is the
  //   texel type, and the second field is i32, where bit 0 is the TFE bit. Otherwise, the return type is the texel
  //   type.
  // * If the ZCompare address component is supplied, then the texel type is the scalar texel component
  //   type. Otherwise the texel type is a 4-vector of the texel component type.
  // * The texel component type is i32, f16 or f32.
  //
  // @param resultTy : Result type
  // @param dim : Image dimension
  // @param flags : ImageFlag* flags
  // @param imageDesc : Image descriptor
  // @param samplerDesc : Sampler descriptor
  // @param address : Address and other arguments
  // @param instName : Name to give instruction(s)
  llvm::Value *CreateImageSample(llvm::Type *resultTy, unsigned dim, unsigned flags, llvm::Value *imageDesc,
                                 llvm::Value *samplerDesc, llvm::ArrayRef<llvm::Value *> address,
                                 const llvm::Twine &instName = "");

  // Create an image sample with a converting sampler.
  // The caller supplies all arguments to the image sample op in "address", in the order specified
  // by the indices defined as ImageIndex* below.
  //
  // @param resultTy : Result type
  // @param dim : Image dimension
  // @param flags : ImageFlag* flags
  // @param imageDescArray : Image descriptor, or array of up to three descriptors for multi-plane
  // @param convertingSamplerDesc : Converting sampler descriptor (constant v10i32)
  // @param address : Address and other arguments
  // @param instName : Name to give instruction(s)
  llvm::Value *CreateImageSampleConvert(llvm::Type *resultTy, unsigned dim, unsigned flags, llvm::Value *imageDescArray,
                                        llvm::Value *convertingSamplerDesc, llvm::ArrayRef<llvm::Value *> address,
                                        const llvm::Twine &instName = "");

  // Create an image gather.
  // The return type is specified by resultTy as follows:
  // * If it is a struct, then the method generates a TFE (texel fail enable) operation. The first field is the
  //   texel type, and the second field is i32, where bit 0 is the TFE bit. Otherwise, the return type is the texel
  //   type.
  // * The texel type is a 4-vector of the texel component type, which is i32, f16 or f32.
  //
  // @param resultTy : Result type
  // @param dim : Image dimension
  // @param flags : ImageFlag* flags
  // @param imageDesc : Image descriptor
  // @param samplerDesc : Sampler descriptor
  // @param address : Address and other arguments
  // @param instName : Name to give instruction(s)
  llvm::Value *CreateImageGather(llvm::Type *resultTy, unsigned dim, unsigned flags, llvm::Value *imageDesc,
                                 llvm::Value *samplerDesc, llvm::ArrayRef<llvm::Value *> address,
                                 const llvm::Twine &instName = "");

  // Create an image atomic operation other than compare-and-swap. An add of +1 or -1, or a sub
  // of -1 or +1, is generated as inc or dec. Result type is the same as the input value type.
  // Normally imageDesc is an image descriptor, as returned by CreateLoadImageDesc, and this method
  // creates an image atomic instruction. But imageDesc can instead be a texel buffer descriptor, as
  // returned by CreateLoadTexelBufferDesc, in which case the method creates a buffer atomic instruction.
  //
  // @param atomicOp : Atomic op to create
  // @param dim : Image dimension
  // @param flags : ImageFlag* flags
  // @param ordering : Atomic ordering
  // @param imageDesc : Image descriptor or texel buffer descriptor
  // @param coord : Coordinates: scalar or vector i32, exactly right width
  // @param inputValue : Input value: i32
  // @param instName : Name to give instruction(s)
  llvm::Value *CreateImageAtomic(unsigned atomicOp, unsigned dim, unsigned flags, llvm::AtomicOrdering ordering,
                                 llvm::Value *imageDesc, llvm::Value *coord, llvm::Value *inputValue,
                                 const llvm::Twine &instName = "");

  // Create an image atomic compare-and-swap.
  // Normally imageDesc is an image descriptor, as returned by CreateLoadImageDesc, and this method
  // creates an image atomic instruction. But imageDesc can instead be a texel buffer descriptor, as
  // returned by CreateLoadTexelBufferDesc, in which case the method creates a buffer atomic instruction.
  //
  // @param dim : Image dimension
  // @param flags : ImageFlag* flags
  // @param ordering : Atomic ordering
  // @param imageDesc : Image descriptor or texel buffer descriptor
  // @param coord : Coordinates: scalar or vector i32, exactly right width
  // @param inputValue : Input value: i32
  // @param comparatorValue : Value to compare against: i32
  // @param instName : Name to give instruction(s)
  llvm::Value *CreateImageAtomicCompareSwap(unsigned dim, unsigned flags, llvm::AtomicOrdering ordering,
                                            llvm::Value *imageDesc, llvm::Value *coord, llvm::Value *inputValue,
                                            llvm::Value *comparatorValue, const llvm::Twine &instName = "");

  // Create a query of the number of mipmap levels in an image. Returns an i32 value.
  //
  // @param dim : Image dimension
  // @param flags : ImageFlag* flags
  // @param imageDesc : Image descriptor or texel buffer descriptor
  // @param instName : Name to give instruction(s)
  llvm::Value *CreateImageQueryLevels(unsigned dim, unsigned flags, llvm::Value *imageDesc,
                                      const llvm::Twine &instName = "");

  // Create a query of the number of samples in an image. Returns an i32 value.
  //
  // @param dim : Image dimension
  // @param flags : ImageFlag* flags
  // @param imageDesc : Image descriptor or texel buffer descriptor
  // @param instName : Name to give instruction(s)
  llvm::Value *CreateImageQuerySamples(unsigned dim, unsigned flags, llvm::Value *imageDesc,
                                       const llvm::Twine &instName = "");

  // Create a query of size of an image at the specified LOD.
  // Returns an i32 scalar or vector of the width given by GetImageQuerySizeComponentCount.
  //
  // @param dim : Image dimension
  // @param flags : ImageFlag* flags
  // @param imageDesc : Image descriptor or texel buffer descriptor
  // @param lod : LOD
  // @param instName : Name to give instruction(s)
  llvm::Value *CreateImageQuerySize(unsigned dim, unsigned flags, llvm::Value *imageDesc, llvm::Value *lod,
                                    const llvm::Twine &instName = "");

  // Create a get of the LOD that would be used for an image sample with the given coordinates
  // and implicit LOD. Returns a v2f32 containing the layer number and the implicit level of
  // detail relative to the base level.
  //
  // @param dim : Image dimension
  // @param flags : ImageFlag* flags
  // @param imageDesc : Image descriptor
  // @param samplerDesc : Sampler descriptor
  // @param coord : Coordinates: scalar or vector f32, exactly right width without array layer
  // @param instName : Name to give instruction(s)
  llvm::Value *CreateImageGetLod(unsigned dim, unsigned flags, llvm::Value *imageDesc, llvm::Value *samplerDesc,
                                 llvm::Value *coord, const llvm::Twine &instName = "");

  // Create a ray intersect result with specified node in BVH buffer.
  // nodePtr is the combination of BVH node offset type.
  //
  // @param nodePtr : BVH node pointer
  // @param extent : The valid range on which intersections can occur
  // @param origin : Intersect ray origin
  // @param direction : Intersect ray direction
  // @param invDirection : The inverse of direction
  // @param imageDesc : Image descriptor
  // @param instName : Name to give instruction(s)
  llvm::Value *CreateImageBvhIntersectRay(llvm::Value *nodePtr, llvm::Value *extent, llvm::Value *origin,
                                          llvm::Value *direction, llvm::Value *invDirection, llvm::Value *imageDesc,
                                          const llvm::Twine &instName = "");

  // -----------------------------------------------------------------------------------------------------------------
  // Shader input/output methods

  // Create a read of (part of) a generic (user) input value, passed from the previous shader stage.
  // The result type is as specified by resultTy, a scalar or vector type with no more than four elements.
  // A "location" can contain up to a 4-vector of 16- or 32-bit components, or up to a 2-vector of
  // 64-bit components. Two consecutive locations together can contain up to a 4-vector of 64-bit components.
  // A non-constant locationOffset is currently only supported for TCS and TES, and for an FS custom-interpolated
  // input.
  //
  // @param resultTy : Type of value to read
  // @param location : Base location (row) of input
  // @param locationOffset : Location offset; must be within locationCount if variable
  // @param elemIdx : Element index in vector. (This is the SPIR-V "component", except that it is half the component for
  // 64-bit elements.)
  // @param locationCount : Count of locations taken by the input. Ignored if locationOffset is const
  // @param inputInfo : Extra input info (FS interp info)
  // @param vertexIndex : For TCS/TES/GS per-vertex input: vertex index; for FS custom interpolated input: auxiliary
  // interpolation value; else nullptr
  // @param instName : Name to give instruction(s)
  llvm::Value *CreateReadGenericInput(llvm::Type *resultTy, unsigned location, llvm::Value *locationOffset,
                                      llvm::Value *elemIdx, unsigned locationCount, InOutInfo inputInfo,
                                      llvm::Value *vertexIndex, const llvm::Twine &instName = "");

  // Create a read of (part of) a perVertex input value, passed from the previous shader stage.
  // The result type is as specified by resultTy, a scalar or vector type with no more than four elements.
  // A "location" can contain up to a 4-vector of 16- or 32-bit components, or up to a 2-vector of
  // 64-bit components. Two consecutive locations together can contain up to a 4-vector of 64-bit components.
  // A non-constant locationOffset is currently only supported for TCS and TES, and for an FS custom-interpolated
  // input.
  //
  // @param resultTy : Type of value to read
  // @param location : Base location (row) of input
  // @param locationOffset : Location offset; must be within locationCount if variable
  // @param elemIdx : Element index in vector. (This is the SPIR-V "component", except that it is half the component for
  //                  64-bit elements.)
  // @param locationCount : Count of locations taken by the input. Ignored if locationOffset is const
  // @param inputInfo : Extra input info (FS interp info)
  // @param vertexIndex : Vertex index (For FS custom interpolated input: auxiliary interpolation value)
  // @param instName : Name to give instruction(s)
  //
  // @returns Value of input
  llvm::Value *CreateReadPerVertexInput(llvm::Type *resultTy, unsigned location, llvm::Value *locationOffset,
                                        llvm::Value *elemIdx, unsigned locationCount, InOutInfo inputInfo,
                                        llvm::Value *vertexIndex, const llvm::Twine &instName = "");

  // Create a read of (part of) a generic (user) output value, returning the value last written in this shader stage.
  // The result type is as specified by resultTy, a scalar or vector type with no more than four elements.
  // A "location" can contain up to a 4-vector of 16- or 32-bit components, or up to a 2-vector of
  // 64-bit components. Two consecutive locations together can contain up to a 4-vector of 64-bit components.
  // This operation is only supported for TCS; other shader stages do not have per-vertex outputs, and
  // the frontend is expected to do its own caching of a written output if the shader wants to read it back again.
  //
  // @param resultTy : Type of value to read
  // @param location : Base location (row) of output
  // @param locationOffset : Location offset; must be within locationCount if variable
  // @param elemIdx : Element index in vector. (This is the SPIR-V "component", except that it is half the component for
  // 64-bit elements.)
  // @param locationCount : Count of locations taken by the output. Ignored if locationOffset is const
  // @param outputInfo : Extra output info (GS stream ID)
  // @param vertexIndex : For TCS per-vertex output: vertex index; else nullptr
  // @param instName : Name to give instruction(s)
  llvm::Value *CreateReadGenericOutput(llvm::Type *resultTy, unsigned location, llvm::Value *locationOffset,
                                       llvm::Value *elemIdx, unsigned locationCount, InOutInfo outputInfo,
                                       llvm::Value *vertexIndex, const llvm::Twine &instName = "");

  // Create a write of (part of) a generic (user) output value, setting the value to pass to the next shader stage.
  // The value to write must be a scalar or vector type with no more than four elements.
  // A "location" can contain up to a 4-vector of 16- or 32-bit components, or up to a 2-vector of
  // 64-bit components. Two consecutive locations together can contain up to a 4-vector of 64-bit components.
  // A non-constant locationOffset is currently only supported for TCS.
  //
  // @param valueToWrite : Value to write
  // @param location : Base location (row) of output
  // @param locationOffset : Location offset; must be within locationCount if variable
  // @param elemIdx : Element index in vector. (This is the SPIR-V "component", except that it is half the component for
  // 64-bit elements.)
  // @param locationCount : Count of locations taken by the output. Ignored if locationOffset is const
  // @param outputInfo : Extra output info (GS stream ID, FS integer signedness)
  // @param vertexOrPrimitiveIndex : For TCS/mesh shader per-vertex output: vertex index; for mesh shader per-primitive
  //                                 output: primitive index; else nullptr
  llvm::Instruction *CreateWriteGenericOutput(llvm::Value *valueToWrite, unsigned location, llvm::Value *locationOffset,
                                              llvm::Value *elemIdx, unsigned locationCount, InOutInfo outputInfo,
                                              llvm::Value *vertexOrPrimitiveIndex);

  // Create a write to an XFB (transform feedback / streamout) buffer.
  // The value to write must be a scalar or vector type with no more than four elements.
  // A non-constant xfbOffset is not currently supported.
  // The value is written to the XFB only if this is in the last-vertex-stage shader, i.e. VS (if no TCS/TES/GS),
  // TES (if no GS) or GS.
  //
  // For GS, there is assumed to be an _output correspondence_, that is, for a particular stream ID, the
  // value written to the XFB offset is the same value that is written to a particular
  // built-in or user output location. CreateWriteOutput or CreateWriteBuiltIn (as applicable) must be used to
  // actually write the same value to that location/built-in, then the value written to XFB for each affected
  // vertex is undefined.
  // If calls to CreateWriteXfbOutput for multiple vertices in a primitive, or in
  // different primitives in the same stream, have different output correspondence, then it is undefined which
  // of those correspondences is actually used when writing to XFB for each affected vertex.
  //
  // @param valueToWrite : Value to write
  // @param isBuiltIn : True for built-in, false for user output
  // @param location : Location (row) or built-in kind of output
  // @param xfbBuffer : XFB buffer ID
  // @param xfbStride : XFB stride
  // @param xfbOffset : XFB byte offset
  // @param outputInfo : Extra output info (GS stream ID)
  llvm::Instruction *CreateWriteXfbOutput(llvm::Value *valueToWrite, bool isBuiltIn, unsigned location,
                                          unsigned xfbBuffer, unsigned xfbStride, llvm::Value *xfbOffset,
                                          InOutInfo outputInfo);

  // Create a read of barycoord input value.
  // The type of the returned value is the fixed type of the specified built-in (see BuiltInDefs.h),
  //
  // @param builtIn : Built-in kind, BuiltInBaryCoord or BuiltInBaryCoordNoPerspKHR
  // @param inputInfo : Extra input info
  // @param auxInterpValue : Auxiliary value of interpolation
  // @param instName : Name to give instruction(s)
  llvm::Value *CreateReadBaryCoord(BuiltInKind builtIn, InOutInfo inputInfo, llvm::Value *auxInterpValue,
                                   const llvm::Twine &instName = "");

  // Create a read of (part of) a built-in input value.
  // The type of the returned value is the fixed type of the specified built-in (see BuiltInDefs.h),
  // or the element type if index is not nullptr. For ClipDistance or CullDistance when index is nullptr,
  // the array size is determined by inputInfo.GetArraySize().
  //
  // @param builtIn : Built-in kind, one of the BuiltIn* constants
  // @param inputInfo : Extra input info (shader-defined array length)
  // @param vertexIndex : For TCS/TES/GS per-vertex input: vertex index, else nullptr
  // @param index : Array or vector index to access part of an input, else nullptr
  // @param instName : Name to give instruction(s)
  llvm::Value *CreateReadBuiltInInput(BuiltInKind builtIn, InOutInfo inputInfo, llvm::Value *vertexIndex,
                                      llvm::Value *index, const llvm::Twine &instName = "");

  // Create a read of (part of) a built-in output value.
  // The type of the returned value is the fixed type of the specified built-in (see BuiltInDefs.h),
  // or the element type if index is not nullptr.
  // This operation is only supported for TCS; other shader stages do not have per-vertex outputs, and
  // the frontend is expected to do its own caching of a written output if the shader wants to read it back again.
  //
  // @param builtIn : Built-in kind, one of the BuiltIn* constants
  // @param outputInfo : Extra output info (shader-defined array length)
  // @param vertexIndex : For TCS per-vertex output: vertex index, else nullptr
  // @param index : Array or vector index to access part of an input, else nullptr
  // @param instName : Name to give instruction(s)
  llvm::Value *CreateReadBuiltInOutput(BuiltInKind builtIn, InOutInfo outputInfo, llvm::Value *vertexIndex,
                                       llvm::Value *index, const llvm::Twine &instName = "");

  // Create a write of (part of) a built-in output value.
  // The type of the value to write must be the fixed type of the specified built-in (see BuiltInDefs.h),
  // or the element type if index is not nullptr.
  //
  // @param valueToWrite : Value to write
  // @param builtIn : Built-in kind, one of the BuiltIn* constants
  // @param outputInfo : Extra output info (shader-defined array length; GS stream id)
  // @param vertexOrPrimitiveIndex : For TCS/mesh shader per-vertex output: vertex index; for mesh shader per-primitive
  //                                 output: primitive index; else nullptr
  // @param index : For TCS: array or vector index to access part of an output, else nullptr
  llvm::Instruction *CreateWriteBuiltInOutput(llvm::Value *valueToWrite, BuiltInKind builtIn, InOutInfo outputInfo,
                                              llvm::Value *vertexOrPrimitiveIndex, llvm::Value *index);

  // -----------------------------------------------------------------------------------------------------------------
  // Matrix operations

  // Create a matrix transpose.
  //
  // @param matrix : The matrix to transpose
  // @param instName : Name to give instruction(s)
  llvm::Value *CreateTransposeMatrix(llvm::Value *const matrix, const llvm::Twine &instName = "");

  // Create matrix multiplication: matrix times scalar, resulting in matrix
  //
  // @param matrix : The column major matrix, [n x <n x float>]
  // @param scalar : The float scalar
  // @param instName : Name to give instruction(s)
  llvm::Value *CreateMatrixTimesScalar(llvm::Value *const matrix, llvm::Value *const scalar,
                                       const llvm::Twine &instName = "");

  // Create matrix multiplication: vector times matrix, resulting in vector
  //
  // @param vector : The float vector
  // @param matrix : The column major matrix, n x <n x float>
  // @param instName : Name to give instruction(s)
  llvm::Value *CreateVectorTimesMatrix(llvm::Value *const vector, llvm::Value *const matrix,
                                       const llvm::Twine &instName = "");

  // Create matrix multiplication: matrix times vector, resulting in vector
  //
  // @param matrix : The column major matrix, n x <n x float>
  // @param vector : The float vector
  // @param instName : Name to give instruction(s)
  llvm::Value *CreateMatrixTimesVector(llvm::Value *const matrix, llvm::Value *const vector,
                                       const llvm::Twine &instName = "");

  // Create matrix multiplication:  matrix times matrix, resulting in matrix
  //
  // @param matrix1 : The float matrix 1
  // @param matrix2 : The float matrix 2
  // @param instName : Name to give instruction(s)
  llvm::Value *CreateMatrixTimesMatrix(llvm::Value *const matrix1, llvm::Value *const matrix2,
                                       const llvm::Twine &instName = "");

  // Create vector outer product operation, resulting in matrix
  //
  // @param vector1 : The float vector 1
  // @param vector2 : The float vector 2
  // @param instName : Name to give instruction(s)
  llvm::Value *CreateOuterProduct(llvm::Value *const vector1, llvm::Value *const vector2,
                                  const llvm::Twine &instName = "");

  // Create matrix determinant operation. Matrix must be square
  //
  // @param matrix : Matrix
  // @param instName : Name to give instruction(s)
  llvm::Value *CreateDeterminant(llvm::Value *const matrix, const llvm::Twine &instName = "");

  // Create matrix inverse operation. Matrix must be square. Result is undefined if the matrix
  // is singular or poorly conditioned (nearly singular).
  //
  // @param matrix : Matrix
  // @param instName : Name to give instruction(s)
  llvm::Value *CreateMatrixInverse(llvm::Value *const matrix, const llvm::Twine &instName = "");

  // -----------------------------------------------------------------------------------------------------------------
  // Miscellaneous operations

  // In the GS, emit the current values of outputs (as written by CreateWriteBuiltIn and CreateWriteOutput) to
  // the current output primitive in the specified output-primitive stream.
  //
  // @param streamId : Stream number, 0 if only one stream is present
  llvm::Instruction *CreateEmitVertex(unsigned streamId);

  // In the GS, finish the current primitive and start a new one in the specified output-primitive stream.
  //
  // @param streamId : Stream number, 0 if only one stream is present
  llvm::Instruction *CreateEndPrimitive(unsigned streamId);

  // Create a workgroup control barrier.
  llvm::Instruction *CreateBarrier();

  // Create a "kill". Only allowed in a fragment shader.
  //
  // @param instName : Name to give instruction(s)
  llvm::Instruction *CreateKill(const llvm::Twine &instName = "");

  // Create a "debug break".
  //
  // @param instName : Name to give instruction(s)
  llvm::Instruction *CreateDebugBreak(const llvm::Twine &instName = "");

  // Create a "readclock".
  //
  // @param realtime : Whether to read real-time clock counter
  // @param instName : Name to give instruction(s)
  llvm::Instruction *CreateReadClock(bool realtime, const llvm::Twine &instName = "");

  // Create derivative calculation on float or vector of float or half
  //
  // @param value : Input value
  // @param isDirectionY : False for derivative in X direction, true for Y direction
  // @param isFine : True for "fine" calculation, where the value in the current fragment is used. False for "coarse"
  // calculation, where it might use fewer locations to calculate.
  // @param instName : Name to give instruction(s)
  llvm::Value *CreateDerivative(llvm::Value *value, bool isDirectionY, bool isFine, const llvm::Twine &instName = "");

  // Create a demote to helper invocation operation. Only allowed in a fragment shader.
  //
  // @param instName : Name to give instruction(s)
  llvm::Instruction *CreateDemoteToHelperInvocation(const llvm::Twine &instName = "");

  // Create a helper invocation query. Only allowed in a fragment shader.
  //
  // @param instName : Name to give instruction(s)
  llvm::Value *CreateIsHelperInvocation(const llvm::Twine &instName = "");

  // -----------------------------------------------------------------------------------------------------------------
  // Subgroup operations

  // Create a get wave size query.
  //
  // @param instName : Name to give instruction(s)
  llvm::Value *CreateGetWaveSize(const llvm::Twine &instName = "");

  // Create a get subgroup size query.
  //
  // @param instName : Name to give instruction(s)
  llvm::Value *CreateGetSubgroupSize(const llvm::Twine &instName = "");

  // Create a subgroup elect.
  //
  // @param instName : Name to give instruction(s)
  llvm::Value *CreateSubgroupElect(const llvm::Twine &instName = "");

  // Create a subgroup all.
  //
  // @param value : The value to compare
  // @param instName : Name to give instruction(s)
  llvm::Value *CreateSubgroupAll(llvm::Value *const value, const llvm::Twine &instName = "");

  // Create a subgroup any
  //
  // @param value : The value to compare
  // @param instName : Name to give instruction(s)
  llvm::Value *CreateSubgroupAny(llvm::Value *const value, const llvm::Twine &instName = "");

  // Create a subgroup all equal.
  //
  // @param value : The value to compare
  // @param instName : Name to give instruction(s)
  llvm::Value *CreateSubgroupAllEqual(llvm::Value *const value, const llvm::Twine &instName = "");

  // Create a subgroup rotate call.
  //
  // @param value : The value to read from the chosen rotated lane to all active lanes.
  // @param delta : The delta/offset added to lane id.
  // @param clusterSize : The cluster size if exists.
<<<<<<< HEAD
  // @param instName : Name to give instruction.
=======
  // @param instName : Name to give final instruction.
>>>>>>> e9a33617
  llvm::Value *CreateSubgroupRotate(llvm::Value *const value, llvm::Value *const delta, llvm::Value *const clusterSize,
                                    const llvm::Twine &instName = "");

  // Create a subgroup broadcast.
  //
  // @param value : The value to broadcast
  // @param index : The index to broadcast from
  // @param instName : Name to give instruction(s)
  llvm::Value *CreateSubgroupBroadcast(llvm::Value *const value, llvm::Value *const index,
                                       const llvm::Twine &instName = "");

  // Create a subgroup broadcast that can potentially have a non-uniform index
  //
  // @param value : The value to broadcast
  // @param index : The index to broadcast from
  // @param instName : Name to give instruction(s)
  llvm::Value *CreateSubgroupBroadcastWaterfall(llvm::Value *const value, llvm::Value *const index,
                                                const llvm::Twine &instName = "");

  // Create a subgroup broadcast first.
  //
  // @param value : The value to broadcast
  // @param instName : Name to give instruction(s)
  llvm::Value *CreateSubgroupBroadcastFirst(llvm::Value *const value, const llvm::Twine &instName = "");

  // Create a subgroup ballot.
  //
  // @param value : The value to contribute
  // @param instName : Name to give instruction(s)
  llvm::Value *CreateSubgroupBallot(llvm::Value *const value, const llvm::Twine &instName = "");

  // Create a subgroup inverse ballot.
  //
  // @param value : The ballot value
  // @param instName : Name to give instruction(s)
  llvm::Value *CreateSubgroupInverseBallot(llvm::Value *const value, const llvm::Twine &instName = "");

  // Create a subgroup ballot bit extract.
  //
  // @param value : The ballot value
  // @param index : The index to extract from the ballot
  // @param instName : Name to give instruction(s)
  llvm::Value *CreateSubgroupBallotBitExtract(llvm::Value *const value, llvm::Value *const index,
                                              const llvm::Twine &instName = "");

  // Create a subgroup ballot bit count.
  //
  // @param value : The ballot value
  // @param instName : Name to give instruction(s)
  llvm::Value *CreateSubgroupBallotBitCount(llvm::Value *const value, const llvm::Twine &instName = "");

  // Create a subgroup ballot inclusive bit count.
  //
  // @param value : The ballot value
  // @param instName : Name to give instruction(s)
  llvm::Value *CreateSubgroupBallotInclusiveBitCount(llvm::Value *const value, const llvm::Twine &instName = "");

  // Create a subgroup ballot exclusive bit count.
  //
  // @param value : The ballot value
  // @param instName : Name to give instruction(s)
  llvm::Value *CreateSubgroupBallotExclusiveBitCount(llvm::Value *const value, const llvm::Twine &instName = "");

  // Create a subgroup ballot find least significant bit.
  //
  // @param value : The ballot value
  // @param instName : Name to give instruction(s)
  llvm::Value *CreateSubgroupBallotFindLsb(llvm::Value *const value, const llvm::Twine &instName = "");

  // Create a subgroup ballot find most significant bit.
  //
  // @param value : The ballot value
  // @param instName : Name to give instruction(s)
  llvm::Value *CreateSubgroupBallotFindMsb(llvm::Value *const value, const llvm::Twine &instName = "");

  // Create a subgroup shuffle.
  //
  // @param value : The value to shuffle
  // @param index : The index to shuffle from
  // @param instName : Name to give instruction(s)
  llvm::Value *CreateSubgroupShuffle(llvm::Value *const value, llvm::Value *const index,
                                     const llvm::Twine &instName = "");

  // Create a subgroup shuffle xor.
  //
  // @param value : The value to shuffle
  // @param mask : The mask to shuffle with
  // @param instName : Name to give instruction(s)
  llvm::Value *CreateSubgroupShuffleXor(llvm::Value *const value, llvm::Value *const mask,
                                        const llvm::Twine &instName = "");

  // Create a subgroup shuffle up.
  //
  // @param value : The value to shuffle
  // @param delta : The delta to shuffle up to
  // @param instName : Name to give instruction(s)
  llvm::Value *CreateSubgroupShuffleUp(llvm::Value *const value, llvm::Value *const delta,
                                       const llvm::Twine &instName = "");

  // Create a subgroup shuffle down.
  //
  // @param value : The value to shuffle
  // @param delta : The delta to shuffle down to
  // @param instName : Name to give instruction(s)
  llvm::Value *CreateSubgroupShuffleDown(llvm::Value *const value, llvm::Value *const delta,
                                         const llvm::Twine &instName = "");

  // Create a subgroup clustered reduction.
  //
  // @param groupArithOp : The group arithmetic operation to perform
  // @param value : The value to perform on
  // @param clusterSize : The cluster size
  // @param instName : Name to give instruction(s)
  llvm::Value *CreateSubgroupClusteredReduction(GroupArithOp groupArithOp, llvm::Value *const value,
                                                llvm::Value *const clusterSize, const llvm::Twine &instName = "");

  // Create a subgroup clustered inclusive scan.
  //
  // @param groupArithOp : The group arithmetic operation to perform
  // @param value : The value to perform on
  // @param clusterSize : The cluster size
  // @param instName : Name to give instruction(s)
  llvm::Value *CreateSubgroupClusteredInclusive(GroupArithOp groupArithOp, llvm::Value *const value,
                                                llvm::Value *const clusterSize, const llvm::Twine &instName = "");

  // Create a subgroup clustered exclusive scan.
  //
  // @param groupArithOp : The group arithmetic operation to perform
  // @param value : The value to perform on
  // @param clusterSize : The cluster size
  // @param instName : Name to give instruction(s)
  llvm::Value *CreateSubgroupClusteredExclusive(GroupArithOp groupArithOp, llvm::Value *const value,
                                                llvm::Value *const clusterSize, const llvm::Twine &instName = "");

  // Create a quad broadcast.
  //
  // @param value : The value to broadcast
  // @param index : The index within the quad to broadcast from
  // @param inWQM : Whether it's in whole quad mode
  // @param instName : Name to give instruction(s)
  llvm::Value *CreateSubgroupQuadBroadcast(llvm::Value *const value, llvm::Value *const index, bool inWQM = true,
                                           const llvm::Twine &instName = "");

  // Create a quad swap horizontal.
  //
  // @param value : The value to swap
  // @param instName : Name to give instruction(s)
  llvm::Value *CreateSubgroupQuadSwapHorizontal(llvm::Value *const value, const llvm::Twine &instName = "");

  // Create a quad swap vertical.
  //
  // @param value : The value to swap
  // @param instName : Name to give instruction(s)
  llvm::Value *CreateSubgroupQuadSwapVertical(llvm::Value *const value, const llvm::Twine &instName = "");

  // Create a quad swap diagonal.
  //
  // @param value : The value to swap
  // @param instName : Name to give instruction(s)
  llvm::Value *CreateSubgroupQuadSwapDiagonal(llvm::Value *const value, const llvm::Twine &instName = "");

  // Create a subgroup swizzle quad.
  //
  // @param value : The value to swizzle.
  // @param offset : The value to specify the swizzle offsets.
  // @param instName : Name to give instruction(s)
  llvm::Value *CreateSubgroupSwizzleQuad(llvm::Value *const value, llvm::Value *const offset,
                                         const llvm::Twine &instName = "");

  // Create a subgroup swizzle masked.
  //
  // @param value : The value to swizzle.
  // @param mask : The value to specify the swizzle masks.
  // @param instName : Name to give instruction(s)
  llvm::Value *CreateSubgroupSwizzleMask(llvm::Value *const value, llvm::Value *const mask,
                                         const llvm::Twine &instName = "");

  // Create a subgroup write invocation.
  //
  // @param inputValue : The value to return for all but one invocations.
  // @param writeValue : The value to return for one invocation.
  // @param index : The index of the invocation that gets the write value.
  // @param instName : Name to give instruction(s)
  llvm::Value *CreateSubgroupWriteInvocation(llvm::Value *const inputValue, llvm::Value *const writeValue,
                                             llvm::Value *const index, const llvm::Twine &instName = "");

  // Create a subgroup mbcnt.
  //
  // @param mask : The mask to mbcnt with.
  // @param instName : Name to give instruction(s)
  llvm::Value *CreateSubgroupMbcnt(llvm::Value *const mask, const llvm::Twine &instName = "");

private:
  Builder() = delete;
  Builder(const Builder &) = delete;
  Builder &operator=(const Builder &) = delete;

  // Record one Builder call
  llvm::Instruction *record(BuilderOpcode opcode, llvm::Type *returnTy, llvm::ArrayRef<llvm::Value *> args,
                            const llvm::Twine &instName);

  unsigned m_opcodeMetaKindId = 0; // Cached metadata kind for opcode
};

} // namespace lgc<|MERGE_RESOLUTION|>--- conflicted
+++ resolved
@@ -1415,11 +1415,7 @@
   // @param value : The value to read from the chosen rotated lane to all active lanes.
   // @param delta : The delta/offset added to lane id.
   // @param clusterSize : The cluster size if exists.
-<<<<<<< HEAD
   // @param instName : Name to give instruction.
-=======
-  // @param instName : Name to give final instruction.
->>>>>>> e9a33617
   llvm::Value *CreateSubgroupRotate(llvm::Value *const value, llvm::Value *const delta, llvm::Value *const clusterSize,
                                     const llvm::Twine &instName = "");
 
