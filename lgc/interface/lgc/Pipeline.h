--- conflicted
+++ resolved
@@ -120,7 +120,6 @@
 // Middle-end per-pipeline options to pass to SetOptions.
 // The front-end should zero-initialize a struct with "= {}" in case future changes add new fields.
 // Note: new fields must be added to the end of this structure to maintain test compatibility.
-<<<<<<< HEAD
 union Options {
   unsigned u32All[34];
   struct {
@@ -164,6 +163,7 @@
     bool internalRtShaders;                   // Enable internal RT shader intrinsics
     bool enableUberFetchShader;               // Enable UberShader
     bool reserved16;
+    bool disableTruncCoordForGather; // If set, trunc_coord of sampler srd is disabled for gather4
     bool enableColorExportShader; // Explicitly build color export shader, UnlinkedStageFragment elf will return extra
                                   // meta data.
     bool fragCoordUsesInterpLoc;  // Determining fragCoord use InterpLoc
@@ -171,65 +171,6 @@
     bool reserved20;
     RayTracingIndirectMode rtIndirectMode; // Ray tracing indirect mode
   };
-=======
-struct Options {
-  uint64_t hash[2];                    // Pipeline hash to set in ELF PAL metadata
-  unsigned includeDisassembly;         // If set, the disassembly for all compiled shaders will be included
-                                       //   in the pipeline ELF.
-  unsigned reconfigWorkgroupLayout;    // If set, allows automatic workgroup reconfigure to take place on
-                                       //   compute shaders.
-  bool forceCsThreadIdSwizzling;       // Force rearranges threadId within group into blocks of 8*8 or 8*4.
-  unsigned overrideThreadGroupSizeX;   // Override value for thread group size.X
-  unsigned overrideThreadGroupSizeY;   // Override value for thread group size.Y
-  unsigned overrideThreadGroupSizeZ;   // Override value for thread group size.Z
-  unsigned includeIr;                  // If set, the IR for all compiled shaders will be included in the
-                                       //   pipeline ELF.
-  unsigned nggFlags;                   // Flags to control NGG (NggFlag* values ored together)
-  unsigned nggBackfaceExponent;        // Value from 1 to UINT32_MAX that will cause the backface culling
-                                       // algorithm to ignore area calculations that are less than
-                                       // (10 ^ -(backfaceExponent)) / abs(w0 * w1 * w2)
-                                       //  Only valid if the NGG backface culler is enabled.
-                                       //  A value of 0 will disable the threshold.
-  NggSubgroupSizing nggSubgroupSizing; // NGG subgroup sizing type
-  bool fullSubgroups;                  // Use full subgroup lanes
-  unsigned nggVertsPerSubgroup;        // How to determine NGG verts per subgroup
-  unsigned nggPrimsPerSubgroup;        // How to determine NGG prims per subgroup
-  unsigned highAddrOfFmask;            // High dword of Fmask address
-  bool enableFmask;                    // Whether to use Fmasks when loading from MSAA images
-  unsigned allowNullDescriptor;        // Allow and give defined behavior for null descriptor
-  unsigned disableImageResourceCheck;  // Don't do image resource type check
-  unsigned reserved0f;                 // Reserved for future functionality
-  unsigned useResourceBindingRange;    // A resource node binding is the start of a range whose size is
-                                       //  sizeInDwords/stride.
-  unsigned optimizeTessFactor;    // If set, we can determine either send HT_TessFactor message or write to TF buffer
-                                  // depending the values of tessellation factors.
-  unsigned enableInterpModePatch; // Enable to do per-sample interpolation for nonperspective and smooth input
-  unsigned pageMigrationEnabled;  // Enable page migration
-  ResourceLayoutScheme resourceLayoutScheme;     // Resource layout scheme
-  ThreadGroupSwizzleMode threadGroupSwizzleMode; // Thread group swizzle mode
-  unsigned reverseThreadGroupBufferDescSet;      // Descriptor set ID of the internal buffer for reverse thread group
-                                                 // optimization
-  unsigned reverseThreadGroupBufferBinding; // Binding ID of the internal buffer for reverse thread group optimization
-  bool internalRtShaders;                   // Enable internal RT shader intrinsics
-  bool enableUberFetchShader;               // Enable UberShader
-  bool reserved16;
-  bool disableTruncCoordForGather; // If set, trunc_coord of sampler srd is disabled for gather4
-  bool enableColorExportShader;    // Explicitly build color export shader, UnlinkedStageFragment elf will return extra
-                                   // meta data.
-  Options() {
-    // The memory representation of this struct gets written into LLVM metadata. To prevent uninitialized values from
-    // being written, we force everything to 0, including alignment gaps.
-    memset(this, 0, sizeof(Options));
-  }
-
-  Options(const Options &opts) { *this = opts; }
-
-  Options &operator=(const Options &opts) {
-    // Copy everything, including data in alignment because this is used to implement the copy constructor.
-    memcpy(this, &opts, sizeof(Options));
-    return *this;
-  }
->>>>>>> 72a5200f
 };
 static_assert(sizeof(Options) == sizeof(Options::u32All));
 
@@ -247,7 +188,6 @@
 
 // Middle-end per-shader options to pass to SetShaderOptions.
 // Note: new fields must be added to the end of this structure to maintain test compatibility.
-<<<<<<< HEAD
 // The front-end should zero-initialize this with "= {}" in case future changes add new fields.
 union ShaderOptions {
   unsigned u32All[32];
@@ -349,121 +289,6 @@
     /// Aggressively mark shader loads as invariant (where it is safe to do so).
     InvariantLoadsOption aggressiveInvariantLoads;
   };
-=======
-struct ShaderOptions {
-  uint64_t hash[2];     // Shader hash to set in ELF PAL metadata
-  unsigned trapPresent; // Indicates a trap handler will be present when this pipeline is executed,
-                        //  and any trap conditions encountered in this shader should call the trap
-                        //  handler. This could include an arithmetic exception, an explicit trap
-                        //  request from the host, or a trap after every instruction when in debug
-                        //  mode.
-  unsigned debugMode;   // When set, this shader should cause the trap handler to be executed after
-                        //  every instruction.  Only valid if trapPresent is set.
-  unsigned allowReZ;    // Allow the DB ReZ feature to be enabled.  This will cause an early-Z test
-                        //  to potentially kill PS waves before launch, and also issues a late-Z test
-                        //  in case the PS kills pixels.  Only valid for pixel shaders.
-
-  // Maximum VGPR limit for this shader. The actual limit used by back-end for shader compilation is the smaller
-  // of this value and whatever the target GPU supports. To effectively disable this limit, set this to 0.
-  unsigned vgprLimit;
-
-  // Maximum SGPR limit for this shader. The actual limit used by back-end for shader compilation is the smaller
-  // of this value and whatever the target GPU supports. To effectively disable this limit, set this to 0.
-  unsigned sgprLimit;
-
-  /// Overrides the number of CS thread-groups which the GPU will launch per compute-unit. This throttles the
-  /// shader, which can sometimes enable more graphics shader work to complete in parallel. A value of zero
-  /// disables limiting the number of thread-groups to launch. This field is ignored for graphics shaders.
-  unsigned maxThreadGroupsPerComputeUnit;
-
-  unsigned waveSize;       // Control the number of threads per wavefront (GFX10+)
-  unsigned subgroupSize;   // Override for the wave size when the shader uses gl_SubgroupSize, 0 for no override
-  unsigned wgpMode;        // Whether to choose WGP mode or CU mode (GFX10+)
-  WaveBreak waveBreakSize; // Size of region to force the end of a wavefront (GFX10+).
-                           // Only valid for fragment shaders.
-
-  // Vector size threshold for load scalarizer. 0 means do not scalarize loads at all.
-  unsigned loadScalarizerThreshold;
-
-  // Use the LLVM backend's SI scheduler instead of the default scheduler.
-  bool useSiScheduler;
-
-  // Disable various LLVM IR code sinking passes.
-  bool disableCodeSinking;
-
-  // Schedule for latency even if it reduces occupancy.
-  bool favorLatencyHiding;
-
-  // Default unroll threshold for LLVM.
-  unsigned unrollThreshold;
-
-  /// Override FP32 denormal handling.
-  DenormalMode fp32DenormalMode;
-
-  /// Whether enable adjustment of the fragment shader depth import for the variable shading rate
-  bool adjustDepthImportVrs;
-
-  // Unroll loops by specified amount. 0 is default, 1 is no unroll.
-  unsigned forceLoopUnrollCount;
-
-  // Disable loop unrolling.
-  bool disableLoopUnroll;
-
-  // Threshold for minimum number of blocks in a loop to disable the LICM pass.
-  unsigned disableLicmThreshold;
-
-  // Threshold to use for loops with Unroll hint. 0 to use llvm.loop.unroll.full metadata.
-  unsigned unrollHintThreshold;
-
-  // Threshold to use for loops with DontUnroll hint. 0 to use llvm.loop.unroll.disable metadata.
-  unsigned dontUnrollHintThreshold;
-
-  // Maximum amount of LDS space to be used for spilling.
-  unsigned ldsSpillLimitDwords;
-
-  // Attempt to scalarize waterfall descriptor loads.
-  bool scalarizeWaterfallLoads;
-
-  /// Override value for ThreadGroupSizeX
-  unsigned overrideShaderThreadGroupSizeX;
-
-  /// Override value for ThreadGroupSizeY
-  unsigned overrideShaderThreadGroupSizeY;
-
-  /// Override value for ThreadGroupSizeZ
-  unsigned overrideShaderThreadGroupSizeZ;
-
-  // When there is a valid "feedback loop" in renderpass, lateZ needs to be enabled
-  // In Vulkan a "feedback loop" is described as a subpass where there is at least
-  // one input attachment that is also a color or depth/stencil attachment
-  // Feedback loops are allowed and their behavior is well defined under certain conditions.
-  // When there is a feedback loop it is possible for the shaders to read
-  // the contents of the color and depth/stencil attachments
-  // from the shader during draw. Because of that possibility you have to use late-z
-  bool forceLateZ;
-
-  /// Minimum number of addresses to use NSA encoding on GFX10+ (0 = backend decides).
-  unsigned nsaThreshold;
-
-  /// Aggressively mark shader loads as invariant (where it is safe to do so).
-  InvariantLoadsOption aggressiveInvariantLoads;
-
-  bool reserved;
-
-  ShaderOptions() {
-    // The memory representation of this struct gets written into LLVM metadata. To prevent uninitialized values from
-    // being written, we force everything to 0, including alignment gaps.
-    memset(this, 0, sizeof(ShaderOptions));
-  }
-
-  ShaderOptions(const ShaderOptions &opts) { *this = opts; }
-
-  ShaderOptions &operator=(const ShaderOptions &opts) {
-    // Copy everything, including data in alignment because this is used to implement the copy constructor
-    memcpy(this, &opts, sizeof(ShaderOptions));
-    return *this;
-  }
->>>>>>> 72a5200f
 };
 static_assert(sizeof(ShaderOptions) == sizeof(ShaderOptions::u32All));
 
