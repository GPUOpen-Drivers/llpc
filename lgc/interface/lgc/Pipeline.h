/*
 ***********************************************************************************************************************
 *
 *  Copyright (c) 2019-2023 Advanced Micro Devices, Inc. All Rights Reserved.
 *
 *  Permission is hereby granted, free of charge, to any person obtaining a copy
 *  of this software and associated documentation files (the "Software"), to deal
 *  in the Software without restriction, including without limitation the rights
 *  to use, copy, modify, merge, publish, distribute, sublicense, and/or sell
 *  copies of the Software, and to permit persons to whom the Software is
 *  furnished to do so, subject to the following conditions:
 *
 *  The above copyright notice and this permission notice shall be included in all
 *  copies or substantial portions of the Software.
 *
 *  THE SOFTWARE IS PROVIDED "AS IS", WITHOUT WARRANTY OF ANY KIND, EXPRESS OR
 *  IMPLIED, INCLUDING BUT NOT LIMITED TO THE WARRANTIES OF MERCHANTABILITY,
 *  FITNESS FOR A PARTICULAR PURPOSE AND NONINFRINGEMENT. IN NO EVENT SHALL THE
 *  AUTHORS OR COPYRIGHT HOLDERS BE LIABLE FOR ANY CLAIM, DAMAGES OR OTHER
 *  LIABILITY, WHETHER IN AN ACTION OF CONTRACT, TORT OR OTHERWISE, ARISING FROM,
 *  OUT OF OR IN CONNECTION WITH THE SOFTWARE OR THE USE OR OTHER DEALINGS IN THE
 *  SOFTWARE.
 *
 **********************************************************************************************************************/
/**
 ***********************************************************************************************************************
 * @file  Pipeline.h
 * @brief LLPC header file: contains declaration of class lgc::Pipeline
 ***********************************************************************************************************************
 */
#pragma once

#include "CommonDefs.h"
#include "llvm/ADT/ArrayRef.h"
#include "llvm/IR/Module.h"
#include "llvm/Support/MemoryBuffer.h"
#include "llvm/Support/raw_ostream.h"

namespace llvm {

class Timer;

} // namespace llvm

namespace lgc {

class ElfLinker;
class LgcContext;

// =====================================================================================================================
// Per-pipeline and per-shader options for setting in pipeline state

// Bit values of NGG flags. This is done as bit values rather than bitfields so the flags word appears
// in a platform-independent way in IR metadata.
enum NggFlag : unsigned {
  NggFlagDisable = 0x0001,                   // Disable NGG
  NggFlagEnableGsUse = 0x0002,               // Enable NGG when pipeline has GS
  NggFlagForceCullingMode = 0x0004,          // Force NGG to run in culling mode
  NggFlagCompactVertex = 0x0008,             // Enable Vertex compaction
  NggFlagEnableBackfaceCulling = 0x0010,     // Enable culling of primitives that don't meet facing criteria
  NggFlagEnableFrustumCulling = 0x0020,      // Enable discarding of primitives outside of view frustum
  NggFlagEnableBoxFilterCulling = 0x0040,    // Enable simpler frustum culler that is less accurate
  NggFlagEnableSphereCulling = 0x0080,       // Enable frustum culling based on a sphere
  NggFlagEnableSmallPrimFilter = 0x0100,     // Enable trivial sub-sample primitive culling
  NggFlagEnableCullDistanceCulling = 0x0200, // Enable culling when "cull distance" exports are present
};

// Enumerates various sizing options of subgroup size for NGG primitive shader.
enum class NggSubgroupSizing : unsigned {
  Auto,             ///< Subgroup size is allocated as optimally determined
  MaximumSize,      ///< Subgroup size is allocated to the maximum allowable size by the hardware
  HalfSize,         ///< Subgroup size is allocated as to allow half of the maximum allowable size
                    ///  by the hardware
  OptimizeForVerts, ///< Subgroup size is optimized for vertex thread utilization
  OptimizeForPrims, ///< Subgroup size is optimized for primitive thread utilization
  Explicit,         ///< Subgroup size is allocated based on explicitly-specified vertsPerSubgroup and
                    ///  primsPerSubgroup
};

/// Enumerate denormal override modes.
enum class DenormalMode : unsigned {
  Auto = 0x0,        ///< No denormal override (default behaviour)
  FlushToZero = 0x1, ///< Denormals flushed to zero
  Preserve = 0x2,    ///< Denormals preserved
};

// If next available quad falls outside tile aligned region of size defined by this enumeration, the compiler
// will force end of vector in the compiler to shader wavefront.
// All of these values correspond to settings of WAVE_BREAK_REGION_SIZE in PA_SC_SHADER_CONTROL.
enum class WaveBreak : unsigned {
  None = 0x0,   ///< No wave break by region
  _8x8 = 0x1,   ///< Outside a 8x8 pixel region
  _16x16 = 0x2, ///< Outside a 16x16 pixel region
  _32x32 = 0x3, ///< Outside a 32x32 pixel region
};

// Enumerate the thread group swizzle modes.
enum class ThreadGroupSwizzleMode : unsigned {
  Default = 0, // Use the default layout. There is no swizzling conducted.
  _4x4 = 1,    // The tile size is 4x4 in x and y dimension.
  _8x8 = 2,    // The tile size is 8x8 in x and y dimension.
  _16x16 = 3,  // The tile size is 16x16 in x and y dimension.
  Count,
};

// Enumerate the ray tracing indirect modes.
enum class RayTracingIndirectMode : unsigned {
  NotIndirect = 0,            // Not in indirect mode (or not ray tracing pipeline)
  Legacy = 1,                 // Legacy indirect mode
  ContinuationsContinufy = 2, // Continuations flow that based on Continufy pass
  Continuations = 3,          // Continuations flow that based on LowerRaytracingPipeline pass
};

// Enumerate feature flags for CPS.
enum CpsFlag : unsigned {
  CpsNoFlag = 0,
  CpsFlagStackInGlobalMem = 1 << 0, // Put stack in global memory instead of scratch.
};

// Value for shadowDescriptorTable pipeline option.
static const unsigned ShadowDescriptorTableDisable = ~0U;

static const char XfbStateMetadataName[] = "lgc.xfb.state";
static const char SampleShadingMetaName[] = "lgc.sample.shading";

// Middle-end per-pipeline options to pass to SetOptions.
// The front-end should zero-initialize a struct with "= {}" in case future changes add new fields.
// Note: new fields must be added to the end of this structure to maintain test compatibility.
union Options {
  unsigned u32All[40];
  struct {
    uint64_t hash[2];                 // Pipeline hash to set in ELF PAL metadata
    unsigned includeDisassembly;      // If set, the disassembly for all compiled shaders will be included
                                      //   in the pipeline ELF.
    unsigned reconfigWorkgroupLayout; // If set, allows automatic workgroup reconfigure to take place on
                                      //   compute shaders.
    bool forceCsThreadIdSwizzling;    // Force rearranges threadId within group into blocks of 8*8 or 8*4.

    // Unused members, kept in place to keep LLVM IR metadata stable.
    unsigned unused0;
    unsigned unused1;
    unsigned unused2;

    unsigned includeIr;                  // If set, the IR for all compiled shaders will be included in the
                                         //   pipeline ELF.
    unsigned nggFlags;                   // Flags to control NGG (NggFlag* values ored together)
    unsigned nggBackfaceExponent;        // Value from 1 to UINT32_MAX that will cause the backface culling
                                         // algorithm to ignore area calculations that are less than
                                         // (10 ^ -(backfaceExponent)) / abs(w0 * w1 * w2)
                                         //  Only valid if the NGG backface culler is enabled.
                                         //  A value of 0 will disable the threshold.
    NggSubgroupSizing nggSubgroupSizing; // NGG subgroup sizing type
    bool fullSubgroups;                  // Use full subgroup lanes
    unsigned nggVertsPerSubgroup;        // How to determine NGG verts per subgroup
    unsigned nggPrimsPerSubgroup;        // How to determine NGG prims per subgroup
    unsigned highAddrOfFmask;            // High dword of Fmask address
    bool enableFmask;                    // Whether to use Fmasks when loading from MSAA images
    unsigned allowNullDescriptor;        // Allow and give defined behavior for null descriptor
    unsigned disableImageResourceCheck;  // Don't do image resource type check
    unsigned reserved0f;                 // Reserved for future functionality
    unsigned useResourceBindingRange;    // A resource node binding is the start of a range whose size is
                                         //  sizeInDwords/stride.
    unsigned optimizeTessFactor;    // If set, we can determine either send HT_TessFactor message or write to TF buffer
                                    // depending the values of tessellation factors.
    unsigned enableInterpModePatch; // Enable to do per-sample interpolation for nonperspective and smooth input
    unsigned pageMigrationEnabled;  // Enable page migration
    ResourceLayoutScheme resourceLayoutScheme;     // Resource layout scheme
    ThreadGroupSwizzleMode threadGroupSwizzleMode; // Thread group swizzle mode
    unsigned reverseThreadGroupBufferDescSet;      // Descriptor set ID of the internal buffer for reverse thread group
                                                   // optimization
    unsigned reverseThreadGroupBufferBinding; // Binding ID of the internal buffer for reverse thread group optimization
    bool internalRtShaders;                   // Enable internal RT shader intrinsics
    bool enableUberFetchShader;               // Enable UberShader
    bool reserved16;
    bool disableTruncCoordForGather; // If set, trunc_coord of sampler srd is disabled for gather4
    bool enableColorExportShader; // Explicitly build color export shader, UnlinkedStageFragment elf will return extra
                                  // meta data.
    bool fragCoordUsesInterpLoc;  // Determining fragCoord use InterpLoc
    bool disableSampleMask;       // Disable export of sample mask from PS
    unsigned reserved20;
    RayTracingIndirectMode rtIndirectMode;   // Ray tracing indirect mode
    bool enablePrimGeneratedQuery;           // Whether to enable primitive generated counter
    bool enableFragColor;                    // If enabled, do frag color broadcast
    bool useSoftwareVertexBufferDescriptors; // Use software vertex buffer descriptors to structure SRD.
    unsigned cpsFlags;                       // CPS feature flags
    unsigned rtBoxSortHeuristicMode;         // Ray tracing box sort heuristic mode
    unsigned rtStaticPipelineFlags;          // Ray tracing static pipeline flags
    unsigned rtTriCompressMode;              // Ray tracing triangle compression mode
    bool useGpurt;                           // Whether GPURT is used
<<<<<<< HEAD
    bool enableExtendedRobustBufferAccess;   // Enable the extended robust buffer access
=======
>>>>>>> 0c23ae95
  };
};
static_assert(sizeof(Options) == sizeof(Options::u32All));

/// Represent a pipeline option which can be automatic as well as explicitly set.
enum InvariantLoadsOption : unsigned { Auto = 0, EnableOptimization = 1, DisableOptimization = 2, ClearInvariants = 3 };

// =====================================================================================================================
// Struct with the information for one color export
struct ColorExportInfo {
  unsigned hwColorTarget;
  unsigned location; // Overloaded to a bitmask for mrtz exports
  bool isSigned;
  llvm::Type *ty;
};

// Middle-end per-shader options to pass to SetShaderOptions.
// Note: new fields must be added to the end of this structure to maintain test compatibility.
// The front-end should zero-initialize this with "= {}" in case future changes add new fields.
union ShaderOptions {
  unsigned u32All[34];
  struct {
    uint64_t hash[2];     // Shader hash to set in ELF PAL metadata
    unsigned trapPresent; // Indicates a trap handler will be present when this pipeline is executed,
                          //  and any trap conditions encountered in this shader should call the trap
                          //  handler. This could include an arithmetic exception, an explicit trap
                          //  request from the host, or a trap after every instruction when in debug
                          //  mode.
    unsigned debugMode;   // When set, this shader should cause the trap handler to be executed after
                          //  every instruction.  Only valid if trapPresent is set.
    unsigned allowReZ;    // Allow the DB ReZ feature to be enabled.  This will cause an early-Z test
                          //  to potentially kill PS waves before launch, and also issues a late-Z test
                          //  in case the PS kills pixels.  Only valid for pixel shaders.

    // Maximum VGPR limit for this shader. The actual limit used by back-end for shader compilation is the smaller
    // of this value and whatever the target GPU supports. To effectively disable this limit, set this to 0.
    unsigned vgprLimit;

    // Maximum SGPR limit for this shader. The actual limit used by back-end for shader compilation is the smaller
    // of this value and whatever the target GPU supports. To effectively disable this limit, set this to 0.
    unsigned sgprLimit;

    /// Overrides the number of CS thread-groups which the GPU will launch per compute-unit. This throttles the
    /// shader, which can sometimes enable more graphics shader work to complete in parallel. A value of zero
    /// disables limiting the number of thread-groups to launch. This field is ignored for graphics shaders.
    unsigned maxThreadGroupsPerComputeUnit;

    unsigned waveSize;       // Control the number of threads per wavefront (GFX10+)
    unsigned subgroupSize;   // Override for the wave size when the shader uses gl_SubgroupSize, 0 for no override
    unsigned wgpMode;        // Whether to choose WGP mode or CU mode (GFX10+)
    WaveBreak waveBreakSize; // Size of region to force the end of a wavefront (GFX10+).
                             // Only valid for fragment shaders.

    // Vector size threshold for load scalarizer. 0 means do not scalarize loads at all.
    unsigned loadScalarizerThreshold;

    // Use the LLVM backend's SI scheduler instead of the default scheduler.
    bool useSiScheduler;

    // Disable various LLVM IR code sinking passes.
    bool disableCodeSinking;

    // Schedule for latency even if it reduces occupancy.
    bool favorLatencyHiding;

    // Default unroll threshold for LLVM.
    unsigned unrollThreshold;

    /// Override FP32 denormal handling.
    DenormalMode fp32DenormalMode;

    /// Whether enable adjustment of the fragment shader depth import for the variable shading rate
    bool adjustDepthImportVrs;

    // Unroll loops by specified amount. 0 is default, 1 is no unroll.
    unsigned forceLoopUnrollCount;

    // Disable loop unrolling.
    bool disableLoopUnroll;

    // Threshold for minimum number of blocks in a loop to disable the LICM pass.
    unsigned disableLicmThreshold;

    // Threshold to use for loops with Unroll hint. 0 to use llvm.loop.unroll.full metadata.
    unsigned unrollHintThreshold;

    // Threshold to use for loops with DontUnroll hint. 0 to use llvm.loop.unroll.disable metadata.
    unsigned dontUnrollHintThreshold;

    // Maximum amount of LDS space to be used for spilling.
    unsigned ldsSpillLimitDwords;

    // Attempt to scalarize waterfall descriptor loads.
    bool scalarizeWaterfallLoads;

    // Unused members, kept in place to keep LLVM IR metadata stable.
    unsigned unused0;
    unsigned unused1;
    unsigned unused2;

    // When there is a valid "feedback loop" in renderpass, lateZ needs to be enabled
    // In Vulkan a "feedback loop" is described as a subpass where there is at least
    // one input attachment that is also a color or depth/stencil attachment
    // Feedback loops are allowed and their behavior is well defined under certain conditions.
    // When there is a feedback loop it is possible for the shaders to read
    // the contents of the color and depth/stencil attachments
    // from the shader during draw. Because of that possibility you have to use late-z
    bool forceLateZ;

    /// Minimum number of addresses to use NSA encoding on GFX10+ (0 = backend decides).
    unsigned nsaThreshold;

    /// Aggressively mark shader loads as invariant (where it is safe to do so).
    InvariantLoadsOption aggressiveInvariantLoads;

    bool reserved;
  };
};
static_assert(sizeof(ShaderOptions) == sizeof(ShaderOptions::u32All));

// =====================================================================================================================
// Definitions for user data resource nodes

// ResourceNodeType declaration now in CommonDefs.h.

// The representation of a user data resource node
struct ResourceNode {
  ResourceNode() {}

  ResourceNodeType concreteType; // Underlying actual type of this node
  ResourceNodeType abstractType; // Node type for resource node matching
  unsigned visibility;           // Visibility bitmap: bit N set means entry is visible to ShaderStage(N); value 0
                                 //  means visible to all shader stages
  unsigned sizeInDwords;         // Size in dwords
  unsigned offsetInDwords;       // Offset in dwords

  union {
    // Info for generic descriptor nodes.
    struct {
      uint64_t set;                   // Descriptor set
      unsigned binding;               // Binding
                                      // If pipeline option "useResourceBindingRange" is set, then this is the
                                      //  start of a range of bindings whose size is sizeInDwords/stride.
      unsigned stride;                // Size of each descriptor in the indexable range in dwords.
      unsigned immutableSize;         // Size (in units of DescriptorSizeSampler bytes) of immutableValue array
      const uint32_t *immutableValue; // Array of dwords for immutable sampler.
    };

    // Info for DescriptorTableVaPtr
    llvm::ArrayRef<ResourceNode> innerTable;

    // Info for indirect data nodes (IndirectUserDataVaPtr, StreamOutVaTablePtr)
    unsigned indirectSizeInDwords;
  };
};

// =====================================================================================================================
// Structs for setting pipeline state.
// The front-end should zero-initialize a struct with "= {}" in case future changes add new fields.
// All fields are unsigned, even those that could be bool, because the way the state is written to and read
// from IR metadata relies on that.

// Primitive type.
enum class PrimitiveType : unsigned {
  Point = 0,
  LineList = 1,
  LineStrip = 2,
  TriangleList = 3,
  TriangleStrip = 4,
  TriangleFan = 5,
  TriangleListAdjacency = 6,
  TriangleStripAdjacency = 7,
  Rect = 8,
  Quad = 9,
  Patch = 10,
};

// Data format of vertex buffer entry. For ones that exist in GFX9 hardware, these match the hardware
// encoding. But this also includes extra formats.
enum BufDataFormat {
  BufDataFormatInvalid = 0,
  BufDataFormat8 = 1,
  BufDataFormat16 = 2,
  BufDataFormat8_8 = 3,
  BufDataFormat32 = 4,
  BufDataFormat16_16 = 5,
  BufDataFormat10_11_11 = 6,
  BufDataFormat11_11_10 = 7,
  BufDataFormat10_10_10_2 = 8,
  BufDataFormat2_10_10_10 = 9,
  BufDataFormat8_8_8_8 = 10,
  BufDataFormat32_32 = 11,
  BufDataFormat16_16_16_16 = 12,
  BufDataFormat32_32_32 = 13,
  BufDataFormat32_32_32_32 = 14,
  BufDataFormatReserved = 15,
  // Extra formats not in GFX9 hardware encoding:
  BufDataFormat8_8_8_8_Bgra,
  BufDataFormat8_8_8,
  BufDataFormat8_8_8_Bgr,
  BufDataFormat2_10_10_10_Bgra,
  BufDataFormat64,
  BufDataFormat64_64,
  BufDataFormat64_64_64,
  BufDataFormat64_64_64_64,
  BufDataFormat4_4,
  BufDataFormat4_4_4_4,
  BufDataFormat4_4_4_4_Bgra,
  BufDataFormat5_6_5,
  BufDataFormat5_6_5_Bgr,
  BufDataFormat5_6_5_1,
  BufDataFormat5_6_5_1_Bgra,
  BufDataFormat1_5_6_5,
  BufDataFormat5_9_9_9,
  BufDataFormat8_A,
  BufDataFormat16_16_16
};

// Numeric format of vertex buffer entry. These match the GFX9 hardware encoding.
enum BufNumFormat {
  BufNumFormatUnorm = 0,
  BufNumFormatSnorm = 1,
  BufNumFormatUscaled = 2,
  BufNumFormatSscaled = 3,
  BufNumFormatUint = 4,
  BufNumFormatSint = 5,
  BufNumFormatSnorm_Ogl = 6,
  BufNumFormatFloat = 7,
  BufNumFormatFixed = 8,
  // Extra formats not in GFX9 hardware encoding:
  BufNumFormatSrgb,
  BufNumFormatOther,
};

// Rate of vertex input
enum VertexInputRate {
  VertexInputRateVertex = 0,   // Vertex buffer has one element per vertex
  VertexInputRateInstance = 1, // Vertex buffer has one element per instance
};

// Structure for a vertex input
struct VertexInputDescription {
  unsigned location;  // Location of input, as provided to CreateReadGenericInput
  unsigned binding;   // Index of the vertex buffer descriptor in the vertex buffer table
  unsigned offset;    // Byte offset of the input in the binding's vertex buffer
  unsigned stride;    // Byte stride of per-vertex/per-instance elements in the vertex buffer, 0 if unknown.
                      // The stride is passed only to ensure that a valid load is used, not to actually calculate
                      // the load address. Instead, we use the index as the index in a structured tbuffer load
                      // instruction, and rely on the driver setting up the descriptor with the correct stride.
  BufDataFormat dfmt; // Data format of input; one of the BufDataFormat* values
  BufNumFormat nfmt;  // Numeric format of input; one of the BufNumFormat* values
  unsigned inputRate; // Vertex input rate for the binding
  unsigned divisor;   // Instance divisor
};

// Represents assistant info for each vertex attribute in uber fetch shader
struct UberFetchShaderAttribInfo {
  uint32_t binding : 8;       //< Attribute binding in vertex buffer table
  uint32_t perInstance : 1;   //< Whether vertex input rate is per-instance
  uint32_t isCurrent : 1;     //< Whether it is a current attribute
  uint32_t isPacked : 1;      //< Whether it is a packed format
  uint32_t isFixed : 1;       //< Whether it is a fixed format
  uint32_t componentSize : 4; //< Byte size per component
  uint32_t componentMask : 4; //< Component mask of this attribute.
  uint32_t isBgra : 1;        //< Whether is BGRA format
  uint32_t reserved : 11;     //< reserved bits in DWORD 0
  uint32_t offset;            //< Attribute offset
  uint32_t instanceDivisor;   //< Reciprocal of instance divisor
  uint32_t bufferFormat;      //< Buffer format info. it is a copy of buffer SRD DWORD3.
};

// A single color export format.
struct ColorExportFormat {
  BufDataFormat dfmt;            // Data format
  BufNumFormat nfmt;             // Numeric format
  unsigned blendEnable;          // Blend will be enabled for this target at draw time
  unsigned blendSrcAlphaToColor; // Whether source alpha is blended to color channels for this target
                                 //  at draw time
  unsigned channelWriteMask;     // Write mask to specify destination channels
};

// Struct to pass to SetColorExportState
struct ColorExportState {
  unsigned alphaToCoverageEnable;        // Enable alpha to coverage
  unsigned dualSourceBlendEnable;        // Blend state bound at draw time will use a dual source blend mode
  unsigned dualSourceBlendDynamicEnable; // Dual source blend mode is dynamically set
};

// MultiView supporting mode
enum class MultiViewMode : unsigned {
  Disable = 0, // Disabled
  Simple = 1,  // Current Vulkan behavior, i.e. RT layer set to view index, viewport index set by shader
  PerView = 2, // Both RT layer and viewport index set by shader (with shader output defaulting to 0),
               // offset by a base that's taken from the ViewId userdata
};

// Struct to pass to SetInputAssemblyState.
struct InputAssemblyState {
  PrimitiveType primitiveType;       // Primitive type
  unsigned disableVertexReuse;       // Disable reusing vertex shader output for indexed draws
  unsigned switchWinding;            // Whether to reverse vertex ordering for tessellation
  MultiViewMode multiView;           // MultiView mode
  unsigned useVertexBufferDescArray; // Whether vertex buffer descriptors are in a descriptor array binding instead of
                                     // the VertexBufferTable
};

// Shading rate flags. These happen to have the same values as the corresponding SPIR-V enum.
enum ShadingRateFlags : unsigned {
  ShadingRateNone = 0,
  ShadingRateVertical2Pixels = 1,
  ShadingRateVertical4Pixels = 2,
  ShadingRateHorizontal2Pixels = 4,
  ShadingRateHorizontal4Pixels = 8,
};

// Specifies which vertex of a primitive is the _provoking vertex_, this impacts which vertex's
// "flat" VS outputs are passed to the PS.
enum ProvokingVertexMode : unsigned {
  ProvokingVertexFirst = 0, // The provoking vertex is the first non-adjacency vertex used by a primitive.
  ProvokingVertexLast = 1,  // The provoking vertex is the last non-adjacency vertex used by a primitive.
};

// Struct to pass to SetRasterizerState
struct RasterizerState {
  unsigned rasterizerDiscardEnable;        // Kill all rasterized pixels. This is implicitly true if stream out
                                           //  is enabled and no streams are rasterized
  unsigned innerCoverage;                  // Related to conservative rasterization.  Must be false if
                                           //  conservative rasterization is disabled.
  unsigned perSampleShading;               // Enable per sample shading
  unsigned numSamples;                     // Number of coverage samples used when rendering with this pipeline
  unsigned samplePatternIdx;               // Index into the currently bound MSAA sample pattern table that
                                           //  matches the sample pattern used by the rasterizer when rendering
                                           //  with this pipeline.
  unsigned dynamicSampleInfo;              // Dynamic sampling is enabled
  unsigned rasterStream;                   // Which vertex stream to rasterize
  ProvokingVertexMode provokingVertexMode; // Specifies which vertex of a primitive is the _provoking vertex_,
                                           // this impacts which vertex's "flat" VS outputs are passed to the PS.
  unsigned pixelShaderSamples;             // Controls the pixel shader execution rate. Must be less than or equal to
                                           //  coverageSamples. Valid values are 1, 2, 4, and 8.
};

// Struct to pass to depth/stencil state
struct DepthStencilState {
  bool depthTestEnable;           // Whether enable depth test
  unsigned depthCompareOp;        // Depth compare operation
  bool stencilTestEnable;         // Whether enable stencil test
  unsigned stencilCompareOpFront; // Stencil compare operation for front face
  unsigned stencilCompareOpBack;  // Stencil compare operation for back face
};

// =====================================================================================================================
// Structs for setting shader modes, e.g. Builder::SetCommonShaderMode

// FP rounding mode. These happen to have values one more than the corresponding register field in current
// hardware, so we can make the zero initializer equivalent to DontCare.
enum class FpRoundMode : unsigned {
  DontCare, // Don't care
  Even,     // Round to nearest even
  Positive, // Round up towards positive infinity
  Negative, // Round down towards negative infinity
  Zero      // Round towards zero
};

// Denormal flush mode. These happen to have values one more than the corresponding register field in current
// hardware, so we can make the zero initializer equivalent to DontCare.
enum class FpDenormMode : unsigned {
  DontCare,   // Don't care
  FlushInOut, // Flush input/output denormals
  FlushOut,   // Flush only output denormals
  FlushIn,    // Flush only input denormals
  FlushNone   // Don't flush any denormals
};

// Struct to pass to SetCommonShaderMode.
// The front-end should zero-initialize it with "= {}" in case future changes add new fields.
// All fields are unsigned, even those that could be bool, because the way the state is written to and read
// from IR metadata relies on that.
struct CommonShaderMode {
  FpRoundMode fp16RoundMode;
  FpDenormMode fp16DenormMode;
  FpRoundMode fp32RoundMode;
  FpDenormMode fp32DenormMode;
  FpRoundMode fp64RoundMode;
  FpDenormMode fp64DenormMode;
  unsigned useSubgroupSize; // True if shader relies on SubgroupSize
};

// Tessellation vertex spacing
enum class VertexSpacing : unsigned {
  Unknown,
  Equal,
  FractionalEven,
  FractionalOdd,
};

// Tessellation vertex order
enum class VertexOrder : unsigned {
  Unknown,
  Ccw,
  Cw,
};

// Tessellation primitive mode
enum class PrimitiveMode : unsigned {
  Unknown,
  Triangles,
  Quads,
  Isolines,
};

// Struct to pass to SetTessellationMode.
// The front-end should zero-initialize it with "= {}" in case future changes add new fields.
// All fields are unsigned, even those that could be bool, because the way the state is written to and read
// from IR metadata relies on that.
struct TessellationMode {
  VertexSpacing vertexSpacing; // Vertex spacing
  VertexOrder vertexOrder;     // Vertex ordering
  PrimitiveMode primitiveMode; // Tessellation primitive mode
  unsigned pointMode;          // Whether point mode is specified
  unsigned outputVertices;     // Number of produced vertices in the output patch
  unsigned inputVertices;      // Number of input vertices in the input patch.
};

// Kind of GS input primitives.
enum class InputPrimitives : unsigned { Points, Lines, LinesAdjacency, Triangles, TrianglesAdjacency };

// Kind of GS/mesh shader output primitives
enum class OutputPrimitives : unsigned {
  Points,       // GS or mesh shader
  Lines,        // Mesh shader only
  LineStrip,    // GS only
  Triangles,    // Mesh shader only
  TriangleStrip // GS only
};

// Struct to pass to SetGeometryShaderMode. The front-end should zero-initialize it with "= {}" in case
// future changes add new fields.
// All fields are unsigned, even those that could be bool, because the way the state is written to and read
// from IR metadata relies on that.
struct GeometryShaderMode {
  InputPrimitives inputPrimitive;   // Kind of input primitives
  OutputPrimitives outputPrimitive; // Kind of output primitives
  unsigned invocations;             // Number of times to invoke shader for each input primitive
  unsigned outputVertices;          // Max number of vertices the shader will emit in one invocation
  unsigned robustGsEmits;           // robust buffer access
};

// Struct to pass to MeshShaderMode. The front-end should zero-initialize it with "= {}" in case
// future changes add new fields.
// All fields are unsigned, even those that could be bool, because the way the state is written to and read
// from IR metadata relies on that.
struct MeshShaderMode {
  OutputPrimitives outputPrimitive; // Kind of output primitives
  unsigned outputVertices;          // Max number of vertices the shader will emit in the invocation group
  unsigned outputPrimitives;        // Max number of primitives the shader will emit in the invocation group
  unsigned workgroupSizeX;          // X dimension of workgroup size. 0 is taken to be 1
  unsigned workgroupSizeY;          // Y dimension of workgroup size. 0 is taken to be 1
  unsigned workgroupSizeZ;          // Z dimension of workgroup size. 0 is taken to be 1
};

// Kind of conservative depth/stencil
enum class ConservativeDepth : unsigned { Any, LessEqual, GreaterEqual };

// Struct to pass to SetFragmentShaderMode.
// The front-end should zero-initialize it with "= {}" in case future changes add new fields.
// All fields are unsigned, even those that could be bool, because the way the state is written to and read
// from IR metadata relies on that.
struct FragmentShaderMode {
  unsigned pixelCenterInteger;
  unsigned earlyFragmentTests;
  unsigned postDepthCoverage;
  unsigned earlyAndLatFragmentTests;
  unsigned innerCoverage;
  unsigned waveOpsExcludeHelperLanes;
  ConservativeDepth conservativeDepth;
  ConservativeDepth conservativeStencilFront;
  ConservativeDepth conservativeStencilBack;
};

// Kind of derivativeMode:
// None: Return 0 for derivatives calculation of compute shader
// Linear: Calculating derivatives in linear mode(4*1)
// Quads: Calculating derivatives in Quads mode(2*2)
enum class DerivativeMode : unsigned { None, Linear, Quads };

// Struct to pass to SetComputeShaderMode.
// The front-end should zero-initialize it with "= {}" in case future changes add new fields.
// All fields are unsigned, even those that could be bool, because the way the state is written to and read
// from IR metadata relies on that.
struct ComputeShaderMode {
  unsigned workgroupSizeX;    // X dimension of workgroup size. 0 is taken to be 1
  unsigned workgroupSizeY;    // Y dimension of workgroup size. 0 is taken to be 1
  unsigned workgroupSizeZ;    // Z dimension of workgroup size. 0 is taken to be 1
  unsigned subgroupSize;      // Override for the wave size if it is non-zero
  DerivativeMode derivatives; // derivativeMode for computeShader
};

// Enum passed to Pipeline::irLink to give information on whether this is a whole or part pipeline.
enum class PipelineLink : unsigned {
  WholePipeline, // Compiling a whole pipeline
  Unlinked,      // Compiling a shader or part-pipeline that will be ELF linked later
  PartPipeline,  // Compiling in the part-pipeline scheme, compiling the FS first and then using metadata to
                 //  pass its packed input mapping to the compile of the rest of the pipeline.
};

// Represents fragment shader output info
struct FsOutInfo {
  unsigned hwColorTarget; // HW color output index
  unsigned location;      // Output location in resource layout
  unsigned isSigned;      // Whether is signed
  char typeName[8];       // Output data type Name, like v3f32
};

// Represents shader meta data
struct FragmentOutputs {
  unsigned discard;        // Whether this fragment shader has kill enabled.
  unsigned fsOutInfoCount; // The number of color exports.
};

// =====================================================================================================================
// The public API of the middle-end pipeline state exposed to the front-end for setting state and linking and
// generating the pipeline
class Pipeline {
public:
  Pipeline(LgcContext *builderContext) : m_builderContext(builderContext) {}

  virtual ~Pipeline() {}

  // Get LgcContext
  LgcContext *getLgcContext() const { return m_builderContext; }

  // Get LLVMContext
  llvm::LLVMContext &getContext() const;

  // -----------------------------------------------------------------------------------------------------------------
  // Methods to set shader modes (FP modes, tessellation modes, fragment modes, workgroup size) for the current
  // shader that come from the input language.

  // Set the common shader mode for the given shader stage, containing hardware FP round and denorm modes.
  // The client should always zero-initialize the struct before setting it up, in case future versions
  // add more fields. A local struct variable can be zero-initialized with " = {}".
  static void setCommonShaderMode(llvm::Module &module, ShaderStage shaderStage,
                                  const CommonShaderMode &commonShaderMode);

  // Get the common shader mode for the given shader stage.
  static CommonShaderMode getCommonShaderMode(llvm::Module &module, ShaderStage shaderStage);

  // Set the tessellation mode. This can be called in multiple shaders, and the values are merged
  // together -- a zero value in one call is overridden by a non-zero value in another call. LLPC needs
  // that because SPIR-V allows some of these execution mode items to appear in either the TCS or TES.
  // The client should always zero-initialize the struct before setting it up, in case future versions
  // add more fields. A local struct variable can be zero-initialized with " = {}".
  static void setTessellationMode(llvm::Module &module, ShaderStage shaderStage,
                                  const TessellationMode &tessellationMode);

  // Get the tessellation mode for the given shader stage.
  static TessellationMode getTessellationMode(llvm::Module &module, ShaderStage shaderStage);

  // Set the geometry shader state.
  // The client should always zero-initialize the struct before setting it up, in case future versions
  // add more fields. A local struct variable can be zero-initialized with " = {}".
  static void setGeometryShaderMode(llvm::Module &module, const GeometryShaderMode &geometryShaderMode);

  // Set the mesh shader state.
  // The client should always zero-initialize the struct before setting it up, in case future versions
  // add more fields. A local struct variable can be zero-initialized with " = {}".
  static void setMeshShaderMode(llvm::Module &module, const MeshShaderMode &meshShaderMode);

  // Set the fragment shader mode.
  // The client should always zero-initialize the struct before setting it up, in case future versions
  // add more fields. A local struct variable can be zero-initialized with " = {}".
  static void setFragmentShaderMode(llvm::Module &module, const FragmentShaderMode &fragmentShaderMode);

  // Set the compute shader modes.
  // The client should always zero-initialize the struct before setting it up, in case future versions
  // add more fields. A local struct variable can be zero-initialized with " = {}".
  static void setComputeShaderMode(llvm::Module &module, const ComputeShaderMode &computeShaderMode);

  // Set subgroup size usage.
  static void setSubgroupSizeUsage(llvm::Module &module, ShaderStage stage, bool usage);

  // Get the compute shader mode (workgroup size)
  static ComputeShaderMode getComputeShaderMode(llvm::Module &module);

  // -----------------------------------------------------------------------------------------------------------------
  // State setting methods

  // Set whether pre-rasterization part has a geometry shader
  // NOTE: Only applicable in the part pipeline compilation mode.
  virtual void setPreRasterHasGs(bool preRasterHasGs) = 0;

  // Set client name
  virtual void setClient(llvm::StringRef client) = 0;

  // Set and get per-pipeline options
  virtual void setOptions(const Options &options) = 0;
  virtual const Options &getOptions() const = 0;

  // Set per-shader options
  virtual void setShaderOptions(ShaderStage stage, const ShaderOptions &options) = 0;

  // Set the resource mapping nodes for the pipeline. "nodes" describes the user data
  // supplied to the shader as a hierarchical table (max two levels) of descriptors.
  // "immutableDescs" contains descriptors (currently limited to samplers), whose values are hard
  // coded by the application. Each one is a duplicate of one in "nodes". A use of one of these immutable
  // descriptors in the applicable Create* method is converted directly to the constant value.
  //
  // If using a BuilderImpl, this method must be called before any Create* methods.
  // If using a BuilderRecorder, it can be delayed until after linking.
  //
  // @param nodes : The resource mapping nodes. Only used for the duration of the call; the call copies the nodes.
  virtual void setUserDataNodes(llvm::ArrayRef<ResourceNode> nodes) = 0;

  // Set device index.
  virtual void setDeviceIndex(unsigned deviceIndex) = 0;

  // Set vertex input descriptions. Each location referenced in a call to CreateReadGenericInput in the
  // vertex shader must have a corresponding description provided here.
  virtual void setVertexInputDescriptions(llvm::ArrayRef<VertexInputDescription> inputs) = 0;

  // Set color export state.
  // The client should always zero-initialize the ColorExportState struct before setting it up, in case future
  // versions add more fields. A local struct variable can be zero-initialized with " = {}".
  //
  // @param formats : Array of ColorExportFormat structs
  // @param exportState : Color export flags
  virtual void setColorExportState(llvm::ArrayRef<ColorExportFormat> formats, const ColorExportState &exportState) = 0;

  // Set graphics state (input-assembly, rasterizer).
  // The front-end should zero-initialize each struct with "= {}" in case future changes add new fields.
  virtual void setGraphicsState(const InputAssemblyState &iaState, const RasterizerState &rsState) = 0;

  // Set depth/stencil state
  virtual void setDepthStencilState(const DepthStencilState &dsState) = 0;

  // Set the finalized 128-bit cache hash that is used to find this pipeline in the cache for the given version of LLPC.
  virtual void set128BitCacheHash(const Hash128 &finalizedCacheHash, const llvm::VersionTuple &version) = 0;

  // Set entire pipeline state from metadata in an IR module. This is used by the lgc command-line utility
  // for its link option.
  virtual void setStateFromModule(llvm::Module *module) = 0;

  // Set the "other part-pipeline" from the given other Pipeline object. This is used when doing a part-pipeline
  // compile of the non-FS part of the pipeline, to inherit required information from the FS part-pipeline.
  //
  // @param otherPartPipeline : The other part-pipeline, containing metadata for FS input mappings
  // @param module : If called before Pipeline::irLink(), should be nullptr. If called after Pipeline::irLink(), should
  //                 be the linked IR module, so the PAL metadata that needs to be inherited from otherPartPipeline
  //                 can be recorded in the module. The latter is provided as a hook for the LGC tool, which does not
  //                 do an irLink() at all.
  virtual void setOtherPartPipeline(Pipeline &otherPartPipeline, llvm::Module *linkedModule = nullptr) = 0;

  // Set the client-defined metadata to be stored inside the ELF
  virtual void setClientMetadata(llvm::StringRef clientMetadata) = 0;

  // Set default tessellation inner/outer level from driver API
  virtual void setTessLevel(const float *tessLevelInner, const float *tessLevelOuter) = 0;

  // Get default tessellation inner/outer level
  virtual float getTessLevelInner(unsigned level) = 0;
  virtual float getTessLevelOuter(unsigned level) = 0;

  // -----------------------------------------------------------------------------------------------------------------
  // IR link and generate pipeline/library methods

  // Mark a function as a shader entry-point. This must be done before linking shader modules into a pipeline
  // with irLink(). This is a static method in Pipeline, as it does not need a Pipeline object, and can be used
  // in the front-end before a shader is associated with a pipeline.
  //
  // @param func : Function to mark
  // @param stage : Shader stage, or ShaderStageInvalid if none
  static void markShaderEntryPoint(llvm::Function *func, ShaderStage stage);

  // Get a function's shader stage.
  //
  // @param func : Function to check
  // @returns stage : Shader stage, or ShaderStageInvalid if none
  static ShaderStage getShaderStage(llvm::Function *func);

  // Link the individual shader modules into a single pipeline module. The front-end must have
  // finished calling Builder::Create* methods and finished building the IR. In the case that
  // there are multiple shader modules, they are all freed by this call, and the linked pipeline
  // module is returned. If there is a single shader module, this might instead just return that.
  //
  // Before calling this, each shader module needs to have exactly one public (external linkage) function
  // for the shader entry-point that was marked by calling markShaderEntryPoint(). Any other functions in the
  // module must not have a non-default DLL storage class, and typically have internal linkage. However, for
  // a compute shader containing functions accessed by libraries, those functions need to be public (external
  // linkage).
  //
  // In the case of a compute library, there is no shader entry-point marked by calling
  // markShaderEntryPoint(). All functions must have default DLL storage class, and any that need to
  // be externally accessible need to be public (external linkage).
  //
  // Returns the pipeline/library module, or nullptr on link failure.
  //
  // @param modules : Array of modules
  // @param pipelineLink : Enum saying whether this is a pipeline, unlinked or part-pipeline compile.
  virtual llvm::Module *irLink(llvm::ArrayRef<llvm::Module *> modules, PipelineLink pipelineLink) = 0;

  // Typedef of function passed in to Generate to check the shader cache.
  // Returns the updated shader stage mask, allowing the client to decide not to compile shader stages
  // that got a hit in the cache.
  //    @param module : Module
  //    @param stageMask : Shader stage mask
  //    @param stageHashes : Per-stage hash of in/out usage
  //    @returns : Stage mask of stages not found in cache
  using CheckShaderCacheFunc = std::function<unsigned(const llvm::Module *module, unsigned stageMask,
                                                      llvm::ArrayRef<llvm::ArrayRef<uint8_t>> stageHashes)>;

  // Do an early check for ability to use unlinked shader compilation then ELF linking.
  // Intended to be used when doing unlinked shader compilation with pipeline state already available.
  // It gives an early indication that there is something in the pipeline state (such as compact buffer
  // descriptors) that stops ELF linking working. It does not necessarily spot all such conditions, but
  // it can be useful in avoiding an unnecessary shader compile before falling back to full-pipeline
  // compilation.
  //
  // @returns : True for success, false if some reason for failure found, in which case getLastError()
  //           returns a textual description
  virtual bool checkElfLinkable() = 0;

  // Generate pipeline/library module or unlinked shader or part-pipeline module by running patch, middle-end
  // optimization and backend codegen passes.
  // The output is normally ELF, but IR assembly if an option is used to stop compilation early,
  // or ISA assembly if -filetype=asm is specified.
  // Output is written to outStream.
  //
  // Like other LGC and LLVM library functions, an internal compiler error could cause an assert or report_fatal_error.
  //
  // @param pipelineModule : IR pipeline module
  // @param [in/out] outStream : Stream to write ELF or IR disassembly output
  // @param checkShaderCacheFunc : Function to check shader cache in graphics pipeline
  // @param timers : Optional timers for 0 or more of:
  //                 timers[0]: patch passes
  //                 timers[1]: LLVM optimizations
  //                 timers[2]: codegen
  // @param otherElf : Optional ELF for the other part-pipeline when compiling an unlinked part-pipeline ELF.
  // @returns : True for success.
  //           False if irLink asked for an "unlinked" shader or part-pipeline, and there is some reason why the
  //           module cannot be compiled that way.  The client typically then does a whole-pipeline compilation
  //           instead. The client can call getLastError() to get a textual representation of the error, for
  //           use in logging or in error reporting in a command-line utility.
  virtual bool generate(std::unique_ptr<llvm::Module> pipelineModule, llvm::raw_pwrite_stream &outStream,
                        CheckShaderCacheFunc checkShaderCacheFunc, llvm::ArrayRef<llvm::Timer *> timers) = 0;

  // Version of generate() that does not take ownership of the Module.
  virtual bool generate(llvm::Module *pipelineModule, llvm::raw_pwrite_stream &outStream,
                        CheckShaderCacheFunc checkShaderCacheFunc, llvm::ArrayRef<llvm::Timer *> timers) = 0;

  // Create an ELF linker object for linking unlinked shader or part-pipeline ELFs into a pipeline ELF using
  // the pipeline state. This needs to be deleted after use.
  virtual ElfLinker *createElfLinker(llvm::ArrayRef<llvm::MemoryBufferRef> elfs) = 0;

  // Get a textual error message for the last recoverable error caused by generate() or one of the ElfLinker
  // methods finding something about the shaders or pipeline state that means that shader compilation then
  // linking cannot be done. This error message is intended only for logging or command-line error reporting.
  //
  // @returns : Error message from last such recoverable error; remains valid until next time generate() or
  //           one of the ElfLinker methods is called, or the Pipeline object is destroyed
  virtual llvm::StringRef getLastError() = 0;

  // -----------------------------------------------------------------------------------------------------------------
  // Non-compiling methods

  // Compute the ExportFormat (as an opaque int) of the specified color export location with the specified output
  // type. Only the number of elements of the type is significant.
  // This is not used in a normal compile; it is only used by amdllpc's -check-auto-layout-compatible option.
  virtual unsigned computeExportFormat(llvm::Type *outputTy, unsigned location, bool isDynamicDsBlend = false) = 0;

private:
  LgcContext *m_builderContext; // Builder context
};

} // namespace lgc<|MERGE_RESOLUTION|>--- conflicted
+++ resolved
@@ -187,10 +187,7 @@
     unsigned rtStaticPipelineFlags;          // Ray tracing static pipeline flags
     unsigned rtTriCompressMode;              // Ray tracing triangle compression mode
     bool useGpurt;                           // Whether GPURT is used
-<<<<<<< HEAD
     bool enableExtendedRobustBufferAccess;   // Enable the extended robust buffer access
-=======
->>>>>>> 0c23ae95
   };
 };
 static_assert(sizeof(Options) == sizeof(Options::u32All));
