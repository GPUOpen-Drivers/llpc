--- conflicted
+++ resolved
@@ -187,10 +187,7 @@
     unsigned rtStaticPipelineFlags;          // Ray tracing static pipeline flags
     unsigned rtTriCompressMode;              // Ray tracing triangle compression mode
     bool useGpurt;                           // Whether GPURT is used
-<<<<<<< HEAD
     bool enableExtendedRobustBufferAccess;   // Enable the extended robust buffer access
-=======
->>>>>>> aa4fe8bc
   };
 };
 static_assert(sizeof(Options) == sizeof(Options::u32All));
