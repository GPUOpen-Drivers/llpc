/*
 ***********************************************************************************************************************
 *
 *  Copyright (c) 2019-2023 Advanced Micro Devices, Inc. All Rights Reserved.
 *
 *  Permission is hereby granted, free of charge, to any person obtaining a copy
 *  of this software and associated documentation files (the "Software"), to deal
 *  in the Software without restriction, including without limitation the rights
 *  to use, copy, modify, merge, publish, distribute, sublicense, and/or sell
 *  copies of the Software, and to permit persons to whom the Software is
 *  furnished to do so, subject to the following conditions:
 *
 *  The above copyright notice and this permission notice shall be included in all
 *  copies or substantial portions of the Software.
 *
 *  THE SOFTWARE IS PROVIDED "AS IS", WITHOUT WARRANTY OF ANY KIND, EXPRESS OR
 *  IMPLIED, INCLUDING BUT NOT LIMITED TO THE WARRANTIES OF MERCHANTABILITY,
 *  FITNESS FOR A PARTICULAR PURPOSE AND NONINFRINGEMENT. IN NO EVENT SHALL THE
 *  AUTHORS OR COPYRIGHT HOLDERS BE LIABLE FOR ANY CLAIM, DAMAGES OR OTHER
 *  LIABILITY, WHETHER IN AN ACTION OF CONTRACT, TORT OR OTHERWISE, ARISING FROM,
 *  OUT OF OR IN CONNECTION WITH THE SOFTWARE OR THE USE OR OTHER DEALINGS IN THE
 *  SOFTWARE.
 *
 **********************************************************************************************************************/
/**
 ***********************************************************************************************************************
 * @file  Pipeline.h
 * @brief LLPC header file: contains declaration of class lgc::Pipeline
 ***********************************************************************************************************************
 */
#pragma once

#include "CommonDefs.h"
#include "llvm/ADT/ArrayRef.h"
#include "llvm/IR/Module.h"
#include "llvm/Support/MemoryBuffer.h"
#include "llvm/Support/raw_ostream.h"

namespace llvm {

class Timer;

} // namespace llvm

namespace lgc {

class ElfLinker;
class LgcContext;

// =====================================================================================================================
// Per-pipeline and per-shader options for setting in pipeline state

// Bit values of NGG flags. This is done as bit values rather than bitfields so the flags word appears
// in a platform-independent way in IR metadata.
enum NggFlag : unsigned {
  NggFlagDisable = 0x0001,                   // Disable NGG
  NggFlagEnableGsUse = 0x0002,               // Enable NGG when pipeline has GS
  NggFlagForceCullingMode = 0x0004,          // Force NGG to run in culling mode
  NggFlagCompactVertex = 0x0008,             // Enable Vertex compaction
  NggFlagEnableBackfaceCulling = 0x0010,     // Enable culling of primitives that don't meet facing criteria
  NggFlagEnableFrustumCulling = 0x0020,      // Enable discarding of primitives outside of view frustum
  NggFlagEnableBoxFilterCulling = 0x0040,    // Enable simpler frustum culler that is less accurate
  NggFlagEnableSphereCulling = 0x0080,       // Enable frustum culling based on a sphere
  NggFlagEnableSmallPrimFilter = 0x0100,     // Enable trivial sub-sample primitive culling
  NggFlagEnableCullDistanceCulling = 0x0200, // Enable culling when "cull distance" exports are present
};

// Enumerates various sizing options of subgroup size for NGG primitive shader.
enum class NggSubgroupSizing : unsigned {
  Auto,             ///< Subgroup size is allocated as optimally determined
  MaximumSize,      ///< Subgroup size is allocated to the maximum allowable size by the hardware
  HalfSize,         ///< Subgroup size is allocated as to allow half of the maximum allowable size
                    ///  by the hardware
  OptimizeForVerts, ///< Subgroup size is optimized for vertex thread utilization
  OptimizeForPrims, ///< Subgroup size is optimized for primitive thread utilization
  Explicit,         ///< Subgroup size is allocated based on explicitly-specified vertsPerSubgroup and
                    ///  primsPerSubgroup
};

/// Enumerate denormal override modes.
enum class DenormalMode : unsigned {
  Auto = 0x0,        ///< No denormal override (default behaviour)
  FlushToZero = 0x1, ///< Denormals flushed to zero
  Preserve = 0x2,    ///< Denormals preserved
};

// If next available quad falls outside tile aligned region of size defined by this enumeration, the compiler
// will force end of vector in the compiler to shader wavefront.
// All of these values correspond to settings of WAVE_BREAK_REGION_SIZE in PA_SC_SHADER_CONTROL.
enum class WaveBreak : unsigned {
  None = 0x0,   ///< No wave break by region
  _8x8 = 0x1,   ///< Outside a 8x8 pixel region
  _16x16 = 0x2, ///< Outside a 16x16 pixel region
  _32x32 = 0x3, ///< Outside a 32x32 pixel region
};

// Enumerate the thread group swizzle modes.
enum class ThreadGroupSwizzleMode : unsigned {
  Default = 0, // Use the default layout. There is no swizzling conducted.
  _4x4 = 1,    // The tile size is 4x4 in x and y dimension.
  _8x8 = 2,    // The tile size is 8x8 in x and y dimension.
  _16x16 = 3,  // The tile size is 16x16 in x and y dimension.
  Count,
};

// Enumerate the ray tracing indirect modes.
enum class RayTracingIndirectMode : unsigned {
  NotIndirect = 0,            // Not in indirect mode (or not ray tracing pipeline)
  Legacy = 1,                 // Legacy indirect mode
  ContinuationsContinufy = 2, // Continuations flow that based on Continufy pass
  Continuations = 3,          // Continuations flow that based on LowerRaytracingPipeline pass
};

// Value for shadowDescriptorTable pipeline option.
static const unsigned ShadowDescriptorTableDisable = ~0U;

static const char XfbStateMetadataName[] = "lgc.xfb.state";
static const char SampleShadingMetaName[] = "lgc.sample.shading";

// Middle-end per-pipeline options to pass to SetOptions.
// The front-end should zero-initialize a struct with "= {}" in case future changes add new fields.
// Note: new fields must be added to the end of this structure to maintain test compatibility.
union Options {
  unsigned u32All[34];
  struct {
    uint64_t hash[2];                    // Pipeline hash to set in ELF PAL metadata
    unsigned includeDisassembly;         // If set, the disassembly for all compiled shaders will be included
                                         //   in the pipeline ELF.
    unsigned reconfigWorkgroupLayout;    // If set, allows automatic workgroup reconfigure to take place on
                                         //   compute shaders.
    bool forceCsThreadIdSwizzling;       // Force rearranges threadId within group into blocks of 8*8 or 8*4.
    unsigned overrideThreadGroupSizeX;   // Override value for thread group size.X
    unsigned overrideThreadGroupSizeY;   // Override value for thread group size.Y
    unsigned overrideThreadGroupSizeZ;   // Override value for thread group size.Z
    unsigned includeIr;                  // If set, the IR for all compiled shaders will be included in the
                                         //   pipeline ELF.
    unsigned nggFlags;                   // Flags to control NGG (NggFlag* values ored together)
    unsigned nggBackfaceExponent;        // Value from 1 to UINT32_MAX that will cause the backface culling
                                         // algorithm to ignore area calculations that are less than
                                         // (10 ^ -(backfaceExponent)) / abs(w0 * w1 * w2)
                                         //  Only valid if the NGG backface culler is enabled.
                                         //  A value of 0 will disable the threshold.
    NggSubgroupSizing nggSubgroupSizing; // NGG subgroup sizing type
    bool fullSubgroups;                  // Use full subgroup lanes
    unsigned nggVertsPerSubgroup;        // How to determine NGG verts per subgroup
    unsigned nggPrimsPerSubgroup;        // How to determine NGG prims per subgroup
    unsigned highAddrOfFmask;            // High dword of Fmask address
    bool enableFmask;                    // Whether to use Fmasks when loading from MSAA images
    unsigned allowNullDescriptor;        // Allow and give defined behavior for null descriptor
    unsigned disableImageResourceCheck;  // Don't do image resource type check
    unsigned reserved0f;                 // Reserved for future functionality
    unsigned useResourceBindingRange;    // A resource node binding is the start of a range whose size is
                                         //  sizeInDwords/stride.
    unsigned optimizeTessFactor;    // If set, we can determine either send HT_TessFactor message or write to TF buffer
                                    // depending the values of tessellation factors.
    unsigned enableInterpModePatch; // Enable to do per-sample interpolation for nonperspective and smooth input
    unsigned pageMigrationEnabled;  // Enable page migration
    ResourceLayoutScheme resourceLayoutScheme;     // Resource layout scheme
    ThreadGroupSwizzleMode threadGroupSwizzleMode; // Thread group swizzle mode
    unsigned reverseThreadGroupBufferDescSet;      // Descriptor set ID of the internal buffer for reverse thread group
                                                   // optimization
    unsigned reverseThreadGroupBufferBinding; // Binding ID of the internal buffer for reverse thread group optimization
    bool internalRtShaders;                   // Enable internal RT shader intrinsics
    bool enableUberFetchShader;               // Enable UberShader
    bool reserved16;
    bool disableTruncCoordForGather; // If set, trunc_coord of sampler srd is disabled for gather4
    bool enableColorExportShader; // Explicitly build color export shader, UnlinkedStageFragment elf will return extra
                                  // meta data.
    bool fragCoordUsesInterpLoc;  // Determining fragCoord use InterpLoc
    bool disableSampleMask;       // Disable export of sample mask from PS
    bool reserved20;
    RayTracingIndirectMode rtIndirectMode; // Ray tracing indirect mode
  };
};
static_assert(sizeof(Options) == sizeof(Options::u32All));

/// Represent a pipeline option which can be automatic as well as explicitly set.
enum InvariantLoadsOption : unsigned { Auto = 0, EnableOptimization = 1, DisableOptimization = 2, ClearInvariants = 3 };

// =====================================================================================================================
// Struct with the information for one color export
struct ColorExportInfo {
  unsigned hwColorTarget;
  unsigned location;
  bool isSigned;
  llvm::Type *ty;
};

// Middle-end per-shader options to pass to SetShaderOptions.
// Note: new fields must be added to the end of this structure to maintain test compatibility.
// The front-end should zero-initialize this with "= {}" in case future changes add new fields.
union ShaderOptions {
<<<<<<< HEAD
  unsigned u32All[32];
=======
  unsigned u32All[34];
>>>>>>> e9a33617
  struct {
    uint64_t hash[2];     // Shader hash to set in ELF PAL metadata
    unsigned trapPresent; // Indicates a trap handler will be present when this pipeline is executed,
                          //  and any trap conditions encountered in this shader should call the trap
                          //  handler. This could include an arithmetic exception, an explicit trap
                          //  request from the host, or a trap after every instruction when in debug
                          //  mode.
    unsigned debugMode;   // When set, this shader should cause the trap handler to be executed after
                          //  every instruction.  Only valid if trapPresent is set.
    unsigned allowReZ;    // Allow the DB ReZ feature to be enabled.  This will cause an early-Z test
                          //  to potentially kill PS waves before launch, and also issues a late-Z test
                          //  in case the PS kills pixels.  Only valid for pixel shaders.

    // Maximum VGPR limit for this shader. The actual limit used by back-end for shader compilation is the smaller
    // of this value and whatever the target GPU supports. To effectively disable this limit, set this to 0.
    unsigned vgprLimit;

    // Maximum SGPR limit for this shader. The actual limit used by back-end for shader compilation is the smaller
    // of this value and whatever the target GPU supports. To effectively disable this limit, set this to 0.
    unsigned sgprLimit;

    /// Overrides the number of CS thread-groups which the GPU will launch per compute-unit. This throttles the
    /// shader, which can sometimes enable more graphics shader work to complete in parallel. A value of zero
    /// disables limiting the number of thread-groups to launch. This field is ignored for graphics shaders.
    unsigned maxThreadGroupsPerComputeUnit;

    unsigned waveSize;       // Control the number of threads per wavefront (GFX10+)
    unsigned subgroupSize;   // Override for the wave size when the shader uses gl_SubgroupSize, 0 for no override
    unsigned wgpMode;        // Whether to choose WGP mode or CU mode (GFX10+)
    WaveBreak waveBreakSize; // Size of region to force the end of a wavefront (GFX10+).
                             // Only valid for fragment shaders.

    // Vector size threshold for load scalarizer. 0 means do not scalarize loads at all.
    unsigned loadScalarizerThreshold;

    // Use the LLVM backend's SI scheduler instead of the default scheduler.
    bool useSiScheduler;

    // Disable various LLVM IR code sinking passes.
    bool disableCodeSinking;

    // Schedule for latency even if it reduces occupancy.
    bool favorLatencyHiding;

    // Default unroll threshold for LLVM.
    unsigned unrollThreshold;

    /// Override FP32 denormal handling.
    DenormalMode fp32DenormalMode;

    /// Whether enable adjustment of the fragment shader depth import for the variable shading rate
    bool adjustDepthImportVrs;

    // Unroll loops by specified amount. 0 is default, 1 is no unroll.
    unsigned forceLoopUnrollCount;

    // Disable loop unrolling.
    bool disableLoopUnroll;

    // Threshold for minimum number of blocks in a loop to disable the LICM pass.
    unsigned disableLicmThreshold;

    // Threshold to use for loops with Unroll hint. 0 to use llvm.loop.unroll.full metadata.
    unsigned unrollHintThreshold;

    // Threshold to use for loops with DontUnroll hint. 0 to use llvm.loop.unroll.disable metadata.
    unsigned dontUnrollHintThreshold;

    // Maximum amount of LDS space to be used for spilling.
    unsigned ldsSpillLimitDwords;

    // Attempt to scalarize waterfall descriptor loads.
    bool scalarizeWaterfallLoads;

    /// Override value for ThreadGroupSizeX
    unsigned overrideShaderThreadGroupSizeX;

    /// Override value for ThreadGroupSizeY
    unsigned overrideShaderThreadGroupSizeY;

    /// Override value for ThreadGroupSizeZ
    unsigned overrideShaderThreadGroupSizeZ;

    // When there is a valid "feedback loop" in renderpass, lateZ needs to be enabled
    // In Vulkan a "feedback loop" is described as a subpass where there is at least
    // one input attachment that is also a color or depth/stencil attachment
    // Feedback loops are allowed and their behavior is well defined under certain conditions.
    // When there is a feedback loop it is possible for the shaders to read
    // the contents of the color and depth/stencil attachments
    // from the shader during draw. Because of that possibility you have to use late-z
    bool forceLateZ;

    /// Minimum number of addresses to use NSA encoding on GFX10+ (0 = backend decides).
    unsigned nsaThreshold;

    /// Aggressively mark shader loads as invariant (where it is safe to do so).
    InvariantLoadsOption aggressiveInvariantLoads;
<<<<<<< HEAD
=======

    bool reserved;
>>>>>>> e9a33617
  };
};
static_assert(sizeof(ShaderOptions) == sizeof(ShaderOptions::u32All));

// =====================================================================================================================
// Definitions for user data resource nodes

// ResourceNodeType declaration now in CommonDefs.h.

// The representation of a user data resource node
struct ResourceNode {
  ResourceNode() {}

  ResourceNodeType concreteType; // Underlying actual type of this node
  ResourceNodeType abstractType; // Node type for resource node matching
  unsigned visibility;           // Visibility bitmap: bit N set means entry is visible to ShaderStage(N); value 0
                                 //  means visible to all shader stages
  unsigned sizeInDwords;         // Size in dwords
  unsigned offsetInDwords;       // Offset in dwords

  union {
    // Info for generic descriptor nodes.
    struct {
      uint64_t set;                   // Descriptor set
      unsigned binding;               // Binding
                                      // If pipeline option "useResourceBindingRange" is set, then this is the
                                      //  start of a range of bindings whose size is sizeInDwords/stride.
      unsigned stride;                // Size of each descriptor in the indexable range in dwords.
      unsigned immutableSize;         // Size (in units of DescriptorSizeSampler bytes) of immutableValue array
      const uint32_t *immutableValue; // Array of dwords for immutable sampler.
    };

    // Info for DescriptorTableVaPtr
    llvm::ArrayRef<ResourceNode> innerTable;

    // Info for indirect data nodes (IndirectUserDataVaPtr, StreamOutVaTablePtr)
    unsigned indirectSizeInDwords;
  };
};

// =====================================================================================================================
// Structs for setting pipeline state.
// The front-end should zero-initialize a struct with "= {}" in case future changes add new fields.
// All fields are unsigned, even those that could be bool, because the way the state is written to and read
// from IR metadata relies on that.

// Primitive type.
enum class PrimitiveType : unsigned {
  Point = 0,
  LineList = 1,
  LineStrip = 2,
  TriangleList = 3,
  TriangleStrip = 4,
  TriangleFan = 5,
  TriangleListAdjacency = 6,
  TriangleStripAdjacency = 7,
  Rect = 8,
  Quad = 9,
  Patch = 10,
};

// Data format of vertex buffer entry. For ones that exist in GFX9 hardware, these match the hardware
// encoding. But this also includes extra formats.
enum BufDataFormat {
  BufDataFormatInvalid = 0,
  BufDataFormat8 = 1,
  BufDataFormat16 = 2,
  BufDataFormat8_8 = 3,
  BufDataFormat32 = 4,
  BufDataFormat16_16 = 5,
  BufDataFormat10_11_11 = 6,
  BufDataFormat11_11_10 = 7,
  BufDataFormat10_10_10_2 = 8,
  BufDataFormat2_10_10_10 = 9,
  BufDataFormat8_8_8_8 = 10,
  BufDataFormat32_32 = 11,
  BufDataFormat16_16_16_16 = 12,
  BufDataFormat32_32_32 = 13,
  BufDataFormat32_32_32_32 = 14,
  BufDataFormatReserved = 15,
  // Extra formats not in GFX9 hardware encoding:
  BufDataFormat8_8_8_8_Bgra,
  BufDataFormat8_8_8,
  BufDataFormat8_8_8_Bgr,
  BufDataFormat2_10_10_10_Bgra,
  BufDataFormat64,
  BufDataFormat64_64,
  BufDataFormat64_64_64,
  BufDataFormat64_64_64_64,
  BufDataFormat4_4,
  BufDataFormat4_4_4_4,
  BufDataFormat4_4_4_4_Bgra,
  BufDataFormat5_6_5,
  BufDataFormat5_6_5_Bgr,
  BufDataFormat5_6_5_1,
  BufDataFormat5_6_5_1_Bgra,
  BufDataFormat1_5_6_5,
  BufDataFormat5_9_9_9,
  BufDataFormat8_A
};

// Numeric format of vertex buffer entry. These match the GFX9 hardware encoding.
enum BufNumFormat {
  BufNumFormatUnorm = 0,
  BufNumFormatSnorm = 1,
  BufNumFormatUscaled = 2,
  BufNumFormatSscaled = 3,
  BufNumFormatUint = 4,
  BufNumFormatSint = 5,
  BufNumFormatSnorm_Ogl = 6,
  BufNumFormatFloat = 7,
  BufNumFormatFixed = 8,
  // Extra formats not in GFX9 hardware encoding:
  BufNumFormatSrgb,
  BufNumFormatOther,
};

// Rate of vertex input. This encodes both the "rate" (none/vertex/instance), and, for "instance",
// the divisor that determines how many instances share the same vertex buffer element.
enum VertexInputRate {
  VertexInputRateVertex = ~0,  // Vertex buffer has one element per vertex
  VertexInputRateNone = 0,     // Vertex buffer has one element shared between all instances
  VertexInputRateInstance = 1, // Vertex buffer has one element per instance
                               // Other value N means vertex buffer has one element per N instances;
                               //  N is the divisor.
};

// Structure for a vertex input
struct VertexInputDescription {
  unsigned location;  // Location of input, as provided to CreateReadGenericInput
  unsigned binding;   // Index of the vertex buffer descriptor in the vertex buffer table
  unsigned offset;    // Byte offset of the input in the binding's vertex buffer
  unsigned stride;    // Byte stride of per-vertex/per-instance elements in the vertex buffer, 0 if unknown.
                      // The stride is passed only to ensure that a valid load is used, not to actually calculate
                      // the load address. Instead, we use the index as the index in a structured tbuffer load
                      // instruction, and rely on the driver setting up the descriptor with the correct stride.
  BufDataFormat dfmt; // Data format of input; one of the BufDataFormat* values
  BufNumFormat nfmt;  // Numeric format of input; one of the BufNumFormat* values
  unsigned inputRate; // Vertex input rate for the binding
};

// Represents assistant info for each vertex attribute in uber fetch shader
struct UberFetchShaderAttribInfo {
  uint32_t binding : 8;       //< Attribute binding in vertex buffer table
  uint32_t perInstance : 1;   //< Whether vertex input rate is per-instance
  uint32_t isCurrent : 1;     //< Whether it is a current attribute
  uint32_t isPacked : 1;      //< Whether it is a packed format
  uint32_t isFixed : 1;       //< Whether it is a fixed format
  uint32_t componentSize : 4; //< Byte size per component
  uint32_t componentMask : 4; //< Component mask of this attribute.
  uint32_t isBgra : 1;        //< Whether is BGRA format
  uint32_t reserved : 11;     //< reserved bits in DWORD 0
  uint32_t offset;            //< Attribute offset
  uint32_t instanceDivisor;   //< Reciprocal of instance divisor
  uint32_t bufferFormat;      //< Buffer format info. it is a copy of buffer SRD DWORD3.
};

// A single color export format.
struct ColorExportFormat {
  BufDataFormat dfmt;            // Data format
  BufNumFormat nfmt;             // Numeric format
  unsigned blendEnable;          // Blend will be enabled for this target at draw time
  unsigned blendSrcAlphaToColor; // Whether source alpha is blended to color channels for this target
                                 //  at draw time
};

// Struct to pass to SetColorExportState
struct ColorExportState {
  unsigned alphaToCoverageEnable;        // Enable alpha to coverage
  unsigned dualSourceBlendEnable;        // Blend state bound at draw time will use a dual source blend mode
  unsigned dynamicDualSourceBlendEnable; // Dynamic dual source blend enable
};

// Struct to pass to SetInputAssemblyState.
struct InputAssemblyState {
  PrimitiveType primitiveType;       // Primitive type
  unsigned disableVertexReuse;       // Disable reusing vertex shader output for indexed draws
  unsigned switchWinding;            // Whether to reverse vertex ordering for tessellation
  unsigned enableMultiView;          // Whether to enable multi-view support
  unsigned useVertexBufferDescArray; // Whether vertex buffer descriptors are in a descriptor array binding instead of
                                     // the VertexBufferTable
};

// Shading rate flags. These happen to have the same values as the corresponding SPIR-V enum.
enum ShadingRateFlags : unsigned {
  ShadingRateNone = 0,
  ShadingRateVertical2Pixels = 1,
  ShadingRateVertical4Pixels = 2,
  ShadingRateHorizontal2Pixels = 4,
  ShadingRateHorizontal4Pixels = 8,
};

// Specifies which vertex of a primitive is the _provoking vertex_, this impacts which vertex's
// "flat" VS outputs are passed to the PS.
enum ProvokingVertexMode : unsigned {
  ProvokingVertexFirst = 0, // The provoking vertex is the first non-adjacency vertex used by a primitive.
  ProvokingVertexLast = 1,  // The provoking vertex is the last non-adjacency vertex used by a primitive.
};

// Struct to pass to SetRasterizerState
struct RasterizerState {
  unsigned rasterizerDiscardEnable;        // Kill all rasterized pixels. This is implicitly true if stream out
                                           //  is enabled and no streams are rasterized
  unsigned innerCoverage;                  // Related to conservative rasterization.  Must be false if
                                           //  conservative rasterization is disabled.
  unsigned perSampleShading;               // Enable per sample shading
  unsigned numSamples;                     // Number of coverage samples used when rendering with this pipeline
  unsigned samplePatternIdx;               // Index into the currently bound MSAA sample pattern table that
                                           //  matches the sample pattern used by the rasterizer when rendering
                                           //  with this pipeline.
  unsigned dynamicSampleInfo;              // Dynamic sampling is enabled
  unsigned rasterStream;                   // Which vertex stream to rasterize
  ProvokingVertexMode provokingVertexMode; // Specifies which vertex of a primitive is the _provoking vertex_,
                                           // this impacts which vertex's "flat" VS outputs are passed to the PS.
  unsigned pixelShaderSamples;             // Controls the pixel shader execution rate. Must be less than or equal to
                                           //  coverageSamples. Valid values are 1, 2, 4, and 8.
};

// Struct to pass to depth/stencil state
struct DepthStencilState {
  bool depthTestEnable;           // Whether enable depth test
  unsigned depthCompareOp;        // Depth compare operation
  bool stencilTestEnable;         // Whether enable stencil test
  unsigned stencilCompareOpFront; // Stencil compare operation for front face
  unsigned stencilCompareOpBack;  // Stencil compare operation for back face
};

// =====================================================================================================================
// Structs for setting shader modes, e.g. Builder::SetCommonShaderMode

// FP rounding mode. These happen to have values one more than the corresponding register field in current
// hardware, so we can make the zero initializer equivalent to DontCare.
enum class FpRoundMode : unsigned {
  DontCare, // Don't care
  Even,     // Round to nearest even
  Positive, // Round up towards positive infinity
  Negative, // Round down towards negative infinity
  Zero      // Round towards zero
};

// Denormal flush mode. These happen to have values one more than the corresponding register field in current
// hardware, so we can make the zero initializer equivalent to DontCare.
enum class FpDenormMode : unsigned {
  DontCare,   // Don't care
  FlushInOut, // Flush input/output denormals
  FlushOut,   // Flush only output denormals
  FlushIn,    // Flush only input denormals
  FlushNone   // Don't flush any denormals
};

// Struct to pass to SetCommonShaderMode.
// The front-end should zero-initialize it with "= {}" in case future changes add new fields.
// All fields are unsigned, even those that could be bool, because the way the state is written to and read
// from IR metadata relies on that.
struct CommonShaderMode {
  FpRoundMode fp16RoundMode;
  FpDenormMode fp16DenormMode;
  FpRoundMode fp32RoundMode;
  FpDenormMode fp32DenormMode;
  FpRoundMode fp64RoundMode;
  FpDenormMode fp64DenormMode;
  unsigned useSubgroupSize; // True if shader relies on SubgroupSize
};

// Tessellation vertex spacing
enum class VertexSpacing : unsigned {
  Unknown,
  Equal,
  FractionalEven,
  FractionalOdd,
};

// Tessellation vertex order
enum class VertexOrder : unsigned {
  Unknown,
  Ccw,
  Cw,
};

// Tessellation primitive mode
enum class PrimitiveMode : unsigned {
  Unknown,
  Triangles,
  Quads,
  Isolines,
};

// Struct to pass to SetTessellationMode.
// The front-end should zero-initialize it with "= {}" in case future changes add new fields.
// All fields are unsigned, even those that could be bool, because the way the state is written to and read
// from IR metadata relies on that.
struct TessellationMode {
  VertexSpacing vertexSpacing; // Vertex spacing
  VertexOrder vertexOrder;     // Vertex ordering
  PrimitiveMode primitiveMode; // Tessellation primitive mode
  unsigned pointMode;          // Whether point mode is specified
  unsigned outputVertices;     // Number of produced vertices in the output patch
  unsigned inputVertices;      // Number of input vertices in the input patch.
};

// Kind of GS input primitives.
enum class InputPrimitives : unsigned { Points, Lines, LinesAdjacency, Triangles, TrianglesAdjacency };

// Kind of GS/mesh shader output primitives
enum class OutputPrimitives : unsigned {
  Points,       // GS or mesh shader
  Lines,        // Mesh shader only
  LineStrip,    // GS only
  Triangles,    // Mesh shader only
  TriangleStrip // GS only
};

// Struct to pass to SetGeometryShaderMode. The front-end should zero-initialize it with "= {}" in case
// future changes add new fields.
// All fields are unsigned, even those that could be bool, because the way the state is written to and read
// from IR metadata relies on that.
struct GeometryShaderMode {
  InputPrimitives inputPrimitive;   // Kind of input primitives
  OutputPrimitives outputPrimitive; // Kind of output primitives
  unsigned invocations;             // Number of times to invoke shader for each input primitive
  unsigned outputVertices;          // Max number of vertices the shader will emit in one invocation
  unsigned robustGsEmits;           // robust buffer access
};

// Struct to pass to MeshShaderMode. The front-end should zero-initialize it with "= {}" in case
// future changes add new fields.
// All fields are unsigned, even those that could be bool, because the way the state is written to and read
// from IR metadata relies on that.
struct MeshShaderMode {
  OutputPrimitives outputPrimitive; // Kind of output primitives
  unsigned outputVertices;          // Max number of vertices the shader will emit in the invocation group
  unsigned outputPrimitives;        // Max number of primitives the shader will emit in the invocation group
  unsigned workgroupSizeX;          // X dimension of workgroup size. 0 is taken to be 1
  unsigned workgroupSizeY;          // Y dimension of workgroup size. 0 is taken to be 1
  unsigned workgroupSizeZ;          // Z dimension of workgroup size. 0 is taken to be 1
};

// Kind of conservative depth/stencil
enum class ConservativeDepth : unsigned { Any, LessEqual, GreaterEqual };

// Struct to pass to SetFragmentShaderMode.
// The front-end should zero-initialize it with "= {}" in case future changes add new fields.
// All fields are unsigned, even those that could be bool, because the way the state is written to and read
// from IR metadata relies on that.
struct FragmentShaderMode {
  unsigned pixelCenterInteger;
  unsigned earlyFragmentTests;
  unsigned postDepthCoverage;
  unsigned earlyAndLatFragmentTests;
  ConservativeDepth conservativeDepth;
  ConservativeDepth conservativeStencilFront;
  ConservativeDepth conservativeStencilBack;
};

// Kind of derivativeMode:
// None: Return 0 for derivatives calculation of compute shader
// Linear: Calculating derivatives in linear mode(4*1)
// Quads: Calculating derivatives in Quads mode(2*2)
enum class DerivativeMode : unsigned { None, Linear, Quads };

// Struct to pass to SetComputeShaderMode.
// The front-end should zero-initialize it with "= {}" in case future changes add new fields.
// All fields are unsigned, even those that could be bool, because the way the state is written to and read
// from IR metadata relies on that.
struct ComputeShaderMode {
  unsigned workgroupSizeX;    // X dimension of workgroup size. 0 is taken to be 1
  unsigned workgroupSizeY;    // Y dimension of workgroup size. 0 is taken to be 1
  unsigned workgroupSizeZ;    // Z dimension of workgroup size. 0 is taken to be 1
  DerivativeMode derivatives; // derivativeMode for computeShader
};

// Enum passed to Pipeline::irLink to give information on whether this is a whole or part pipeline.
enum class PipelineLink : unsigned {
  WholePipeline, // Compiling a whole pipeline
  Unlinked,      // Compiling a shader or part-pipeline that will be ELF linked later
  PartPipeline,  // Compiling in the part-pipeline scheme, compiling the FS first and then using metadata to
                 //  pass its packed input mapping to the compile of the rest of the pipeline.
};

// Represents fragment shader output info
struct FsOutInfo {
  unsigned hwColorTarget; // HW color output index
  unsigned location;      // Output location in resource layout
  unsigned isSigned;      // Whether is signed
  char typeName[8];       // Output data type Name, like v3f32
};

// Represents shader meta data
struct FragmentOutputs {
  unsigned discard;        // Whether this fragment shader has kill enabled.
  unsigned fsOutInfoCount; // The number of color exports.
};

// =====================================================================================================================
// The public API of the middle-end pipeline state exposed to the front-end for setting state and linking and
// generating the pipeline
class Pipeline {
public:
  Pipeline(LgcContext *builderContext) : m_builderContext(builderContext) {}

  virtual ~Pipeline() {}

  // Get LgcContext
  LgcContext *getLgcContext() const { return m_builderContext; }

  // Get LLVMContext
  llvm::LLVMContext &getContext() const;

  // -----------------------------------------------------------------------------------------------------------------
  // Methods to set shader modes (FP modes, tessellation modes, fragment modes, workgroup size) for the current
  // shader that come from the input language.

  // Set the common shader mode for the given shader stage, containing hardware FP round and denorm modes.
  // The client should always zero-initialize the struct before setting it up, in case future versions
  // add more fields. A local struct variable can be zero-initialized with " = {}".
  static void setCommonShaderMode(llvm::Module &module, ShaderStage shaderStage,
                                  const CommonShaderMode &commonShaderMode);

  // Get the common shader mode for the given shader stage.
  static CommonShaderMode getCommonShaderMode(llvm::Module &module, ShaderStage shaderStage);

  // Set the tessellation mode. This can be called in multiple shaders, and the values are merged
  // together -- a zero value in one call is overridden by a non-zero value in another call. LLPC needs
  // that because SPIR-V allows some of these execution mode items to appear in either the TCS or TES.
  // The client should always zero-initialize the struct before setting it up, in case future versions
  // add more fields. A local struct variable can be zero-initialized with " = {}".
  static void setTessellationMode(llvm::Module &module, ShaderStage shaderStage,
                                  const TessellationMode &tessellationMode);

  // Get the tessellation mode for the given shader stage.
  static TessellationMode getTessellationMode(llvm::Module &module, ShaderStage shaderStage);

  // Set the geometry shader state.
  // The client should always zero-initialize the struct before setting it up, in case future versions
  // add more fields. A local struct variable can be zero-initialized with " = {}".
  static void setGeometryShaderMode(llvm::Module &module, const GeometryShaderMode &geometryShaderMode);

  // Set the mesh shader state.
  // The client should always zero-initialize the struct before setting it up, in case future versions
  // add more fields. A local struct variable can be zero-initialized with " = {}".
  static void setMeshShaderMode(llvm::Module &module, const MeshShaderMode &meshShaderMode);

  // Set the fragment shader mode.
  // The client should always zero-initialize the struct before setting it up, in case future versions
  // add more fields. A local struct variable can be zero-initialized with " = {}".
  static void setFragmentShaderMode(llvm::Module &module, const FragmentShaderMode &fragmentShaderMode);

  // Set the compute shader modes.
  // The client should always zero-initialize the struct before setting it up, in case future versions
  // add more fields. A local struct variable can be zero-initialized with " = {}".
  static void setComputeShaderMode(llvm::Module &module, const ComputeShaderMode &computeShaderMode);

  // Set subgroup size usage.
  static void setSubgroupSizeUsage(llvm::Module &module, ShaderStage stage, bool usage);

  // Get the compute shader mode (workgroup size)
  static ComputeShaderMode getComputeShaderMode(llvm::Module &module);

  // -----------------------------------------------------------------------------------------------------------------
  // State setting methods

  // Set whether pre-rasterization part has a geometry shader
  // NOTE: Only applicable in the part pipeline compilation mode.
  virtual void setPreRasterHasGs(bool preRasterHasGs) = 0;

  // Set client name
  virtual void setClient(llvm::StringRef client) = 0;

  // Set and get per-pipeline options
  virtual void setOptions(const Options &options) = 0;
  virtual const Options &getOptions() const = 0;

  // Set per-shader options
  virtual void setShaderOptions(ShaderStage stage, const ShaderOptions &options) = 0;

  // Set the resource mapping nodes for the pipeline. "nodes" describes the user data
  // supplied to the shader as a hierarchical table (max two levels) of descriptors.
  // "immutableDescs" contains descriptors (currently limited to samplers), whose values are hard
  // coded by the application. Each one is a duplicate of one in "nodes". A use of one of these immutable
  // descriptors in the applicable Create* method is converted directly to the constant value.
  //
  // If using a BuilderImpl, this method must be called before any Create* methods.
  // If using a BuilderRecorder, it can be delayed until after linking.
  //
  // @param nodes : The resource mapping nodes. Only used for the duration of the call; the call copies the nodes.
  virtual void setUserDataNodes(llvm::ArrayRef<ResourceNode> nodes) = 0;

  // Set device index.
  virtual void setDeviceIndex(unsigned deviceIndex) = 0;

  // Set vertex input descriptions. Each location referenced in a call to CreateReadGenericInput in the
  // vertex shader must have a corresponding description provided here.
  virtual void setVertexInputDescriptions(llvm::ArrayRef<VertexInputDescription> inputs) = 0;

  // Set color export state.
  // The client should always zero-initialize the ColorExportState struct before setting it up, in case future
  // versions add more fields. A local struct variable can be zero-initialized with " = {}".
  //
  // @param formats : Array of ColorExportFormat structs
  // @param exportState : Color export flags
  virtual void setColorExportState(llvm::ArrayRef<ColorExportFormat> formats, const ColorExportState &exportState) = 0;

  // Set graphics state (input-assembly, rasterizer).
  // The front-end should zero-initialize each struct with "= {}" in case future changes add new fields.
  virtual void setGraphicsState(const InputAssemblyState &iaState, const RasterizerState &rsState) = 0;

  // Set depth/stencil state
  virtual void setDepthStencilState(const DepthStencilState &dsState) = 0;

  // Set the finalized 128-bit cache hash that is used to find this pipeline in the cache for the given version of LLPC.
  virtual void set128BitCacheHash(const Hash128 &finalizedCacheHash, const llvm::VersionTuple &version) = 0;

  // Set entire pipeline state from metadata in an IR module. This is used by the lgc command-line utility
  // for its link option.
  virtual void setStateFromModule(llvm::Module *module) = 0;

  // Set the "other part-pipeline" from the given other Pipeline object. This is used when doing a part-pipeline
  // compile of the non-FS part of the pipeline, to inherit required information from the FS part-pipeline.
  //
  // @param otherPartPipeline : The other part-pipeline, containing metadata for FS input mappings
  // @param module : If called before Pipeline::irLink(), should be nullptr. If called after Pipeline::irLink(), should
  //                 be the linked IR module, so the PAL metadata that needs to be inherited from otherPartPipeline
  //                 can be recorded in the module. The latter is provided as a hook for the LGC tool, which does not
  //                 do an irLink() at all.
  virtual void setOtherPartPipeline(Pipeline &otherPartPipeline, llvm::Module *linkedModule = nullptr) = 0;

  // Set the client-defined metadata to be stored inside the ELF
  virtual void setClientMetadata(llvm::StringRef clientMetadata) = 0;

  // Set default tessellation inner/outer level from driver API
  virtual void setTessLevel(const float *tessLevelInner, const float *tessLevelOuter) = 0;

  // Get default tessellation inner/outer level
  virtual float getTessLevelInner(unsigned level) = 0;
  virtual float getTessLevelOuter(unsigned level) = 0;

  // -----------------------------------------------------------------------------------------------------------------
  // IR link and generate pipeline/library methods

  // Mark a function as a shader entry-point. This must be done before linking shader modules into a pipeline
  // with irLink(). This is a static method in Pipeline, as it does not need a Pipeline object, and can be used
  // in the front-end before a shader is associated with a pipeline.
  //
  // @param func : Function to mark
  // @param stage : Shader stage, or ShaderStageInvalid if none
  static void markShaderEntryPoint(llvm::Function *func, ShaderStage stage);

  // Get a function's shader stage.
  //
  // @param func : Function to check
  // @returns stage : Shader stage, or ShaderStageInvalid if none
  static ShaderStage getShaderStage(llvm::Function *func);

  // Link the individual shader modules into a single pipeline module. The front-end must have
  // finished calling Builder::Create* methods and finished building the IR. In the case that
  // there are multiple shader modules, they are all freed by this call, and the linked pipeline
  // module is returned. If there is a single shader module, this might instead just return that.
  //
  // Before calling this, each shader module needs to have exactly one public (external linkage) function
  // for the shader entry-point that was marked by calling markShaderEntryPoint(). Any other functions in the
  // module must not have a non-default DLL storage class, and typically have internal linkage. However, for
  // a compute shader containing functions accessed by libraries, those functions need to be public (external
  // linkage).
  //
  // In the case of a compute library, there is no shader entry-point marked by calling
  // markShaderEntryPoint(). All functions must have default DLL storage class, and any that need to
  // be externally accessible need to be public (external linkage).
  //
  // Returns the pipeline/library module, or nullptr on link failure.
  //
  // @param modules : Array of modules
  // @param pipelineLink : Enum saying whether this is a pipeline, unlinked or part-pipeline compile.
  virtual llvm::Module *irLink(llvm::ArrayRef<llvm::Module *> modules, PipelineLink pipelineLink) = 0;

  // Typedef of function passed in to Generate to check the shader cache.
  // Returns the updated shader stage mask, allowing the client to decide not to compile shader stages
  // that got a hit in the cache.
  //    @param module : Module
  //    @param stageMask : Shader stage mask
  //    @param stageHashes : Per-stage hash of in/out usage
  //    @returns : Stage mask of stages not found in cache
  using CheckShaderCacheFunc = std::function<unsigned(const llvm::Module *module, unsigned stageMask,
                                                      llvm::ArrayRef<llvm::ArrayRef<uint8_t>> stageHashes)>;

  // Do an early check for ability to use unlinked shader compilation then ELF linking.
  // Intended to be used when doing unlinked shader compilation with pipeline state already available.
  // It gives an early indication that there is something in the pipeline state (such as compact buffer
  // descriptors) that stops ELF linking working. It does not necessarily spot all such conditions, but
  // it can be useful in avoiding an unnecessary shader compile before falling back to full-pipeline
  // compilation.
  //
  // @returns : True for success, false if some reason for failure found, in which case getLastError()
  //           returns a textual description
  virtual bool checkElfLinkable() = 0;

  // Generate pipeline/library module or unlinked shader or part-pipeline module by running patch, middle-end
  // optimization and backend codegen passes.
  // The output is normally ELF, but IR assembly if an option is used to stop compilation early,
  // or ISA assembly if -filetype=asm is specified.
  // Output is written to outStream.
  //
  // Like other LGC and LLVM library functions, an internal compiler error could cause an assert or report_fatal_error.
  //
  // @param pipelineModule : IR pipeline module
  // @param [in/out] outStream : Stream to write ELF or IR disassembly output
  // @param checkShaderCacheFunc : Function to check shader cache in graphics pipeline
  // @param timers : Optional timers for 0 or more of:
  //                 timers[0]: patch passes
  //                 timers[1]: LLVM optimizations
  //                 timers[2]: codegen
  // @param otherElf : Optional ELF for the other part-pipeline when compiling an unlinked part-pipeline ELF.
  // @returns : True for success.
  //           False if irLink asked for an "unlinked" shader or part-pipeline, and there is some reason why the
  //           module cannot be compiled that way.  The client typically then does a whole-pipeline compilation
  //           instead. The client can call getLastError() to get a textual representation of the error, for
  //           use in logging or in error reporting in a command-line utility.
  virtual bool generate(std::unique_ptr<llvm::Module> pipelineModule, llvm::raw_pwrite_stream &outStream,
                        CheckShaderCacheFunc checkShaderCacheFunc, llvm::ArrayRef<llvm::Timer *> timers) = 0;

  // Version of generate() that does not take ownership of the Module.
  virtual bool generate(llvm::Module *pipelineModule, llvm::raw_pwrite_stream &outStream,
                        CheckShaderCacheFunc checkShaderCacheFunc, llvm::ArrayRef<llvm::Timer *> timers) = 0;

  // Create an ELF linker object for linking unlinked shader or part-pipeline ELFs into a pipeline ELF using
  // the pipeline state. This needs to be deleted after use.
  virtual ElfLinker *createElfLinker(llvm::ArrayRef<llvm::MemoryBufferRef> elfs) = 0;

  // Get a textual error message for the last recoverable error caused by generate() or one of the ElfLinker
  // methods finding something about the shaders or pipeline state that means that shader compilation then
  // linking cannot be done. This error message is intended only for logging or command-line error reporting.
  //
  // @returns : Error message from last such recoverable error; remains valid until next time generate() or
  //           one of the ElfLinker methods is called, or the Pipeline object is destroyed
  virtual llvm::StringRef getLastError() = 0;

  // -----------------------------------------------------------------------------------------------------------------
  // Non-compiling methods

  // Compute the ExportFormat (as an opaque int) of the specified color export location with the specified output
  // type. Only the number of elements of the type is significant.
  // This is not used in a normal compile; it is only used by amdllpc's -check-auto-layout-compatible option.
  virtual unsigned computeExportFormat(llvm::Type *outputTy, unsigned location) = 0;

private:
  LgcContext *m_builderContext; // Builder context
};

} // namespace lgc<|MERGE_RESOLUTION|>--- conflicted
+++ resolved
@@ -190,11 +190,7 @@
 // Note: new fields must be added to the end of this structure to maintain test compatibility.
 // The front-end should zero-initialize this with "= {}" in case future changes add new fields.
 union ShaderOptions {
-<<<<<<< HEAD
-  unsigned u32All[32];
-=======
   unsigned u32All[34];
->>>>>>> e9a33617
   struct {
     uint64_t hash[2];     // Shader hash to set in ELF PAL metadata
     unsigned trapPresent; // Indicates a trap handler will be present when this pipeline is executed,
@@ -292,11 +288,8 @@
 
     /// Aggressively mark shader loads as invariant (where it is safe to do so).
     InvariantLoadsOption aggressiveInvariantLoads;
-<<<<<<< HEAD
-=======
 
     bool reserved;
->>>>>>> e9a33617
   };
 };
 static_assert(sizeof(ShaderOptions) == sizeof(ShaderOptions::u32All));
