/*
 ***********************************************************************************************************************
 *
 *  Copyright (c) 2017-2023 Advanced Micro Devices, Inc. All Rights Reserved.
 *
 *  Permission is hereby granted, free of charge, to any person obtaining a copy
 *  of this software and associated documentation files (the "Software"), to deal
 *  in the Software without restriction, including without limitation the rights
 *  to use, copy, modify, merge, publish, distribute, sublicense, and/or sell
 *  copies of the Software, and to permit persons to whom the Software is
 *  furnished to do so, subject to the following conditions:
 *
 *  The above copyright notice and this permission notice shall be included in all
 *  copies or substantial portions of the Software.
 *
 *  THE SOFTWARE IS PROVIDED "AS IS", WITHOUT WARRANTY OF ANY KIND, EXPRESS OR
 *  IMPLIED, INCLUDING BUT NOT LIMITED TO THE WARRANTIES OF MERCHANTABILITY,
 *  FITNESS FOR A PARTICULAR PURPOSE AND NONINFRINGEMENT. IN NO EVENT SHALL THE
 *  AUTHORS OR COPYRIGHT HOLDERS BE LIABLE FOR ANY CLAIM, DAMAGES OR OTHER
 *  LIABILITY, WHETHER IN AN ACTION OF CONTRACT, TORT OR OTHERWISE, ARISING FROM,
 *  OUT OF OR IN CONNECTION WITH THE SOFTWARE OR THE USE OR OTHER DEALINGS IN THE
 *  SOFTWARE.
 *
 **********************************************************************************************************************/
/**
 ***********************************************************************************************************************
 * @file  PatchBufferOp.cpp
 * @brief LLPC source file: contains implementation of class lgc::PatchBufferOp.
 ***********************************************************************************************************************
 */
#include "lgc/patch/PatchBufferOp.h"
#include "lgc/Builder.h"
#include "lgc/LgcContext.h"
#include "lgc/LgcDialect.h"
#include "lgc/state/IntrinsDefs.h"
#include "lgc/state/PipelineState.h"
#include "lgc/state/TargetInfo.h"
#include "lgc/util/TypeLowering.h"
#include "llvm-dialects/Dialect/Visitor.h"
#include "llvm/ADT/PostOrderIterator.h"
#include "llvm/Analysis/TargetTransformInfo.h"
#include "llvm/IR/Constants.h"
#include "llvm/IR/IntrinsicsAMDGPU.h"
#include "llvm/InitializePasses.h"
#include "llvm/Support/Debug.h"
#include "llvm/Support/raw_ostream.h"
#include "llvm/Transforms/Utils/BasicBlockUtils.h"

#define DEBUG_TYPE "lgc-patch-buffer-op"

using namespace llvm;
using namespace lgc;

namespace {

struct PatchBufferOpImpl {
  PatchBufferOpImpl(LLVMContext &context, PipelineState &pipelineState, UniformityInfo &uniformityInfo);

  bool run(Function &function);

  TypeLowering m_typeLowering;
  BufferOpLowering m_bufferOpLowering;
};

} // anonymous namespace

LLVM_DIALECTS_VISITOR_PAYLOAD_PROJECT_FIELD(PatchBufferOpImpl, m_typeLowering)
LLVM_DIALECTS_VISITOR_PAYLOAD_PROJECT_FIELD(PatchBufferOpImpl, m_bufferOpLowering)

// =====================================================================================================================
// Executes this LLVM patching pass on the specified LLVM function.
//
// @param [in/out] function : LLVM function to be run on
// @param [in/out] analysisManager : Analysis manager to use for this transformation
// @returns : The preserved analyses (The analyses that are still valid after this pass)
PreservedAnalyses PatchBufferOp::run(Function &function, FunctionAnalysisManager &analysisManager) {
  const auto &moduleAnalysisManager = analysisManager.getResult<ModuleAnalysisManagerFunctionProxy>(function);
  PipelineState *pipelineState =
      moduleAnalysisManager.getCachedResult<PipelineStateWrapper>(*function.getParent())->getPipelineState();
  UniformityInfo &uniformityInfo = analysisManager.getResult<UniformityInfoAnalysis>(function);

  PatchBufferOpImpl impl(function.getContext(), *pipelineState, uniformityInfo);
  if (!impl.run(function))
    return PreservedAnalyses::none();
  return PreservedAnalyses::all();
}

// =====================================================================================================================
// Construct the per-run temporaries of the PatchBufferOp pass.
PatchBufferOpImpl::PatchBufferOpImpl(LLVMContext &context, PipelineState &pipelineState, UniformityInfo &uniformityInfo)
    : m_typeLowering(context), m_bufferOpLowering(m_typeLowering, pipelineState, uniformityInfo) {
}

// =====================================================================================================================
// Executes this LLVM patching pass on the specified LLVM function.
//
// @param [in,out] function : LLVM function to be run on
// @returns : True if the module was modified by the transformation and false otherwise
bool PatchBufferOpImpl::run(Function &function) {
  LLVM_DEBUG(dbgs() << "Run the pass Patch-Buffer-Op\n");

  static const auto visitor = llvm_dialects::VisitorBuilder<PatchBufferOpImpl>()
                                  .nest(&BufferOpLowering::registerVisitors)
                                  .nest(&TypeLowering::registerVisitors)
                                  .build();

  visitor.visit(*this, function);

  m_typeLowering.finishPhis();
  m_bufferOpLowering.finish();
  return m_typeLowering.finishCleanup();
}

// =====================================================================================================================
// Type lowering rule that lowers a fat buffer pointer to a descriptor and a 32-bit proxy pointer for the offset.
//
// @param typeLowering : the calling TypeLowering object
// @param type : the type to be converted
static SmallVector<Type *> convertBufferPointer(TypeLowering &typeLowering, Type *type) {
  SmallVector<Type *> types;

  if (auto *pointerType = dyn_cast<PointerType>(type)) {
    if (pointerType->getAddressSpace() == ADDR_SPACE_BUFFER_FAT_POINTER) {
      types.push_back(FixedVectorType::get(Type::getInt32Ty(type->getContext()), 4));
      types.push_back(PointerType::get(type->getContext(), ADDR_SPACE_CONST_32BIT));
    }
  }

  return types;
}

// =====================================================================================================================
// Construct the BufferOpLowering object.
//
// @param typeLowering : the TypeLowering object to be used
// @param pipelineState : the PipelineState object
// @param uniformityInfo : the uniformity analysis result
BufferOpLowering::BufferOpLowering(TypeLowering &typeLowering, PipelineState &pipelineState,
                                   UniformityInfo &uniformityInfo)
    : m_typeLowering(typeLowering), m_builder(typeLowering.getContext()), m_pipelineState(pipelineState),
      m_uniformityInfo(uniformityInfo) {
  m_typeLowering.addRule(&convertBufferPointer);

  m_offsetType = m_builder.getPtrTy(ADDR_SPACE_CONST_32BIT);
}

// =====================================================================================================================
// Register the visitors for buffer pointer & operation lowering with the given VisitorBuilder.
//
// @param builder : the VisitorBuilder with which to register the callbacks
void BufferOpLowering::registerVisitors(llvm_dialects::VisitorBuilder<BufferOpLowering> &builder) {
  builder.setStrategy(llvm_dialects::VisitorStrategy::ReversePostOrder);
  builder.add(&BufferOpLowering::visitAtomicCmpXchgInst);
  builder.add(&BufferOpLowering::visitAtomicRMWInst);
  builder.add(&BufferOpLowering::visitBitCastInst);
  builder.add(&BufferOpLowering::visitBufferDescToPtr);
  builder.add(&BufferOpLowering::visitBufferLength);
  builder.add(&BufferOpLowering::visitBufferPtrDiff);
  builder.add(&BufferOpLowering::visitGetElementPtrInst);
  builder.add(&BufferOpLowering::visitLoadInst);
  builder.add(&BufferOpLowering::visitMemCpyInst);
  builder.add(&BufferOpLowering::visitMemMoveInst);
  builder.add(&BufferOpLowering::visitMemSetInst);
  builder.add(&BufferOpLowering::visitPhiInst);
  builder.add(&BufferOpLowering::visitStoreInst);
  builder.add(&BufferOpLowering::visitICmpInst);
}

// =====================================================================================================================
// Lower all instructions that were postponed previously.
//
// This must be called *after* TypeLowering::finishPhis() but before TypeLowering::finishCleanup().
void BufferOpLowering::finish() {
  // If PHI nodes on descriptors weren't optimized away, assume that divergence in the original phi was due to sync
  // divergence, and the new phi should be divergent as well.
  //
  // TODO: UniformityAnalysis should really be updatable/preservable

  for (PHINode *originalPhi : m_divergentPhis) {
    auto values = m_typeLowering.getValue(originalPhi);
    if (auto *newPhi = dyn_cast<PHINode>(values[0])) {
      if (newPhi->getParent() == originalPhi->getParent()) {
        DescriptorInfo &di = m_descriptors[newPhi];
        di.divergent = true;
      }
    }
  }

  static const auto visitor = llvm_dialects::VisitorBuilder<BufferOpLowering>()
                                  .add(&BufferOpLowering::postVisitLoadInst)
                                  .add(&BufferOpLowering::postVisitMemCpyInst)
                                  .add(&BufferOpLowering::postVisitMemSetInst)
                                  .add(&BufferOpLowering::postVisitStoreInst)
                                  .build();

  SmallVector<Instruction *> instructions;
  std::swap(instructions, m_postVisitInsts);
  for (Instruction *inst : instructions)
    visitor.visit(*this, *inst);
  assert(m_postVisitInsts.empty());
}

// =====================================================================================================================
// Get the descriptor info describing whether the descriptor is invariant and/or divergent.
//
// This function resolves invariance and divergence to a "known" state if necessary.
//
// @param desc : the descriptor
BufferOpLowering::DescriptorInfo BufferOpLowering::getDescriptorInfo(Value *desc) {
  DescriptorInfo di = m_descriptors[desc];
  if (di.invariant.has_value() && di.divergent.has_value())
    return di;

  // Resolve by first finding all necessary roots and then performing an aggressive data flow fixed point iteration,
  // i.e. start with the tacit assumption that all descriptors are uniform and invariant.
  DenseSet<Value *> seen;
  SmallVector<Value *> searchWorklist;
  SmallVector<Value *> propagationWorklist;
  Value *current = desc;
  for (;;) {
    if (seen.insert(current).second) {
      auto &di = m_descriptors[current];

      if (!di.invariant.has_value() || !di.divergent.has_value()) {
        if (auto *phi = dyn_cast<PHINode>(current)) {
          for (Value *incoming : phi->incoming_values())
            searchWorklist.push_back(incoming);
        } else if (auto *select = dyn_cast<SelectInst>(current)) {
          assert(select->getOperandUse(0).get() == select->getCondition());
          if (m_uniformityInfo.isDivergentUse(select->getOperandUse(0)))
            di.divergent = true;

          if (!di.invariant.has_value() || !di.divergent.has_value()) {
            searchWorklist.push_back(select->getTrueValue());
            searchWorklist.push_back(select->getFalseValue());
          }
        } else {
          // Make conservative assumptions for unhandled instructions.
          bool isConstant = isa<Constant>(current);
          auto &di = m_descriptors[current];
          if (!di.invariant.has_value())
            di.invariant = isConstant;
          if (!di.divergent.has_value()) {
            // TODO: This would be entirely unnecessary if we had updatable divergence info.
            di.divergent = !isConstant;
          }
        }
      }

      if (!di.invariant.value_or(true) || di.divergent.value_or(false))
        propagationWorklist.push_back(current);
    }

    if (searchWorklist.empty())
      break;

    current = searchWorklist.pop_back_val();
  }

  // Fixed-point iteration to propagate "variant" and "divergent" flags.
  while (!propagationWorklist.empty()) {
    current = propagationWorklist.pop_back_val();
    auto diIt = m_descriptors.find(current);
    assert(diIt != m_descriptors.end());
    DescriptorInfo di = diIt->second;

    for (User *user : current->users()) {
      // Make a reasonable effort not to "leak" into instructions we don't understand (e.g., if a pointer / descriptor
      // ended up in an aggregate). Some of these cases could perhaps be handled in a conservative way, but it seems
      // unlikely to be necessary in practice.
      if (!isa<PHINode>(user) && !isa<SelectInst>(user) && !seen.count(user))
        continue;

      auto &userDi = m_descriptors[user];
      bool propagate = false;
      if (!userDi.invariant.has_value() && !di.invariant.value_or(true)) {
        userDi.invariant = false;
        propagate = true;
      }
      if (!userDi.divergent.has_value() && di.divergent.value_or(false)) {
        userDi.divergent = true;
        propagate = true;
      }
      if (propagate)
        propagationWorklist.push_back(user);
    }
  }

  // At this point, seen values that are not "variant"/"divergent" are known to be "invariant"/"uniform".
  for (Value *current : seen) {
    auto &di = m_descriptors[current];
    if (!di.invariant.has_value())
      di.invariant = true;
    if (!di.divergent.has_value())
      di.divergent = false;
  }

  return m_descriptors.find(desc)->second;
}

// =====================================================================================================================
// Visits "cmpxchg" instruction.
//
// @param atomicCmpXchgInst : The instruction
void BufferOpLowering::visitAtomicCmpXchgInst(AtomicCmpXchgInst &atomicCmpXchgInst) {
  // If the type we are doing an atomic operation on is not a fat pointer, bail.
  if (atomicCmpXchgInst.getPointerAddressSpace() != ADDR_SPACE_BUFFER_FAT_POINTER)
    return;

  m_builder.SetInsertPoint(&atomicCmpXchgInst);

  auto values = m_typeLowering.getValue(atomicCmpXchgInst.getPointerOperand());

  Type *const storeType = atomicCmpXchgInst.getNewValOperand()->getType();

  const bool isNonTemporal = atomicCmpXchgInst.getMetadata(LLVMContext::MD_nontemporal);

  Value *const bufferDesc = values[0];
  Value *const baseIndex = m_builder.CreatePtrToInt(values[1], m_builder.getInt32Ty());
  copyMetadata(baseIndex, &atomicCmpXchgInst);

  // If our buffer descriptor is divergent or is not a 32-bit integer, need to handle it differently.
  if (getDescriptorInfo(bufferDesc).divergent.value() || !storeType->isIntegerTy(32)) {
    Value *const baseAddr = getBaseAddressFromBufferDesc(bufferDesc);

    // The 2nd element in the buffer descriptor is the byte bound, we do this to support robust buffer access.
    Value *const bound = m_builder.CreateExtractElement(bufferDesc, 2);
    Value *const inBound = m_builder.CreateICmpULT(baseIndex, bound);
    Value *const newBaseIndex = m_builder.CreateSelect(inBound, baseIndex, m_builder.getInt32(0));

    // Add on the index to the address.
    Value *atomicPointer = m_builder.CreateGEP(m_builder.getInt8Ty(), baseAddr, newBaseIndex);

    atomicPointer = m_builder.CreateBitCast(atomicPointer, storeType->getPointerTo(ADDR_SPACE_GLOBAL));

    const AtomicOrdering successOrdering = atomicCmpXchgInst.getSuccessOrdering();
    const AtomicOrdering failureOrdering = atomicCmpXchgInst.getFailureOrdering();

    Value *const compareValue = atomicCmpXchgInst.getCompareOperand();
    Value *const newValue = atomicCmpXchgInst.getNewValOperand();
    AtomicCmpXchgInst *const newAtomicCmpXchg = m_builder.CreateAtomicCmpXchg(
        atomicPointer, compareValue, newValue, MaybeAlign(), successOrdering, failureOrdering);
    newAtomicCmpXchg->setVolatile(atomicCmpXchgInst.isVolatile());
    newAtomicCmpXchg->setSyncScopeID(atomicCmpXchgInst.getSyncScopeID());
    newAtomicCmpXchg->setWeak(atomicCmpXchgInst.isWeak());
    copyMetadata(newAtomicCmpXchg, &atomicCmpXchgInst);

    // Record the atomic instruction so we remember to delete it later.
    m_typeLowering.eraseInstruction(&atomicCmpXchgInst);

    atomicCmpXchgInst.replaceAllUsesWith(newAtomicCmpXchg);
  } else {
    switch (atomicCmpXchgInst.getSuccessOrdering()) {
    case AtomicOrdering::Release:
    case AtomicOrdering::AcquireRelease:
    case AtomicOrdering::SequentiallyConsistent: {
      FenceInst *const fence = m_builder.CreateFence(AtomicOrdering::Release, atomicCmpXchgInst.getSyncScopeID());
      copyMetadata(fence, &atomicCmpXchgInst);
      break;
    }
    default: {
      break;
    }
    }

<<<<<<< HEAD
    Value *const atomicCall = m_builder.CreateIntrinsic(
        Intrinsic::amdgcn_raw_buffer_atomic_cmpswap, atomicCmpXchgInst.getNewValOperand()->getType(),
        {atomicCmpXchgInst.getNewValOperand(), atomicCmpXchgInst.getCompareOperand(), bufferDesc, baseIndex,
         m_builder.getInt32(0), m_builder.getInt32(isSlc ? 1 : 0)});
=======
    CoherentFlag coherent = {};
    if (m_pipelineState->getTargetInfo().getGfxIpVersion().major <= 11)
      coherent.bits.slc = isNonTemporal ? 1 : 0;

    Value *const atomicCall = m_builder->CreateIntrinsic(
        Intrinsic::amdgcn_raw_buffer_atomic_cmpswap, atomicCmpXchgInst.getNewValOperand()->getType(),
        {atomicCmpXchgInst.getNewValOperand(), atomicCmpXchgInst.getCompareOperand(), bufferDesc, baseIndex,
         m_builder->getInt32(0), m_builder->getInt32(coherent.u32All)});
>>>>>>> 6527fd70

    switch (atomicCmpXchgInst.getSuccessOrdering()) {
    case AtomicOrdering::Acquire:
    case AtomicOrdering::AcquireRelease:
    case AtomicOrdering::SequentiallyConsistent: {
      FenceInst *const fence = m_builder.CreateFence(AtomicOrdering::Acquire, atomicCmpXchgInst.getSyncScopeID());
      copyMetadata(fence, &atomicCmpXchgInst);
      break;
    }
    default: {
      break;
    }
    }

    Value *resultValue = UndefValue::get(atomicCmpXchgInst.getType());

    resultValue = m_builder.CreateInsertValue(resultValue, atomicCall, static_cast<uint64_t>(0));
    copyMetadata(resultValue, &atomicCmpXchgInst);

    // NOTE: If we have a strong compare exchange, LLVM optimization will always set the compare result to "Equal".
    // Thus, we have to correct this behaviour and do the comparison by ourselves.
    if (!atomicCmpXchgInst.isWeak()) {
      Value *const valueEqual = m_builder.CreateICmpEQ(atomicCall, atomicCmpXchgInst.getCompareOperand());
      copyMetadata(valueEqual, &atomicCmpXchgInst);

      resultValue = m_builder.CreateInsertValue(resultValue, valueEqual, static_cast<uint64_t>(1));
      copyMetadata(resultValue, &atomicCmpXchgInst);
    }

    // Record the atomic instruction so we remember to delete it later.
    m_typeLowering.eraseInstruction(&atomicCmpXchgInst);

    atomicCmpXchgInst.replaceAllUsesWith(resultValue);
  }
}

// =====================================================================================================================
// Visits "atomicrmw" instruction.
//
// @param atomicRmwInst : The instruction
void BufferOpLowering::visitAtomicRMWInst(AtomicRMWInst &atomicRmwInst) {
  if (atomicRmwInst.getPointerAddressSpace() == ADDR_SPACE_BUFFER_FAT_POINTER) {
    m_builder.SetInsertPoint(&atomicRmwInst);

    auto values = m_typeLowering.getValue(atomicRmwInst.getPointerOperand());

    Type *const storeType = atomicRmwInst.getValOperand()->getType();

    const bool isNonTemporal = atomicRmwInst.getMetadata(LLVMContext::MD_nontemporal);

    Value *const bufferDesc = values[0];
    Value *const baseIndex = m_builder.CreatePtrToInt(values[1], m_builder.getInt32Ty());
    copyMetadata(baseIndex, &atomicRmwInst);

    // If our buffer descriptor is divergent, need to handle it differently.
    if (getDescriptorInfo(bufferDesc).divergent.value()) {
      Value *const baseAddr = getBaseAddressFromBufferDesc(bufferDesc);

      // The 2nd element in the buffer descriptor is the byte bound, we do this to support robust buffer access.
      Value *const bound = m_builder.CreateExtractElement(bufferDesc, 2);
      Value *const inBound = m_builder.CreateICmpULT(baseIndex, bound);
      Value *const newBaseIndex = m_builder.CreateSelect(inBound, baseIndex, m_builder.getInt32(0));

      // Add on the index to the address.
      Value *atomicPointer = m_builder.CreateGEP(m_builder.getInt8Ty(), baseAddr, newBaseIndex);

      atomicPointer = m_builder.CreateBitCast(atomicPointer, storeType->getPointerTo(ADDR_SPACE_GLOBAL));

      AtomicRMWInst *const newAtomicRmw =
          m_builder.CreateAtomicRMW(atomicRmwInst.getOperation(), atomicPointer, atomicRmwInst.getValOperand(),
                                    atomicRmwInst.getAlign(), atomicRmwInst.getOrdering());
      newAtomicRmw->setVolatile(atomicRmwInst.isVolatile());
      newAtomicRmw->setSyncScopeID(atomicRmwInst.getSyncScopeID());
      copyMetadata(newAtomicRmw, &atomicRmwInst);

      // Record the atomic instruction so we remember to delete it later.
      m_typeLowering.eraseInstruction(&atomicRmwInst);

      atomicRmwInst.replaceAllUsesWith(newAtomicRmw);
    } else {
      switch (atomicRmwInst.getOrdering()) {
      case AtomicOrdering::Release:
      case AtomicOrdering::AcquireRelease:
      case AtomicOrdering::SequentiallyConsistent: {
        FenceInst *const fence = m_builder.CreateFence(AtomicOrdering::Release, atomicRmwInst.getSyncScopeID());
        copyMetadata(fence, &atomicRmwInst);
        break;
      }
      default: {
        break;
      }
      }
      Intrinsic::ID intrinsic = Intrinsic::not_intrinsic;
      switch (atomicRmwInst.getOperation()) {
      case AtomicRMWInst::Xchg:
        intrinsic = Intrinsic::amdgcn_raw_buffer_atomic_swap;
        break;
      case AtomicRMWInst::Add:
        intrinsic = Intrinsic::amdgcn_raw_buffer_atomic_add;
        break;
      case AtomicRMWInst::Sub:
        intrinsic = Intrinsic::amdgcn_raw_buffer_atomic_sub;
        break;
      case AtomicRMWInst::And:
        intrinsic = Intrinsic::amdgcn_raw_buffer_atomic_and;
        break;
      case AtomicRMWInst::Or:
        intrinsic = Intrinsic::amdgcn_raw_buffer_atomic_or;
        break;
      case AtomicRMWInst::Xor:
        intrinsic = Intrinsic::amdgcn_raw_buffer_atomic_xor;
        break;
      case AtomicRMWInst::Max:
        intrinsic = Intrinsic::amdgcn_raw_buffer_atomic_smax;
        break;
      case AtomicRMWInst::Min:
        intrinsic = Intrinsic::amdgcn_raw_buffer_atomic_smin;
        break;
      case AtomicRMWInst::UMax:
        intrinsic = Intrinsic::amdgcn_raw_buffer_atomic_umax;
        break;
      case AtomicRMWInst::UMin:
        intrinsic = Intrinsic::amdgcn_raw_buffer_atomic_umin;
        break;
      case AtomicRMWInst::FAdd:
        intrinsic = Intrinsic::amdgcn_raw_buffer_atomic_fadd;
        break;
      case AtomicRMWInst::FMax:
        intrinsic = Intrinsic::amdgcn_raw_buffer_atomic_fmax;
        break;
      case AtomicRMWInst::FMin:
        intrinsic = Intrinsic::amdgcn_raw_buffer_atomic_fmin;
        break;
      default:
        llvm_unreachable("Should never be called!");
        break;
      }

<<<<<<< HEAD
      Value *const atomicCall = m_builder.CreateIntrinsic(
          intrinsic, storeType,
          {atomicRmwInst.getValOperand(), bufferDesc, baseIndex, m_builder.getInt32(0), m_builder.getInt32(isSlc * 2)});
=======
      CoherentFlag coherent = {};
      if (m_pipelineState->getTargetInfo().getGfxIpVersion().major <= 11) {
        coherent.bits.slc = isNonTemporal ? 1 : 0;
      }

      Value *const atomicCall =
          m_builder->CreateIntrinsic(intrinsic, storeType,
                                     {atomicRmwInst.getValOperand(), bufferDesc, baseIndex, m_builder->getInt32(0),
                                      m_builder->getInt32(coherent.u32All)});
>>>>>>> 6527fd70
      copyMetadata(atomicCall, &atomicRmwInst);

      switch (atomicRmwInst.getOrdering()) {
      case AtomicOrdering::Acquire:
      case AtomicOrdering::AcquireRelease:
      case AtomicOrdering::SequentiallyConsistent: {
        FenceInst *const fence = m_builder.CreateFence(AtomicOrdering::Acquire, atomicRmwInst.getSyncScopeID());
        copyMetadata(fence, &atomicRmwInst);
        break;
      }
      default: {
        break;
      }
      }

      // Record the atomic instruction so we remember to delete it later.
      m_typeLowering.eraseInstruction(&atomicRmwInst);

      atomicRmwInst.replaceAllUsesWith(atomicCall);
    }
  } else if (atomicRmwInst.getPointerAddressSpace() == ADDR_SPACE_GLOBAL) {
    AtomicRMWInst::BinOp op = atomicRmwInst.getOperation();
    Type *const storeType = atomicRmwInst.getValOperand()->getType();
    if (op == AtomicRMWInst::FMin || op == AtomicRMWInst::FMax || op == AtomicRMWInst::FAdd) {
      Value *const pointer = atomicRmwInst.getPointerOperand();
      m_builder.SetInsertPoint(&atomicRmwInst);
      Intrinsic::ID intrinsic = Intrinsic::not_intrinsic;
      switch (atomicRmwInst.getOperation()) {
      case AtomicRMWInst::FMin:
        intrinsic = Intrinsic::amdgcn_global_atomic_fmin;
        break;
      case AtomicRMWInst::FMax:
        intrinsic = Intrinsic::amdgcn_global_atomic_fmax;
        break;
      case AtomicRMWInst::FAdd:
        intrinsic = Intrinsic::amdgcn_global_atomic_fadd;
        break;
      default:
        llvm_unreachable("Should never be called!");
        break;
      }
      Value *const atomicCall = m_builder.CreateIntrinsic(intrinsic, {storeType, pointer->getType(), storeType},
                                                          {pointer, atomicRmwInst.getValOperand()});
      copyMetadata(atomicCall, &atomicRmwInst);
      // Record the atomic instruction so we remember to delete it later.
      m_typeLowering.eraseInstruction(&atomicRmwInst);

      atomicRmwInst.replaceAllUsesWith(atomicCall);
    }
  } else if (atomicRmwInst.getPointerAddressSpace() == ADDR_SPACE_LOCAL) {
    AtomicRMWInst::BinOp op = atomicRmwInst.getOperation();
    Type *const storeType = atomicRmwInst.getValOperand()->getType();
    if (op == AtomicRMWInst::FMin || op == AtomicRMWInst::FMax || op == AtomicRMWInst::FAdd) {
      Value *const pointer = atomicRmwInst.getPointerOperand();
      m_builder.SetInsertPoint(&atomicRmwInst);
      Intrinsic::ID intrinsic = Intrinsic::not_intrinsic;
      switch (atomicRmwInst.getOperation()) {
      case AtomicRMWInst::FMin:
        intrinsic = Intrinsic::amdgcn_ds_fmin;
        break;
      case AtomicRMWInst::FMax:
        intrinsic = Intrinsic::amdgcn_ds_fmax;
        break;
      case AtomicRMWInst::FAdd:
        intrinsic = Intrinsic::amdgcn_ds_fadd;
        break;
      default:
        llvm_unreachable("Should never be called!");
        break;
      }

      Value *const atomicCall = m_builder.CreateIntrinsic(
          intrinsic, {storeType},
          {pointer, atomicRmwInst.getValOperand(),
           m_builder.getInt32(static_cast<uint32_t>(atomicRmwInst.getOrdering())),
           m_builder.getInt32(atomicRmwInst.getSyncScopeID()), m_builder.getInt1(atomicRmwInst.isVolatile())});
      copyMetadata(atomicCall, &atomicRmwInst);
      // Record the atomic instruction so we remember to delete it later.
      m_typeLowering.eraseInstruction(&atomicRmwInst);
      atomicRmwInst.replaceAllUsesWith(atomicCall);
    }
  }
}

// =====================================================================================================================
// Visits "bitcast" instruction.
//
// @param bitCastInst : The instruction
void BufferOpLowering::visitBitCastInst(BitCastInst &bitCastInst) {
  Type *const destType = bitCastInst.getType();

  // If the type is not a pointer type, bail.
  if (!destType->isPointerTy())
    return;

  // If the pointer is not a fat pointer, bail.
  if (destType->getPointerAddressSpace() != ADDR_SPACE_BUFFER_FAT_POINTER)
    return;

  m_typeLowering.replaceInstruction(&bitCastInst, m_typeLowering.getValue(bitCastInst.getOperand(0)));
}

// =====================================================================================================================
// Visits "buffer.desc.to.ptr" instruction.
//
// @param descToPtr : The instruction
void BufferOpLowering::visitBufferDescToPtr(BufferDescToPtrOp &descToPtr) {
  m_builder.SetInsertPoint(&descToPtr);

  Constant *const nullPointer = ConstantPointerNull::get(m_offsetType);
  m_typeLowering.replaceInstruction(&descToPtr, {descToPtr.getDesc(), nullPointer});

  auto &di = m_descriptors[descToPtr.getDesc()];
  di.invariant = removeUsersForInvariantStarts(&descToPtr);
  di.divergent = m_uniformityInfo.isDivergent(descToPtr.getDesc());
}

// =====================================================================================================================
// Visits "buffer.length" instruction.
//
// @param length : The instruction
void BufferOpLowering::visitBufferLength(BufferLengthOp &length) {
  m_builder.SetInsertPoint(&length);

  auto values = m_typeLowering.getValue(length.getPointer());

  // Extract element 2 which is the NUM_RECORDS field from the buffer descriptor.
  Value *const bufferDesc = values[0];
  Value *numRecords = m_builder.CreateExtractElement(bufferDesc, 2);
  Value *offset = length.getOffset();

  // If null descriptors are allowed, we must guarantee a 0 result for a null buffer descriptor.
  //
  // What we implement here is in fact more robust: ensure that the subtraction of the offset is clamped to 0.
  // The backend should be able to achieve this with a single additional ALU instruction (e.g. s_max_u32).
  if (m_pipelineState.getOptions().allowNullDescriptor) {
    Value *const underflow = m_builder.CreateICmpUGT(offset, numRecords);
    numRecords = m_builder.CreateSelect(underflow, offset, numRecords);
  }

  numRecords = m_builder.CreateSub(numRecords, offset);

  // Record the call instruction so we remember to delete it later.
  m_typeLowering.eraseInstruction(&length);

  length.replaceAllUsesWith(numRecords);
}

// =====================================================================================================================
// Visits "buffer.ptr.diff" instruction.
//
// @param ptrDiff : The instruction
void BufferOpLowering::visitBufferPtrDiff(BufferPtrDiffOp &ptrDiff) {
  m_builder.SetInsertPoint(&ptrDiff);

  Value *const lhs = ptrDiff.getLhs();
  Value *const rhs = ptrDiff.getRhs();

  Value *const lhsPtrToInt = m_builder.CreatePtrToInt(m_typeLowering.getValue(lhs)[1], m_builder.getInt32Ty());
  Value *const rhsPtrToInt = m_builder.CreatePtrToInt(m_typeLowering.getValue(rhs)[1], m_builder.getInt32Ty());

  copyMetadata(lhsPtrToInt, lhs);
  copyMetadata(rhsPtrToInt, rhs);

  Value *difference = m_builder.CreateSub(lhsPtrToInt, rhsPtrToInt);
  difference = m_builder.CreateSExt(difference, m_builder.getInt64Ty());

  // Record the call instruction so we remember to delete it later.
  m_typeLowering.eraseInstruction(&ptrDiff);

  ptrDiff.replaceAllUsesWith(difference);
}

// =====================================================================================================================
// Visits "getelementptr" instruction.
//
// @param getElemPtrInst : The instruction
void BufferOpLowering::visitGetElementPtrInst(GetElementPtrInst &getElemPtrInst) {
  // If the type we are GEPing into is not a fat pointer, bail.
  if (getElemPtrInst.getAddressSpace() != ADDR_SPACE_BUFFER_FAT_POINTER)
    return;

  m_builder.SetInsertPoint(&getElemPtrInst);

  auto values = m_typeLowering.getValue(getElemPtrInst.getPointerOperand());

  SmallVector<Value *, 8> indices(getElemPtrInst.idx_begin(), getElemPtrInst.idx_end());

  Value *newGetElemPtr = nullptr;
  auto getElemPtrPtr = values[1];
  auto getElemPtrEltTy = getElemPtrInst.getSourceElementType();

  if (getElemPtrInst.isInBounds())
    newGetElemPtr = m_builder.CreateInBoundsGEP(getElemPtrEltTy, getElemPtrPtr, indices);
  else
    newGetElemPtr = m_builder.CreateGEP(getElemPtrEltTy, getElemPtrPtr, indices);

  copyMetadata(newGetElemPtr, &getElemPtrInst);

  m_typeLowering.replaceInstruction(&getElemPtrInst, {values[0], newGetElemPtr});
}

// =====================================================================================================================
// Visits "load" instruction.
//
// @param loadInst : The instruction
void BufferOpLowering::visitLoadInst(LoadInst &loadInst) {
  const unsigned addrSpace = loadInst.getPointerAddressSpace();

  if (addrSpace != ADDR_SPACE_BUFFER_FAT_POINTER)
    return;

  m_postVisitInsts.push_back(&loadInst);
}

// =====================================================================================================================
// Visits "load" instruction after the initial pass, when phi nodes have been fixed up and potentially simplified.
//
// @param loadInst : the instruction
void BufferOpLowering::postVisitLoadInst(LoadInst &loadInst) {
  Value *const newLoad = replaceLoadStore(loadInst);

  // Record the load instruction so we remember to delete it later.
  m_typeLowering.eraseInstruction(&loadInst);

  loadInst.replaceAllUsesWith(newLoad);
}

// =====================================================================================================================
// Visits "memcpy" instruction.
//
// @param memCpyInst : The memcpy instruction
void BufferOpLowering::visitMemCpyInst(MemCpyInst &memCpyInst) {
  Value *const dest = memCpyInst.getArgOperand(0);
  Value *const src = memCpyInst.getArgOperand(1);

  const unsigned destAddrSpace = dest->getType()->getPointerAddressSpace();
  const unsigned srcAddrSpace = src->getType()->getPointerAddressSpace();

  // If either of the address spaces are fat pointers.
  if (destAddrSpace == ADDR_SPACE_BUFFER_FAT_POINTER || srcAddrSpace == ADDR_SPACE_BUFFER_FAT_POINTER) {
    // Handling memcpy requires us to modify the CFG, so we need to do it after the initial visit pass.
    m_postVisitInsts.push_back(&memCpyInst);
  }
}

// =====================================================================================================================
// Visits "memmove" instruction.
//
// @param memMoveInst : The memmove instruction
void BufferOpLowering::visitMemMoveInst(MemMoveInst &memMoveInst) {
  Value *const dest = memMoveInst.getArgOperand(0);
  Value *const src = memMoveInst.getArgOperand(1);

  const unsigned destAddrSpace = dest->getType()->getPointerAddressSpace();
  const unsigned srcAddrSpace = src->getType()->getPointerAddressSpace();

  // If either of the address spaces are not fat pointers, bail.
  if (destAddrSpace != ADDR_SPACE_BUFFER_FAT_POINTER && srcAddrSpace != ADDR_SPACE_BUFFER_FAT_POINTER)
    return;

  m_builder.SetInsertPoint(&memMoveInst);

  const MaybeAlign destAlignment = memMoveInst.getParamAlign(0);
  const MaybeAlign srcAlignment = memMoveInst.getParamAlign(1);

  // We assume LLVM is not introducing variable length mem moves.
  ConstantInt *const length = cast<ConstantInt>(memMoveInst.getArgOperand(2));

  // Get a vector type that is the length of the memmove.
  VectorType *const memoryType = FixedVectorType::get(m_builder.getInt8Ty(), length->getZExtValue());

  LoadInst *const srcLoad = m_builder.CreateAlignedLoad(memoryType, src, srcAlignment);
  copyMetadata(srcLoad, &memMoveInst);

  StoreInst *const destStore = m_builder.CreateAlignedStore(srcLoad, dest, destAlignment);
  copyMetadata(destStore, &memMoveInst);

  // Record the memmove instruction so we remember to delete it later.
  m_typeLowering.eraseInstruction(&memMoveInst);

  // Visit the load and store instructions to fold away fat pointer load/stores we might have just created.
  visitLoadInst(*srcLoad);
  visitStoreInst(*destStore);
}

// =====================================================================================================================
// Visits "memset" instruction.
//
// @param memSetInst : The memset instruction
void BufferOpLowering::visitMemSetInst(MemSetInst &memSetInst) {
  Value *const dest = memSetInst.getArgOperand(0);

  const unsigned destAddrSpace = dest->getType()->getPointerAddressSpace();

  // If the address spaces is a fat pointer.
  if (destAddrSpace == ADDR_SPACE_BUFFER_FAT_POINTER) {
    // Handling memset requires us to modify the CFG, so we need to do it after the initial visit pass.
    m_postVisitInsts.push_back(&memSetInst);
  }
}

// =====================================================================================================================
// Visits phi node.
//
// The bulk of phi handling is done by TypeLowering. We just note divergent phi nodes here to handle sync divergence
// (i.e., phi nodes that are divergent due to divergent control flow).
//
// We do this because:
//
//  - phi nodes of fat pointers are very often divergent, but the descriptor part is actually uniform; only the offset
//    part that is divergent. So we do our own mini-divergence analysis on the descriptor values after the first visitor
//    pass.
//  - TypeLowering helps us by automatically eliminating descriptor phi nodes in typical cases where they're redundant.
//
// @param phi : The instruction
void BufferOpLowering::visitPhiInst(llvm::PHINode &phi) {
  if (!phi.getType()->isPointerTy() || phi.getType()->getPointerAddressSpace() != ADDR_SPACE_BUFFER_FAT_POINTER)
    return;

  if (m_uniformityInfo.isDivergent(&phi))
    m_divergentPhis.push_back(&phi);
}

// =====================================================================================================================
// Visits "store" instruction.
//
// @param storeInst : The instruction
void BufferOpLowering::visitStoreInst(StoreInst &storeInst) {
  // If the address space of the store pointer is not a buffer fat pointer, bail.
  if (storeInst.getPointerAddressSpace() != ADDR_SPACE_BUFFER_FAT_POINTER)
    return;

  m_postVisitInsts.push_back(&storeInst);
}

// =====================================================================================================================
// Visits "store" instruction after the initial pass, when phi nodes have been fixed up and potentially simplified.
//
// @param storeInst : the instruction
void BufferOpLowering::postVisitStoreInst(StoreInst &storeInst) {
  // TODO: Unify with loads?
  replaceLoadStore(storeInst);

  // Record the store instruction so we remember to delete it later.
  m_typeLowering.eraseInstruction(&storeInst);
}

// =====================================================================================================================
// Visits "icmp" instruction.
//
// @param icmpInst : The instruction
void BufferOpLowering::visitICmpInst(ICmpInst &icmpInst) {
  Type *const type = icmpInst.getOperand(0)->getType();

  // If the type is not a pointer type, bail.
  if (!type->isPointerTy())
    return;

  // If the pointer is not a fat pointer, bail.
  if (type->getPointerAddressSpace() != ADDR_SPACE_BUFFER_FAT_POINTER)
    return;

  m_builder.SetInsertPoint(&icmpInst);

  SmallVector<Value *, 2> bufferDescs;
  SmallVector<Value *, 2> indices;
  for (int i = 0; i < 2; ++i) {
    auto values = m_typeLowering.getValue(icmpInst.getOperand(i));
    bufferDescs.push_back(values[0]);
    indices.push_back(m_builder.CreatePtrToInt(values[1], m_builder.getInt32Ty()));
  }

  assert(icmpInst.getPredicate() == ICmpInst::ICMP_EQ || icmpInst.getPredicate() == ICmpInst::ICMP_NE);

  Value *const bufferDescEqual = m_builder.CreateICmpEQ(bufferDescs[0], bufferDescs[1]);

  Value *bufferDescICmp = m_builder.CreateExtractElement(bufferDescEqual, static_cast<uint64_t>(0));
  for (unsigned i = 1; i < 4; ++i) {
    Value *bufferDescElemEqual = m_builder.CreateExtractElement(bufferDescEqual, i);
    bufferDescICmp = m_builder.CreateAnd(bufferDescICmp, bufferDescElemEqual);
  }

  Value *indexICmp = m_builder.CreateICmpEQ(indices[0], indices[1]);

  Value *newICmp = m_builder.CreateAnd(bufferDescICmp, indexICmp);

  if (icmpInst.getPredicate() == ICmpInst::ICMP_NE)
    newICmp = m_builder.CreateNot(newICmp);

  copyMetadata(newICmp, &icmpInst);

  // Record the icmp instruction so we remember to delete it later.
  m_typeLowering.eraseInstruction(&icmpInst);

  icmpInst.replaceAllUsesWith(newICmp);
}

// =====================================================================================================================
// Post-process visits "memcpy" instruction.
//
// @param memCpyInst : The memcpy instruction
void BufferOpLowering::postVisitMemCpyInst(MemCpyInst &memCpyInst) {
  Value *const dest = memCpyInst.getArgOperand(0);
  Value *const src = memCpyInst.getArgOperand(1);

  m_builder.SetInsertPoint(&memCpyInst);

  const MaybeAlign destAlignment = memCpyInst.getParamAlign(0);
  const MaybeAlign srcAlignment = memCpyInst.getParamAlign(1);

  ConstantInt *const lengthConstant = dyn_cast<ConstantInt>(memCpyInst.getArgOperand(2));

  const uint64_t constantLength = lengthConstant ? lengthConstant->getZExtValue() : 0;

  // NOTE: If we do not have a constant length, or the constant length is bigger than the minimum we require to
  // generate a loop, we make a loop to handle the memcpy instead. If we did not generate a loop here for any
  // constant-length memcpy with a large number of bytes would generate thousands of load/store instructions that
  // causes LLVM's optimizations and our AMDGPU backend to crawl (and generate worse code!).
  if (!lengthConstant || constantLength > MinMemOpLoopBytes) {
    // NOTE: We want to perform our memcpy operation on the greatest stride of bytes possible (load/storing up to
    // dwordx4 or 16 bytes per loop iteration). If we have a constant length, we check if the alignment and
    // number of bytes to copy lets us load/store 16 bytes per loop iteration, and if not we check 8, then 4, then
    // 2. Worst case we have to load/store a single byte per loop.
    unsigned stride = !lengthConstant ? 1 : 16;

    while (stride != 1) {
      // We only care about dword alignment (4 bytes) so clamp the max check here to that.
      const unsigned minStride = std::min(stride, 4u);
      if (destAlignment.valueOrOne() >= minStride && srcAlignment.valueOrOne() >= minStride &&
          (constantLength % stride) == 0)
        break;

      stride /= 2;
    }

    Type *memoryType = nullptr;

    if (stride == 16) {
      memoryType = FixedVectorType::get(m_builder.getInt32Ty(), 4);
    } else {
      assert(stride <= 8);
      memoryType = m_builder.getIntNTy(stride * 8);
    }

    Value *length = memCpyInst.getArgOperand(2);

    Type *const lengthType = length->getType();

    Value *const index =
        makeLoop(ConstantInt::get(lengthType, 0), length, ConstantInt::get(lengthType, stride), &memCpyInst);

    // Get the current index into our source pointer.
    Value *const srcPtr = m_builder.CreateGEP(m_builder.getInt8Ty(), src, index);
    copyMetadata(srcPtr, &memCpyInst);

    // Perform a load for the value.
    LoadInst *const srcLoad = m_builder.CreateLoad(memoryType, srcPtr);
    copyMetadata(srcLoad, &memCpyInst);

    // Get the current index into our destination pointer.
    Value *const destPtr = m_builder.CreateGEP(m_builder.getInt8Ty(), dest, index);
    copyMetadata(destPtr, &memCpyInst);

    // And perform a store for the value at this byte.
    StoreInst *const destStore = m_builder.CreateStore(srcLoad, destPtr);
    copyMetadata(destStore, &memCpyInst);

    // Visit the newly added instructions to turn them into fat pointer variants.
    if (GetElementPtrInst *const getElemPtr = dyn_cast<GetElementPtrInst>(srcPtr))
      visitGetElementPtrInst(*getElemPtr);

    if (GetElementPtrInst *const getElemPtr = dyn_cast<GetElementPtrInst>(destPtr))
      visitGetElementPtrInst(*getElemPtr);

    if (srcPtr->getType()->getPointerAddressSpace() == ADDR_SPACE_BUFFER_FAT_POINTER)
      postVisitLoadInst(*srcLoad);
    if (destPtr->getType()->getPointerAddressSpace() == ADDR_SPACE_BUFFER_FAT_POINTER)
      postVisitStoreInst(*destStore);
  } else {
    // Get an vector type that is the length of the memcpy.
    VectorType *const memoryType = FixedVectorType::get(m_builder.getInt8Ty(), lengthConstant->getZExtValue());

    LoadInst *const srcLoad = m_builder.CreateAlignedLoad(memoryType, src, srcAlignment);
    copyMetadata(srcLoad, &memCpyInst);

    StoreInst *const destStore = m_builder.CreateAlignedStore(srcLoad, dest, destAlignment);
    copyMetadata(destStore, &memCpyInst);

    if (src->getType()->getPointerAddressSpace() == ADDR_SPACE_BUFFER_FAT_POINTER)
      postVisitLoadInst(*srcLoad);
    if (dest->getType()->getPointerAddressSpace() == ADDR_SPACE_BUFFER_FAT_POINTER)
      postVisitStoreInst(*destStore);
  }

  // Record the memcpy instruction so we remember to delete it later.
  m_typeLowering.eraseInstruction(&memCpyInst);
}

// =====================================================================================================================
// Post-process visits "memset" instruction.
//
// @param memSetInst : The memset instruction
void BufferOpLowering::postVisitMemSetInst(MemSetInst &memSetInst) {
  Value *const dest = memSetInst.getArgOperand(0);

  const unsigned destAddrSpace = dest->getType()->getPointerAddressSpace();

  m_builder.SetInsertPoint(&memSetInst);

  Value *const value = memSetInst.getArgOperand(1);

  const MaybeAlign destAlignment = memSetInst.getParamAlign(0);

  ConstantInt *const lengthConstant = dyn_cast<ConstantInt>(memSetInst.getArgOperand(2));

  const uint64_t constantLength = lengthConstant ? lengthConstant->getZExtValue() : 0;

  // NOTE: If we do not have a constant length, or the constant length is bigger than the minimum we require to
  // generate a loop, we make a loop to handle the memcpy instead. If we did not generate a loop here for any
  // constant-length memcpy with a large number of bytes would generate thousands of load/store instructions that
  // causes LLVM's optimizations and our AMDGPU backend to crawl (and generate worse code!).
  if (!lengthConstant || constantLength > MinMemOpLoopBytes) {
    // NOTE: We want to perform our memset operation on the greatest stride of bytes possible (load/storing up to
    // dwordx4 or 16 bytes per loop iteration). If we have a constant length, we check if the alignment and
    // number of bytes to copy lets us load/store 16 bytes per loop iteration, and if not we check 8, then 4, then
    // 2. Worst case we have to load/store a single byte per loop.
    unsigned stride = !lengthConstant ? 1 : 16;

    while (stride != 1) {
      // We only care about dword alignment (4 bytes) so clamp the max check here to that.
      const unsigned minStride = std::min(stride, 4u);
      if (destAlignment.valueOrOne() >= minStride && (constantLength % stride) == 0)
        break;

      stride /= 2;
    }

    Type *castDestType = nullptr;

    if (stride == 16)
      castDestType = FixedVectorType::get(m_builder.getInt32Ty(), 4);
    else {
      assert(stride <= 8);
      castDestType = m_builder.getIntNTy(stride * 8);
    }

    Value *newValue = nullptr;

    if (Constant *const constVal = dyn_cast<Constant>(value)) {
      newValue = ConstantVector::getSplat(ElementCount::get(stride, false), constVal);
      newValue = m_builder.CreateBitCast(newValue, castDestType);
      copyMetadata(newValue, &memSetInst);
    } else {
      Value *const memoryPointer = m_builder.CreateAlloca(castDestType);
      copyMetadata(memoryPointer, &memSetInst);

      Value *const memSet = m_builder.CreateMemSet(memoryPointer, value, stride, Align());
      copyMetadata(memSet, &memSetInst);

      newValue = m_builder.CreateLoad(castDestType, memoryPointer);
      copyMetadata(newValue, &memSetInst);
    }

    Value *const length = memSetInst.getArgOperand(2);

    Type *const lengthType = length->getType();

    Value *const index =
        makeLoop(ConstantInt::get(lengthType, 0), length, ConstantInt::get(lengthType, stride), &memSetInst);

    // Get the current index into our destination pointer.
    Value *const destPtr = m_builder.CreateGEP(m_builder.getInt8Ty(), dest, index);
    copyMetadata(destPtr, &memSetInst);

    Value *const castDest = m_builder.CreateBitCast(destPtr, castDestType->getPointerTo(destAddrSpace));
    copyMetadata(castDest, &memSetInst);

    // And perform a store for the value at this byte.
    StoreInst *const destStore = m_builder.CreateStore(newValue, destPtr);
    copyMetadata(destStore, &memSetInst);

    if (GetElementPtrInst *const getElemPtr = dyn_cast<GetElementPtrInst>(destPtr))
      visitGetElementPtrInst(*getElemPtr);

    postVisitStoreInst(*destStore);
  } else {
    // Get a vector type that is the length of the memset.
    VectorType *const memoryType = FixedVectorType::get(m_builder.getInt8Ty(), lengthConstant->getZExtValue());

    Value *newValue = nullptr;

    if (Constant *const constVal = dyn_cast<Constant>(value))
      newValue = ConstantVector::getSplat(cast<VectorType>(memoryType)->getElementCount(), constVal);
    else {
      Value *const memoryPointer = m_builder.CreateAlloca(memoryType);
      copyMetadata(memoryPointer, &memSetInst);

      Type *const int8PtrTy = m_builder.getInt8Ty()->getPointerTo(ADDR_SPACE_PRIVATE);
      Value *const castMemoryPointer = m_builder.CreateBitCast(memoryPointer, int8PtrTy);
      copyMetadata(castMemoryPointer, &memSetInst);

      Value *const memSet = m_builder.CreateMemSet(castMemoryPointer, value,
                                                   cast<FixedVectorType>(memoryType)->getNumElements(), Align());
      copyMetadata(memSet, &memSetInst);

      newValue = m_builder.CreateLoad(memoryType, memoryPointer);
      copyMetadata(newValue, &memSetInst);
    }

    StoreInst *const destStore = m_builder.CreateAlignedStore(newValue, dest, destAlignment);
    copyMetadata(destStore, &memSetInst);
    postVisitStoreInst(*destStore);
  }

  // Record the memset instruction so we remember to delete it later.
  m_typeLowering.eraseInstruction(&memSetInst);
}

// =====================================================================================================================
// Extract the 64-bit address from a buffer descriptor.
//
// @param bufferDesc : The buffer descriptor to extract the address from
Value *BufferOpLowering::getBaseAddressFromBufferDesc(Value *const bufferDesc) {
  Type *const descType = bufferDesc->getType();

  // Get the base address of our buffer by extracting the two components with the 48-bit address, and masking.
  Value *baseAddr = m_builder.CreateShuffleVector(bufferDesc, UndefValue::get(descType), ArrayRef<int>{0, 1});
  Value *const baseAddrMask = ConstantVector::get({m_builder.getInt32(0xFFFFFFFF), m_builder.getInt32(0xFFFF)});
  baseAddr = m_builder.CreateAnd(baseAddr, baseAddrMask);
  baseAddr = m_builder.CreateBitCast(baseAddr, m_builder.getInt64Ty());
  return m_builder.CreateIntToPtr(baseAddr, m_builder.getInt8Ty()->getPointerTo(ADDR_SPACE_GLOBAL));
}

// =====================================================================================================================
// Copy all metadata from one value to another.
//
// @param [in/out] dest : The destination to copy metadata onto.
// @param src : The source to copy metadata from.
void BufferOpLowering::copyMetadata(Value *const dest, const Value *const src) const {
  Instruction *const destInst = dyn_cast<Instruction>(dest);

  // If the destination is not an instruction, bail.
  if (!destInst)
    return;

  const Instruction *const srcInst = dyn_cast<Instruction>(src);

  // If the source is not an instruction, bail.
  if (!srcInst)
    return;

  SmallVector<std::pair<unsigned, MDNode *>, 8> allMetaNodes;
  srcInst->getAllMetadata(allMetaNodes);

  for (auto metaNode : allMetaNodes)
    destInst->setMetadata(metaNode.first, metaNode.second);
}

// =====================================================================================================================
// Remove any users that are invariant starts, returning if any were removed.
//
// @param value : The value to check the users of.
bool BufferOpLowering::removeUsersForInvariantStarts(Value *const value) {
  bool modified = false;

  for (User *const user : value->users()) {
    if (BitCastInst *const bitCast = dyn_cast<BitCastInst>(user)) {
      // Remove any users of the bitcast too.
      if (removeUsersForInvariantStarts(bitCast))
        modified = true;
    } else {
      IntrinsicInst *const intrinsic = dyn_cast<IntrinsicInst>(user);

      // If the user isn't an intrinsic, bail.
      if (!intrinsic)
        continue;

      // If the intrinsic is not an invariant load, bail.
      if (intrinsic->getIntrinsicID() != Intrinsic::invariant_start)
        continue;

      // Remember the intrinsic because we will want to delete it.
      m_typeLowering.eraseInstruction(intrinsic);
      modified = true;
    }
  }

  return modified;
}

// =====================================================================================================================
// Replace a fat pointer load or store with the required intrinsics.
//
// @param inst : The instruction to replace.
Value *BufferOpLowering::replaceLoadStore(Instruction &inst) {
  LoadInst *const loadInst = dyn_cast<LoadInst>(&inst);
  StoreInst *const storeInst = dyn_cast<StoreInst>(&inst);

  // Either load instruction or store instruction is valid (not both)
  assert((!loadInst) != (!storeInst));

  bool isLoad = loadInst;
  Type *type = nullptr;
  Value *pointerOperand = nullptr;
  AtomicOrdering ordering = AtomicOrdering::NotAtomic;
  Align alignment;
  SyncScope::ID syncScopeID = 0;

  if (isLoad) {
    type = loadInst->getType();
    pointerOperand = loadInst->getPointerOperand();
    ordering = loadInst->getOrdering();
    alignment = loadInst->getAlign();
    syncScopeID = loadInst->getSyncScopeID();
  } else {
    type = storeInst->getValueOperand()->getType();
    pointerOperand = storeInst->getPointerOperand();
    ordering = storeInst->getOrdering();
    alignment = storeInst->getAlign();
    syncScopeID = storeInst->getSyncScopeID();
  }

  m_builder.SetInsertPoint(&inst);

  auto pointerValues = m_typeLowering.getValue(pointerOperand);
  Value *const bufferDesc = pointerValues[0];

  const DataLayout &dataLayout = m_builder.GetInsertBlock()->getModule()->getDataLayout();

  const unsigned bytesToHandle = static_cast<unsigned>(dataLayout.getTypeStoreSize(type));

  bool isInvariant = false;
  if (isLoad) {
    isInvariant =
        getDescriptorInfo(bufferDesc).invariant.value() || loadInst->getMetadata(LLVMContext::MD_invariant_load);
  }

  const bool isNonTemporal = inst.getMetadata(LLVMContext::MD_nontemporal);
  const bool isGlc = ordering != AtomicOrdering::NotAtomic;
  const bool isDlc = isGlc; // For buffer load on GFX10+, we set DLC = GLC

  Value *const baseIndex = m_builder.CreatePtrToInt(pointerValues[1], m_builder.getInt32Ty());

  // If our buffer descriptor is divergent, need to handle that differently.
  if (getDescriptorInfo(bufferDesc).divergent.value()) {
    Value *const baseAddr = getBaseAddressFromBufferDesc(bufferDesc);

    // The 2nd element in the buffer descriptor is the byte bound, we do this to support robust buffer access.
    Value *const bound = m_builder.CreateExtractElement(bufferDesc, 2);
    Value *const inBound = m_builder.CreateICmpULT(baseIndex, bound);
    Value *const newBaseIndex = m_builder.CreateSelect(inBound, baseIndex, m_builder.getInt32(0));

    // Add on the index to the address.
    Value *pointer = m_builder.CreateGEP(m_builder.getInt8Ty(), baseAddr, newBaseIndex);

    pointer = m_builder.CreateBitCast(pointer, type->getPointerTo(ADDR_SPACE_GLOBAL));

    if (isLoad) {
      LoadInst *const newLoad = m_builder.CreateAlignedLoad(type, pointer, alignment, loadInst->isVolatile());
      newLoad->setOrdering(ordering);
      newLoad->setSyncScopeID(syncScopeID);
      copyMetadata(newLoad, loadInst);

      if (isInvariant)
        newLoad->setMetadata(LLVMContext::MD_invariant_load, MDNode::get(m_builder.getContext(), {}));

      return newLoad;
    }
    StoreInst *const newStore =
        m_builder.CreateAlignedStore(storeInst->getValueOperand(), pointer, alignment, storeInst->isVolatile());
    newStore->setOrdering(ordering);
    newStore->setSyncScopeID(syncScopeID);
    copyMetadata(newStore, storeInst);

    return newStore;
  }

  switch (ordering) {
  case AtomicOrdering::Release:
  case AtomicOrdering::AcquireRelease:
  case AtomicOrdering::SequentiallyConsistent:
    m_builder.CreateFence(AtomicOrdering::Release, syncScopeID);
    break;
  default:
    break;
  }

  SmallVector<Value *, 8> parts;
  Type *smallestType = nullptr;
  unsigned smallestByteSize = 4;

  if (alignment < 2 || (bytesToHandle & 0x1) != 0) {
    smallestByteSize = 1;
    smallestType = m_builder.getInt8Ty();
  } else if (alignment < 4 || (bytesToHandle & 0x3) != 0) {
    smallestByteSize = 2;
    smallestType = m_builder.getInt16Ty();
  } else {
    smallestByteSize = 4;
    smallestType = m_builder.getInt32Ty();
  }

  // Load: Create an undef vector whose total size is the number of bytes we
  // loaded.
  // Store: Bitcast our value-to-store to a vector of smallest byte size.
  Type *const castType = FixedVectorType::get(smallestType, bytesToHandle / smallestByteSize);

  Value *storeValue = nullptr;
  if (!isLoad) {
    storeValue = storeInst->getValueOperand();
    Type *storeTy = storeValue->getType();
    if (storeTy->isArrayTy()) {
      const unsigned elemCount = cast<ArrayType>(storeTy)->getNumElements();
      Value *castValue = UndefValue::get(castType);
      for (unsigned elemIdx = 0; elemIdx != elemCount; ++elemIdx) {
        Value *elem = m_builder.CreateExtractValue(storeValue, elemIdx);
        elem = m_builder.CreateBitCast(elem, smallestType);
        castValue = m_builder.CreateInsertElement(castValue, elem, elemIdx);
      }
      storeValue = castValue;
      copyMetadata(storeValue, storeInst);
    } else {
      if (storeTy->isPointerTy()) {
        storeValue = m_builder.CreatePtrToInt(storeValue, m_builder.getIntNTy(bytesToHandle * 8));
        copyMetadata(storeValue, storeInst);
      }

      storeValue = m_builder.CreateBitCast(storeValue, castType);
      copyMetadata(storeValue, storeInst);
    }
  }

  // The index in storeValue which we use next
  unsigned storeIndex = 0;

  unsigned remainingBytes = bytesToHandle;
  while (remainingBytes > 0) {
    const unsigned offset = bytesToHandle - remainingBytes;
    Value *offsetVal = offset == 0 ? baseIndex : m_builder.CreateAdd(baseIndex, m_builder.getInt32(offset));

    Type *intAccessType = nullptr;
    unsigned accessSize = 0;

    // Handle the greatest possible size
    if (alignment >= 4 && remainingBytes >= 4) {
      if (remainingBytes >= 16) {
        intAccessType = FixedVectorType::get(m_builder.getInt32Ty(), 4);
        accessSize = 16;
      } else if (remainingBytes >= 12 && !isInvariant) {
        intAccessType = FixedVectorType::get(m_builder.getInt32Ty(), 3);
        accessSize = 12;
      } else if (remainingBytes >= 8) {
        intAccessType = FixedVectorType::get(m_builder.getInt32Ty(), 2);
        accessSize = 8;
      } else {
        // remainingBytes >= 4
        intAccessType = m_builder.getInt32Ty();
        accessSize = 4;
      }
    } else if (alignment >= 2 && remainingBytes >= 2) {
      intAccessType = m_builder.getInt16Ty();
      accessSize = 2;
    } else {
      intAccessType = m_builder.getInt8Ty();
      accessSize = 1;
    }
    assert(intAccessType);
    assert(accessSize != 0);

    Value *part = nullptr;

    CoherentFlag coherent = {};
    if (m_pipelineState->getTargetInfo().getGfxIpVersion().major <= 11) {
      coherent.bits.glc = isGlc;
      if (!isInvariant)
        coherent.bits.slc = isNonTemporal;
    }

    if (isLoad) {
<<<<<<< HEAD
      if (m_pipelineState.getTargetInfo().getGfxIpVersion().major >= 10) {
=======
      if (m_pipelineState->getTargetInfo().getGfxIpVersion().major >= 10 &&
          m_pipelineState->getTargetInfo().getGfxIpVersion().major <= 11) {
>>>>>>> 6527fd70
        // TODO For stores?
        coherent.bits.dlc = isDlc;
      }
      if (isInvariant && accessSize >= 4) {
        CallInst *call = m_builder.CreateIntrinsic(Intrinsic::amdgcn_s_buffer_load, intAccessType,
                                                   {bufferDesc, offsetVal, m_builder.getInt32(coherent.u32All)});
        call->setMetadata(LLVMContext::MD_invariant_load, MDNode::get(m_builder.getContext(), {}));
        part = call;
      } else {
        unsigned intrinsicID = Intrinsic::amdgcn_raw_buffer_load;
#if !defined(LLVM_HAVE_BRANCH_AMD_GFX)
#warning[!amd-gfx] Atomic load loses memory semantics
#else
        if (ordering != AtomicOrdering::NotAtomic)
          intrinsicID = Intrinsic::amdgcn_raw_atomic_buffer_load;
#endif
        part = m_builder.CreateIntrinsic(
            intrinsicID, intAccessType,
            {bufferDesc, offsetVal, m_builder.getInt32(0), m_builder.getInt32(coherent.u32All)});
      }
    } else {
      // Store
      unsigned compCount = accessSize / smallestByteSize;
      part = UndefValue::get(FixedVectorType::get(smallestType, compCount));

      for (unsigned i = 0; i < compCount; i++) {
        Value *const storeElem = m_builder.CreateExtractElement(storeValue, storeIndex++);
        part = m_builder.CreateInsertElement(part, storeElem, i);
      }
      part = m_builder.CreateBitCast(part, intAccessType);
      copyMetadata(part, &inst);
      part = m_builder.CreateIntrinsic(
          Intrinsic::amdgcn_raw_buffer_store, intAccessType,
          {part, bufferDesc, offsetVal, m_builder.getInt32(0), m_builder.getInt32(coherent.u32All)});
    }

    copyMetadata(part, &inst);
    if (isLoad)
      parts.push_back(part);

    remainingBytes -= accessSize;
  }

  Value *newInst = nullptr;
  if (isLoad) {
    if (parts.size() == 1) {
      // We do not have to create a vector if we did only one load
      newInst = parts.front();
    } else {
      // And create an undef vector whose total size is the number of bytes we loaded.
      newInst = UndefValue::get(FixedVectorType::get(smallestType, bytesToHandle / smallestByteSize));

      unsigned index = 0;

      for (Value *part : parts) {
        // Get the byte size of our load part.
        const unsigned byteSize = static_cast<unsigned>(dataLayout.getTypeStoreSize(part->getType()));

        // Bitcast it to a vector of the smallest load type.
        FixedVectorType *const castType = FixedVectorType::get(smallestType, byteSize / smallestByteSize);
        part = m_builder.CreateBitCast(part, castType);
        copyMetadata(part, &inst);

        // Run through the elements of our bitcasted type and insert them into the main load.
        for (unsigned i = 0, compCount = static_cast<unsigned>(castType->getNumElements()); i < compCount; i++) {
          Value *const elem = m_builder.CreateExtractElement(part, i);
          copyMetadata(elem, &inst);
          newInst = m_builder.CreateInsertElement(newInst, elem, index++);
          copyMetadata(newInst, &inst);
        }
      }
    }
    assert(newInst);

    if (type->isPointerTy()) {
      newInst = m_builder.CreateBitCast(newInst, m_builder.getIntNTy(bytesToHandle * 8));
      copyMetadata(newInst, &inst);
      newInst = m_builder.CreateIntToPtr(newInst, type);
      copyMetadata(newInst, &inst);
    } else {
      newInst = m_builder.CreateBitCast(newInst, type);
      copyMetadata(newInst, &inst);
    }
  }

  switch (ordering) {
  case AtomicOrdering::Acquire:
  case AtomicOrdering::AcquireRelease:
  case AtomicOrdering::SequentiallyConsistent:
    m_builder.CreateFence(AtomicOrdering::Acquire, syncScopeID);
    break;
  default:
    break;
  }

  return newInst;
}

// =====================================================================================================================
// Make a loop, returning the value of the loop counter. This modifies the insertion point of the builder.
//
// @param loopStart : The start index of the loop.
// @param loopEnd : The end index of the loop.
// @param loopStride : The stride of the loop.
// @param insertPos : The position to insert the loop in the instruction stream.
Instruction *BufferOpLowering::makeLoop(Value *const loopStart, Value *const loopEnd, Value *const loopStride,
                                        Instruction *const insertPos) {
  Value *const initialCond = m_builder.CreateICmpNE(loopStart, loopEnd);

  BasicBlock *const origBlock = insertPos->getParent();

  Instruction *const terminator = SplitBlockAndInsertIfThen(initialCond, insertPos, false);

  m_builder.SetInsertPoint(terminator);

  // Create a phi node for the loop counter.
  PHINode *const loopCounter = m_builder.CreatePHI(loopStart->getType(), 2);
  copyMetadata(loopCounter, insertPos);

  // Set the loop counter to start value (initialization).
  loopCounter->addIncoming(loopStart, origBlock);

  // Calculate the next value of the loop counter by doing loopCounter + loopStride.
  Value *const loopNextValue = m_builder.CreateAdd(loopCounter, loopStride);
  copyMetadata(loopNextValue, insertPos);

  // And set the loop counter to the next value.
  loopCounter->addIncoming(loopNextValue, terminator->getParent());

  // Our loop condition is just whether the next value of the loop counter is less than the end value.
  Value *const cond = m_builder.CreateICmpULT(loopNextValue, loopEnd);
  copyMetadata(cond, insertPos);

  // And our replacement terminator just branches back to the if body if there is more loop iterations to be done.
  Instruction *const newTerminator = m_builder.CreateCondBr(cond, terminator->getParent(), terminator->getSuccessor(0));
  copyMetadata(newTerminator, insertPos);

  terminator->eraseFromParent();

  m_builder.SetInsertPoint(newTerminator);

  return loopCounter;
}<|MERGE_RESOLUTION|>--- conflicted
+++ resolved
@@ -363,21 +363,14 @@
     }
     }
 
-<<<<<<< HEAD
+    CoherentFlag coherent = {};
+    if (m_pipelineState.getTargetInfo().getGfxIpVersion().major <= 11)
+      coherent.bits.slc = isNonTemporal ? 1 : 0;
+
     Value *const atomicCall = m_builder.CreateIntrinsic(
         Intrinsic::amdgcn_raw_buffer_atomic_cmpswap, atomicCmpXchgInst.getNewValOperand()->getType(),
         {atomicCmpXchgInst.getNewValOperand(), atomicCmpXchgInst.getCompareOperand(), bufferDesc, baseIndex,
-         m_builder.getInt32(0), m_builder.getInt32(isSlc ? 1 : 0)});
-=======
-    CoherentFlag coherent = {};
-    if (m_pipelineState->getTargetInfo().getGfxIpVersion().major <= 11)
-      coherent.bits.slc = isNonTemporal ? 1 : 0;
-
-    Value *const atomicCall = m_builder->CreateIntrinsic(
-        Intrinsic::amdgcn_raw_buffer_atomic_cmpswap, atomicCmpXchgInst.getNewValOperand()->getType(),
-        {atomicCmpXchgInst.getNewValOperand(), atomicCmpXchgInst.getCompareOperand(), bufferDesc, baseIndex,
-         m_builder->getInt32(0), m_builder->getInt32(coherent.u32All)});
->>>>>>> 6527fd70
+         m_builder.getInt32(0), m_builder.getInt32(coherent.u32All)});
 
     switch (atomicCmpXchgInst.getSuccessOrdering()) {
     case AtomicOrdering::Acquire:
@@ -516,21 +509,14 @@
         break;
       }
 
-<<<<<<< HEAD
-      Value *const atomicCall = m_builder.CreateIntrinsic(
-          intrinsic, storeType,
-          {atomicRmwInst.getValOperand(), bufferDesc, baseIndex, m_builder.getInt32(0), m_builder.getInt32(isSlc * 2)});
-=======
       CoherentFlag coherent = {};
-      if (m_pipelineState->getTargetInfo().getGfxIpVersion().major <= 11) {
+      if (m_pipelineState.getTargetInfo().getGfxIpVersion().major <= 11) {
         coherent.bits.slc = isNonTemporal ? 1 : 0;
       }
 
-      Value *const atomicCall =
-          m_builder->CreateIntrinsic(intrinsic, storeType,
-                                     {atomicRmwInst.getValOperand(), bufferDesc, baseIndex, m_builder->getInt32(0),
-                                      m_builder->getInt32(coherent.u32All)});
->>>>>>> 6527fd70
+      Value *const atomicCall = m_builder.CreateIntrinsic(intrinsic, storeType,
+                                                          {atomicRmwInst.getValOperand(), bufferDesc, baseIndex,
+                                                           m_builder.getInt32(0), m_builder.getInt32(coherent.u32All)});
       copyMetadata(atomicCall, &atomicRmwInst);
 
       switch (atomicRmwInst.getOrdering()) {
@@ -1404,19 +1390,15 @@
     Value *part = nullptr;
 
     CoherentFlag coherent = {};
-    if (m_pipelineState->getTargetInfo().getGfxIpVersion().major <= 11) {
+    if (m_pipelineState.getTargetInfo().getGfxIpVersion().major <= 11) {
       coherent.bits.glc = isGlc;
       if (!isInvariant)
         coherent.bits.slc = isNonTemporal;
     }
 
     if (isLoad) {
-<<<<<<< HEAD
-      if (m_pipelineState.getTargetInfo().getGfxIpVersion().major >= 10) {
-=======
-      if (m_pipelineState->getTargetInfo().getGfxIpVersion().major >= 10 &&
-          m_pipelineState->getTargetInfo().getGfxIpVersion().major <= 11) {
->>>>>>> 6527fd70
+      if (m_pipelineState.getTargetInfo().getGfxIpVersion().major >= 10 &&
+          m_pipelineState.getTargetInfo().getGfxIpVersion().major <= 11) {
         // TODO For stores?
         coherent.bits.dlc = isDlc;
       }
