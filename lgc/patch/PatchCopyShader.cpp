/*
 ***********************************************************************************************************************
 *
 *  Copyright (c) 2017-2023 Advanced Micro Devices, Inc. All Rights Reserved.
 *
 *  Permission is hereby granted, free of charge, to any person obtaining a copy
 *  of this software and associated documentation files (the "Software"), to deal
 *  in the Software without restriction, including without limitation the rights
 *  to use, copy, modify, merge, publish, distribute, sublicense, and/or sell
 *  copies of the Software, and to permit persons to whom the Software is
 *  furnished to do so, subject to the following conditions:
 *
 *  The above copyright notice and this permission notice shall be included in all
 *  copies or substantial portions of the Software.
 *
 *  THE SOFTWARE IS PROVIDED "AS IS", WITHOUT WARRANTY OF ANY KIND, EXPRESS OR
 *  IMPLIED, INCLUDING BUT NOT LIMITED TO THE WARRANTIES OF MERCHANTABILITY,
 *  FITNESS FOR A PARTICULAR PURPOSE AND NONINFRINGEMENT. IN NO EVENT SHALL THE
 *  AUTHORS OR COPYRIGHT HOLDERS BE LIABLE FOR ANY CLAIM, DAMAGES OR OTHER
 *  LIABILITY, WHETHER IN AN ACTION OF CONTRACT, TORT OR OTHERWISE, ARISING FROM,
 *  OUT OF OR IN CONNECTION WITH THE SOFTWARE OR THE USE OR OTHER DEALINGS IN THE
 *  SOFTWARE.
 *
 **********************************************************************************************************************/
/**
 ***********************************************************************************************************************
 * @file  PatchCopyShader.cpp
 * @brief LLPC source file: contains declaration and implementation of class lgc::PatchCopyShader.
 ***********************************************************************************************************************
 */
#include "lgc/patch/PatchCopyShader.h"
#include "lgc/state/IntrinsDefs.h"
#include "lgc/state/PalMetadata.h"
#include "lgc/state/PipelineShaders.h"
#include "lgc/state/PipelineState.h"
#include "lgc/state/TargetInfo.h"
#include "lgc/util/BuilderBase.h"
#include "lgc/util/Internal.h"
#include "llvm/IR/Constants.h"
#include "llvm/IR/Instructions.h"
#include "llvm/IR/IntrinsicsAMDGPU.h"
#include "llvm/Support/CommandLine.h"
#include "llvm/Support/Debug.h"
#include <set>

#define DEBUG_TYPE "lgc-patch-copy-shader"

namespace llvm {
namespace cl {

extern opt<bool> InRegEsGsLdsSize;

} // namespace cl
} // namespace llvm

using namespace lgc;
using namespace llvm;

// =====================================================================================================================
// Run the pass on the specified LLVM module.
//
// @param [in/out] module : LLVM module to be run on
// @param [in/out] analysisManager : Analysis manager to use for this transformation
// @returns : The preserved analyses (The analyses that are still valid after this pass)
PreservedAnalyses PatchCopyShader::run(Module &module, ModuleAnalysisManager &analysisManager) {
  PipelineState *pipelineState = analysisManager.getResult<PipelineStateWrapper>(module).getPipelineState();
  PipelineShadersResult &pipelineShaders = analysisManager.getResult<PipelineShaders>(module);
  if (runImpl(module, pipelineShaders, pipelineState))
    return PreservedAnalyses::none();
  return PreservedAnalyses::all();
}

// =====================================================================================================================
// Run the pass on the specified LLVM module.
//
// @param [in/out] module : LLVM module to be run on
// @param pipelineShaders : Pipeline shaders analysis result
// @param pipelineState : Pipeline state
// @returns : True if the module was modified by the transformation and false otherwise
bool PatchCopyShader::runImpl(Module &module, PipelineShadersResult &pipelineShaders, PipelineState *pipelineState) {
  LLVM_DEBUG(dbgs() << "Run the pass Patch-Copy-Shader\n");

  Patch::init(&module);

  m_pipelineState = pipelineState;
  m_pipelineSysValues.initialize(m_pipelineState);

  auto gsEntryPoint = pipelineShaders.getEntryPoint(ShaderStageGeometry);
  if (!gsEntryPoint) {
    // Skip copy shader generation if GS is absent
    return false;
  }

  // Tell pipeline state there is a copy shader.
  m_pipelineState->setShaderStageMask(m_pipelineState->getShaderStageMask() | (1U << ShaderStageCopyShader));

  // Gather GS generic export details.
  collectGsGenericOutputInfo(gsEntryPoint);

  BuilderBase builder(*m_context);

  auto int32Ty = Type::getInt32Ty(*m_context);
  SmallVector<Type *, 16> argTys;
  SmallVector<bool, 16> argInReg;
  SmallVector<const char *, 16> argNames;

  const auto gfxIp = m_pipelineState->getTargetInfo().getGfxIpVersion();
  (void(gfxIp)); // Unused
  if (!m_pipelineState->getNggControl()->enableNgg) {
    // Create type of new function with fixed HW layout:
    //
    //   void copyShader(
    //     i32 inreg globalTable,
    //     i32 inreg esGsLdsSize (GFX9+),
    //     i32 inreg streamOutTable (GFX9+),
    //     i32 inreg streamOutInfo,
    //     i32 inreg streamOutWriteIndex,
    //     i32 inreg streamOutOffset0,
    //     i32 inreg streamOutOffset1,
    //     i32 inreg streamOutOffset2,
    //     i32 inreg streamOutOffset3,
    //     i32 vertexOffset)
    //

    argTys = {int32Ty, int32Ty, int32Ty, int32Ty, int32Ty, int32Ty, int32Ty, int32Ty, int32Ty, int32Ty};

    argInReg = {true, true, true, true, true, true, true, true, true, false};
<<<<<<< HEAD
    // clang-format off
=======

>>>>>>> e51543dc
    argNames = {"globalTable",
                "esGsLdsSize",
                "streamOutTable",
                "streamOutInfo",
                "streamOutWriteIndex",
                "streamOutOffset0",
                "streamOutOffset1",
                "streamOutOffset2",
                "streamOutOffset3",
                "vertexOffset"};
    // clang-format on
  } else {
    // If NGG, the copy shader is not a real HW VS and will be incorporated into NGG primitive shader finally. Thus,
    // the argument definitions are decided by compiler not by HW. We could have such variable layout (not fixed with
    // GPU generation evolvement):
    //
    // GFX10:
    //   void copyShader(
    //     i32 vertexIndex)
    //
    // GFX11+:
    //   void copyShader(
    //     i32 inreg globalTable,
    //     i32 vertexId)
    if (m_pipelineState->getTargetInfo().getGfxIpVersion().major <= 10) {
      argTys = {int32Ty};
      argInReg = {false};
      argNames = {"vertexId"};
    } else {
      argTys = {int32Ty, int32Ty};
      argInReg = {true, false};
      argNames = {"globalTable", "vertexId"};
    }
  }

  auto entryPointTy = FunctionType::get(builder.getVoidTy(), argTys, false);

  // Create function for the copy shader entrypoint, and insert it before the FS (if there is one).
  auto entryPoint = Function::Create(entryPointTy, GlobalValue::ExternalLinkage, lgcName::CopyShaderEntryPoint);
  entryPoint->setDLLStorageClass(GlobalValue::DLLExportStorageClass);
  entryPoint->setCallingConv(CallingConv::AMDGPU_VS);

  // Set the shader stage on the new function.
  setShaderStage(entryPoint, ShaderStageCopyShader);

  auto insertPos = module.getFunctionList().end();
  auto fsEntryPoint = pipelineShaders.getEntryPoint(ShaderStageFragment);
  if (fsEntryPoint)
    insertPos = fsEntryPoint->getIterator();
  module.getFunctionList().insert(insertPos, entryPoint);

  // Make the args "inreg" (passed in SGPR) as appropriate and make their names.
  for (unsigned i = 0; i < entryPoint->arg_size(); ++i) {
    if (argInReg[i])
      entryPoint->getArg(i)->addAttr(Attribute::InReg);
    entryPoint->getArg(i)->setName(argNames[i]);
  }

  // Set wavefront size
  const unsigned waveSize = m_pipelineState->getShaderWaveSize(ShaderStageCopyShader);
  if (m_pipelineState->getTargetInfo().getGfxIpVersion().major >= 10)
    entryPoint->addFnAttr("target-features", ",+wavefrontsize" + std::to_string(waveSize));

  // Create ending basic block, and terminate it with return.
  auto endBlock = BasicBlock::Create(*m_context, "", entryPoint, nullptr);
  builder.SetInsertPoint(endBlock);
  builder.CreateRetVoid();

  // Create entry basic block
  auto entryBlock = BasicBlock::Create(*m_context, "", entryPoint, endBlock);
  builder.SetInsertPoint(entryBlock);

  auto intfData = m_pipelineState->getShaderInterfaceData(ShaderStageCopyShader);

  if (!m_pipelineState->getNggControl()->enableNgg) {
    // For GFX9+, streamOutTable SGPR index value should be greater than esGsLdsSize
    intfData->userDataUsage.gs.copyShaderEsGsLdsSize = 1;
    intfData->userDataUsage.gs.copyShaderStreamOutTable = 2;
  } else {
    // If NGG, both esGsLdsSize and streamOutTable are not used
    intfData->userDataUsage.gs.copyShaderEsGsLdsSize = InvalidValue;
    intfData->userDataUsage.gs.copyShaderStreamOutTable = InvalidValue;
  }

  if (!m_pipelineState->getNggControl()->enableNgg) {
    // If no NGG, the copy shader will become a real HW VS. Set the user data entries in the
    // PAL metadata here.
    if (m_pipelineState->useRegisterFieldFormat()) {
      constexpr unsigned NumUserSgprs = 32;
      SmallVector<unsigned, NumUserSgprs> userData;
      userData.resize(NumUserSgprs, static_cast<unsigned>(UserDataMapping::Invalid));
      userData[0] = static_cast<unsigned>(UserDataMapping::GlobalTable);
      if (m_pipelineState->enableXfb())
        userData[intfData->userDataUsage.gs.copyShaderStreamOutTable] =
            static_cast<unsigned>(UserDataMapping::StreamOutTable);
      if (cl::InRegEsGsLdsSize && m_pipelineState->isGsOnChip())
        userData[intfData->userDataUsage.gs.copyShaderEsGsLdsSize] =
            static_cast<unsigned>(UserDataMapping::EsGsLdsSize);
      m_pipelineState->setUserDataMap(ShaderStageCopyShader, userData);
    } else {
      m_pipelineState->getPalMetadata()->setUserDataEntry(ShaderStageCopyShader, 0, UserDataMapping::GlobalTable);
      if (m_pipelineState->enableXfb()) {
        m_pipelineState->getPalMetadata()->setUserDataEntry(ShaderStageCopyShader,
                                                            intfData->userDataUsage.gs.copyShaderStreamOutTable,
                                                            UserDataMapping::StreamOutTable);
      }
      if (cl::InRegEsGsLdsSize && m_pipelineState->isGsOnChip()) {
        m_pipelineState->getPalMetadata()->setUserDataEntry(
            ShaderStageCopyShader, intfData->userDataUsage.gs.copyShaderEsGsLdsSize, UserDataMapping::EsGsLdsSize);
      }
    }
  }

  if (m_pipelineState->isGsOnChip())
    m_lds = Patch::getLdsVariable(m_pipelineState, &module);

  unsigned outputStreamCount = 0;
  for (int i = 0; i < MaxGsStreams; ++i) {
    if (m_pipelineState->isVertexStreamActive(i))
      outputStreamCount++;
  }

  if (outputStreamCount > 1 && m_pipelineState->enableXfb()) {
    if (!m_pipelineState->getNggControl()->enableNgg) {
      // StreamId = streamInfo[25:24]
      auto streamInfo = getFunctionArgument(entryPoint, CopyShaderEntryArgIdxStreamInfo);

      Value *streamId = builder.CreateIntrinsic(Intrinsic::amdgcn_ubfe, builder.getInt32Ty(),
                                                {
                                                    streamInfo,
                                                    builder.getInt32(24),
                                                    builder.getInt32(2),
                                                });
      //
      // copyShader() {
      //   ...
      //   switch(streamId) {
      //   case 0:
      //     export outputs of stream 0
      //     break
      //   ...
      //   case rasterStream:
      //     export outputs of raster stream
      //     break
      //   ...
      //   case 3:
      //     export outputs of stream 3
      //     break
      //   }
      //
      //   return
      // }
      //

      // Add switchInst to entry block
      auto switchInst = builder.CreateSwitch(streamId, endBlock, outputStreamCount);

      for (unsigned streamId = 0; streamId < MaxGsStreams; ++streamId) {
        if (m_pipelineState->isVertexStreamActive(streamId)) {
          std::string blockName = ".stream" + std::to_string(streamId);
          BasicBlock *streamBlock = BasicBlock::Create(*m_context, blockName, entryPoint, endBlock);
          builder.SetInsertPoint(streamBlock);

          switchInst->addCase(builder.getInt32(streamId), streamBlock);

          exportOutput(streamId, builder);
          builder.CreateBr(endBlock);
        }
      }
    } else {
      // NOTE: If NGG, the copy shader with stream-out is not a real HW VS and will be incorporated into NGG
      // primitive shader later. Therefore, there are no multiple HW executions.

      //
      // copyShader() {
      //   ...
      //   export outputs of stream 0
      //   ...
      //   export outputs of raster stream
      //   ...
      //   export outputs of stream 3
      //
      //   return
      // }
      //
      assert(gfxIp.major >= 11); // Must be GFX11+

      for (unsigned streamId = 0; streamId < MaxGsStreams; ++streamId) {
        if (m_pipelineState->isVertexStreamActive(streamId))
          exportOutput(streamId, builder);
      }
      builder.CreateBr(endBlock);
    }
  } else {
    // Just export outputs of rasterization stream
    exportOutput(m_pipelineState->getRasterizerState().rasterStream, builder);
    builder.CreateBr(endBlock);
  }

  return true;
}

// =====================================================================================================================
// Collects info for GS generic outputs.
//
// @param gsEntryPoint : Geometry shader entrypoint
void PatchCopyShader::collectGsGenericOutputInfo(Function *gsEntryPoint) {
  auto resUsage = m_pipelineState->getShaderResourceUsage(ShaderStageCopyShader);
  const auto &outputLocInfoMap = resUsage->inOutUsage.outputLocInfoMap;
  std::set<InOutLocationInfo> visitedLocInfos;

  // Collect the byte sizes of the output value at each mapped location
  for (auto &func : *gsEntryPoint->getParent()) {
    if (func.getName().startswith(lgcName::OutputExportGeneric)) {
      for (auto user : func.users()) {
        auto callInst = dyn_cast<CallInst>(user);
        if (!callInst || callInst->getParent()->getParent() != gsEntryPoint)
          continue;

        assert(callInst->arg_size() == 4);
        Value *output = callInst->getOperand(callInst->arg_size() - 1); // Last argument
        auto outputTy = output->getType();

        InOutLocationInfo origLocInfo;
        origLocInfo.setLocation(cast<ConstantInt>(callInst->getOperand(0))->getZExtValue());
        unsigned component = cast<ConstantInt>(callInst->getOperand(1))->getZExtValue();
        if (outputTy->getScalarSizeInBits() == 64)
          component *= 2; // Component in location info is dword-based
        origLocInfo.setComponent(component);
        origLocInfo.setStreamId(cast<ConstantInt>(callInst->getOperand(2))->getZExtValue());

        const auto locInfoMapIt = outputLocInfoMap.find(origLocInfo);
        if (locInfoMapIt == outputLocInfoMap.end() || visitedLocInfos.count(origLocInfo) > 0)
          continue;
        visitedLocInfos.insert(origLocInfo);

        unsigned dwordSize = 1; // Each output call is scalarized and exports 1 dword for packing
        if (!m_pipelineState->canPackOutput(ShaderStageGeometry)) {
          unsigned compCount = 1;
          auto compTy = outputTy;
          auto outputVecTy = dyn_cast<FixedVectorType>(outputTy);
          if (outputVecTy) {
            compCount = outputVecTy->getNumElements();
            compTy = outputVecTy->getElementType();
          }

          unsigned bitWidth = compTy->getScalarSizeInBits();
          // NOTE: Currently, to simplify the design of load/store data from GS-VS ring, we always extend
          // byte/word to dword and store dword to GS-VS ring. So for 8-bit/16-bit data type, the actual byte size
          // is based on number of dwords.
          bitWidth = std::max(32u, bitWidth);
          dwordSize = bitWidth / 32 * compCount;
        }

        const unsigned streamId = origLocInfo.getStreamId();
        const unsigned newLoc = locInfoMapIt->second.getLocation();
        const unsigned newComp = locInfoMapIt->second.getComponent();
        if (dwordSize > 4) {
          assert(dwordSize <= 8); // <8 x dword> at most
          m_outputLocCompSizeMap[streamId][newLoc][newComp] = 4;
          m_outputLocCompSizeMap[streamId][newLoc + 1][newComp] = dwordSize - 4;
        } else {
          m_outputLocCompSizeMap[streamId][newLoc][newComp] = dwordSize;
        }
      }
    }
  }
}

// =====================================================================================================================
// Exports outputs of geometry shader, inserting buffer-load/output-export calls.
//
// @param streamId : Export output of this stream
// @param builder : BuilderBase to use for instruction constructing
void PatchCopyShader::exportOutput(unsigned streamId, BuilderBase &builder) {
  auto resUsage = m_pipelineState->getShaderResourceUsage(ShaderStageCopyShader);
  auto &builtInUsage = resUsage->builtInUsage.gs;
  auto &locInfoXfbOutInfoMap = resUsage->inOutUsage.locInfoXfbOutInfoMap;
  auto &outputLocInfoMap = resUsage->inOutUsage.outputLocInfoMap;

  // The output value at the new mapped <location, component>
  DenseMap<unsigned, DenseMap<unsigned, Value *>> outputLocCompValue;
  for (auto &locCompSizeInfo : m_outputLocCompSizeMap[streamId]) {
    const unsigned newLoc = locCompSizeInfo.first;
    for (auto &compSizeInfo : locCompSizeInfo.second) {
      const unsigned newComp = compSizeInfo.first;
      const unsigned dwordSize = compSizeInfo.second;
      Value *outputValue = loadValueFromGsVsRing(dwordSize > 1 ? FixedVectorType::get(builder.getFloatTy(), dwordSize)
                                                               : builder.getFloatTy(),
                                                 newLoc, newComp, streamId, builder);
      outputLocCompValue[newLoc][newComp] = outputValue;
    }
  }

  if (m_pipelineState->enableXfb()) {
    // Export XFB output
    for (const auto &locInfoXfbInfoPair : locInfoXfbOutInfoMap) {
      const InOutLocationInfo &origLocInfo = locInfoXfbInfoPair.first;
      if (origLocInfo.getStreamId() != streamId || origLocInfo.isBuiltIn())
        continue;

      assert(outputLocInfoMap.count(origLocInfo) > 0);
      auto &newLocInfo = outputLocInfoMap[origLocInfo];

      const unsigned newLoc = newLocInfo.getLocation();
      const unsigned newComp = newLocInfo.getComponent();

      if (outputLocCompValue[newLoc].count(newComp) > 0) {
        // NOTE: If the XFB output value exists, we export it. Otherwise, the XFB output value is not written by API
        // shader and we can skip its export.
        Value *xfbOutputValue = outputLocCompValue[newLoc][newComp];
        assert(locInfoXfbOutInfoMap.count(origLocInfo) > 0);
        auto &xfbInfo = locInfoXfbOutInfoMap[origLocInfo];
        exportXfbOutput(xfbOutputValue, xfbInfo, builder);
      }
    }
  }

  // Following non-XFB output exports are only for rasterization stream
  if (m_pipelineState->getRasterizerState().rasterStream != streamId)
    return;

  // Reconstruct output value at the new mapped location
  DenseMap<unsigned, Value *> outputLocValueMap;
  for (auto &locCompSizeInfo : m_outputLocCompSizeMap[streamId]) {
    const unsigned newLoc = locCompSizeInfo.first;

    // Count dword size of each component at the same location
    unsigned locDwordSize = 0;
    for (auto &compSizeInfo : locCompSizeInfo.second) {
      const unsigned newComp = compSizeInfo.first;
      const unsigned dwordSize = compSizeInfo.second;
      locDwordSize = std::max(locDwordSize, newComp + dwordSize);
    }

    // Reconstruct the output value from each component
    Value *outputValue = PoisonValue::get(FixedVectorType::get(builder.getFloatTy(), locDwordSize));
    for (auto &compValueInfo : outputLocCompValue[newLoc]) {
      const unsigned newComp = compValueInfo.first;
      auto compValue = compValueInfo.second;
      if (compValue->getType()->isVectorTy()) {
        for (unsigned i = 0; i < cast<FixedVectorType>(compValue->getType())->getNumElements(); ++i) {
          outputValue =
              builder.CreateInsertElement(outputValue, builder.CreateExtractElement(compValue, i), newComp + i);
        }
      } else {
        outputValue = builder.CreateInsertElement(outputValue, compValue, newComp);
      }
    }

    outputLocValueMap[newLoc] = outputValue;
  }

  for (const auto &locValueInfo : outputLocValueMap)
    exportGenericOutput(locValueInfo.second, locValueInfo.first, builder);

  // Export built-in outputs
  std::vector<std::pair<BuiltInKind, Type *>> builtInPairs;

  if (builtInUsage.position)
    builtInPairs.push_back(std::make_pair(BuiltInPosition, FixedVectorType::get(builder.getFloatTy(), 4)));

  if (builtInUsage.pointSize)
    builtInPairs.push_back(std::make_pair(BuiltInPointSize, builder.getFloatTy()));

  if (builtInUsage.clipDistance > 0) {
    builtInPairs.push_back(
        std::make_pair(BuiltInClipDistance, ArrayType::get(builder.getFloatTy(), builtInUsage.clipDistance)));
  }

  if (builtInUsage.cullDistance > 0) {
    builtInPairs.push_back(
        std::make_pair(BuiltInCullDistance, ArrayType::get(builder.getFloatTy(), builtInUsage.cullDistance)));
  }

  if (builtInUsage.primitiveId)
    builtInPairs.push_back(std::make_pair(BuiltInPrimitiveId, builder.getInt32Ty()));

  if (builtInUsage.layer)
    builtInPairs.push_back(std::make_pair(BuiltInLayer, builder.getInt32Ty()));

  if (builtInUsage.viewportIndex)
    builtInPairs.push_back(std::make_pair(BuiltInViewportIndex, builder.getInt32Ty()));

  if (m_pipelineState->getInputAssemblyState().multiView != MultiViewMode::Disable)
    builtInPairs.push_back(std::make_pair(BuiltInViewIndex, builder.getInt32Ty()));

  if (builtInUsage.primitiveShadingRate)
    builtInPairs.push_back(std::make_pair(BuiltInPrimitiveShadingRate, builder.getInt32Ty()));

  for (auto &builtInPair : builtInPairs) {
    auto builtInId = builtInPair.first;
    Type *builtInTy = builtInPair.second;

    assert(resUsage->inOutUsage.builtInOutputLocMap.find(builtInId) != resUsage->inOutUsage.builtInOutputLocMap.end());

    unsigned loc = resUsage->inOutUsage.builtInOutputLocMap[builtInId];
    Value *outputValue = loadValueFromGsVsRing(builtInTy, loc, 0, streamId, builder);
    exportBuiltInOutput(outputValue, builtInId, streamId, builder);
  }
}

// =====================================================================================================================
// Calculates GS to VS ring offset from input location
//
// @param location : Output location
// @param compIdx : Output component
// @param streamId : Output stream ID
// @param builder : BuilderBase to use for instruction constructing
Value *PatchCopyShader::calcGsVsRingOffsetForInput(unsigned location, unsigned compIdx, unsigned streamId,
                                                   BuilderBase &builder) {
  auto entryPoint = builder.GetInsertBlock()->getParent();
  Value *vertexOffset = getFunctionArgument(entryPoint, CopyShaderEntryArgIdxVertexOffset);

  auto resUsage = m_pipelineState->getShaderResourceUsage(ShaderStageCopyShader);

  Value *ringOffset = nullptr;
  if (m_pipelineState->isGsOnChip()) {
    // ringOffset = esGsLdsSize + vertexOffset + location * 4 + compIdx
    ringOffset = builder.getInt32(resUsage->inOutUsage.gs.calcFactor.esGsLdsSize);
    ringOffset = builder.CreateAdd(ringOffset, vertexOffset);
    ringOffset = builder.CreateAdd(ringOffset, builder.getInt32(location * 4 + compIdx));
  } else {
    unsigned outputVertices = m_pipelineState->getShaderModes()->getGeometryShaderMode().outputVertices;

    // ringOffset = vertexOffset * 4 + (location * 4 + compIdx) * 64 * maxVertices
    ringOffset = builder.CreateMul(vertexOffset, builder.getInt32(4));
    ringOffset = builder.CreateAdd(ringOffset, builder.getInt32((location * 4 + compIdx) * 64 * outputVertices));
  }

  return ringOffset;
}

// =====================================================================================================================
// Loads value from GS-VS ring (only accept 32-bit scalar, vector, or array).
//
// @param loadTy : Type of the load value
// @param location : Output location
// @param component : Output component
// @param streamId : Output stream ID
// @param builder : BuilderBase to use for instruction constructing
Value *PatchCopyShader::loadValueFromGsVsRing(Type *loadTy, unsigned location, unsigned component, unsigned streamId,
                                              BuilderBase &builder) {
  auto entryPoint = builder.GetInsertBlock()->getParent();

  unsigned elemCount = 1;
  Type *elemTy = loadTy;

  if (loadTy->isArrayTy()) {
    elemCount = cast<ArrayType>(loadTy)->getNumElements();
    elemTy = cast<ArrayType>(loadTy)->getElementType();
  } else if (loadTy->isVectorTy()) {
    elemCount = cast<FixedVectorType>(loadTy)->getNumElements();
    elemTy = cast<VectorType>(loadTy)->getElementType();
  }
  assert(elemTy->isIntegerTy(32) || elemTy->isFloatTy()); // Must be 32-bit type

  // NOTE: From Vulkan spec: If the 'Component' decoration is used on an 'OpVariable' that has a 'OpTypeVector' type
  // with a 'Component Type' with a 'Width' that is equal to 64, the sum of two times its 'Component Count' and the
  // 'Component' decoration value must be less than or equal to 4. Also, the 'Component' decorations must not be used
  // for a 64-bit vector type with more than two components.
  if (elemCount > 4)
    assert(component == 0);
  else
    assert(elemCount + component <= 4);

  if (m_pipelineState->getNggControl()->enableNgg) {
    // NOTE: For NGG, reading GS output from GS-VS ring is represented by a call and the call is replaced with
    // real instructions when when NGG primitive shader is generated.
    std::string callName(lgcName::NggReadGsOutput);
    callName += getTypeName(loadTy);
    return builder.CreateNamedCall(
        callName, loadTy, {builder.getInt32(location), builder.getInt32(component), builder.getInt32(streamId)},
        {Attribute::Speculatable, Attribute::ReadOnly, Attribute::WillReturn});
  }

  // NOTE: NGG with GS must have been handled. Here we only handle pre-GFX11 generations with legacy pipeline.
  assert(m_pipelineState->getTargetInfo().getGfxIpVersion().major < 11);

  if (m_pipelineState->isGsOnChip()) {
    assert(m_lds);

    Value *ringOffset = calcGsVsRingOffsetForInput(location, component, streamId, builder);
    Value *loadPtr = builder.CreateGEP(m_lds->getValueType(), m_lds, {builder.getInt32(0), ringOffset});
    loadPtr = builder.CreateBitCast(loadPtr, PointerType::get(loadTy, m_lds->getType()->getPointerAddressSpace()));

    return builder.CreateAlignedLoad(loadTy, loadPtr, m_lds->getAlign());
  }

  CoherentFlag coherent = {};
  coherent.bits.glc = true;
  coherent.bits.slc = true;

  Value *loadValue = PoisonValue::get(loadTy);

  for (unsigned i = 0; i < elemCount; ++i) {
    Value *ringOffset = calcGsVsRingOffsetForInput(location + i / 4, component + i % 4, streamId, builder);
    auto loadElem =
        builder.CreateIntrinsic(Intrinsic::amdgcn_raw_buffer_load, elemTy,
                                {
                                    m_pipelineSysValues.get(entryPoint)->getGsVsRingBufDesc(streamId), ringOffset,
                                    builder.getInt32(0),              // soffset
                                    builder.getInt32(coherent.u32All) // glc, slc
                                });

    if (loadTy->isArrayTy())
      loadValue = builder.CreateInsertValue(loadValue, loadElem, i);
    else if (loadTy->isVectorTy())
      loadValue = builder.CreateInsertElement(loadValue, loadElem, i);
    else {
      assert(elemCount == 1);
      loadValue = loadElem;
    }
  }

  return loadValue;
}

// =====================================================================================================================
// Exports generic outputs of geometry shader, inserting output-export calls.
//
// @param outputValue : Value exported to output
// @param location : Location of the output
// @param builder : BuilderBase to use for instruction constructing
void PatchCopyShader::exportGenericOutput(Value *outputValue, unsigned location, BuilderBase &builder) {
  auto outputTy = outputValue->getType();
  assert(outputTy->isSingleValueType());
  std::string instName(lgcName::OutputExportGeneric);
  instName += getTypeName(outputTy);
  builder.CreateNamedCall(instName, builder.getVoidTy(), {builder.getInt32(location), outputValue}, {});
}

// =====================================================================================================================
// Exports generic outputs of geometry shader, inserting output-export calls.
//
// @param outputValue : Value exported to output
// @param xfbOutInfo : The reference to a transform feedback output info
// @param builder : BuilderBase to use for instruction constructing
void PatchCopyShader::exportXfbOutput(Value *outputValue, const XfbOutInfo &xfbOutInfo, BuilderBase &builder) {
  if (xfbOutInfo.is16bit) {
    // NOTE: For 16-bit transform feedback output, the value is 32-bit dword loaded from GS-VS ring
    // buffer. The high word is always zero while the low word contains the data value. We have to
    // do some casting operations before store it to transform feedback buffer (tightly packed).
    auto outputTy = outputValue->getType();
    assert(outputTy->isFPOrFPVectorTy() && outputTy->getScalarSizeInBits() == 32);

    const unsigned compCount = outputTy->isVectorTy() ? cast<FixedVectorType>(outputTy)->getNumElements() : 1;
    if (compCount > 1) {
      outputValue = builder.CreateBitCast(outputValue, FixedVectorType::get(builder.getInt32Ty(), compCount));
      outputValue = builder.CreateTrunc(outputValue, FixedVectorType::get(builder.getInt16Ty(), compCount));
      outputValue = builder.CreateBitCast(outputValue, FixedVectorType::get(builder.getHalfTy(), compCount));
    } else {
      outputValue = builder.CreateBitCast(outputValue, builder.getInt32Ty());
      outputValue = new TruncInst(outputValue, builder.getInt16Ty());
      outputValue = new BitCastInst(outputValue, builder.getHalfTy());
    }
  }

  // Collect transform feedback export calls, used in SW-emulated stream-out.
  if (m_pipelineState->enableSwXfb()) {
    auto &inOutUsage = m_pipelineState->getShaderResourceUsage(ShaderStageCopyShader)->inOutUsage;
    // A transform feedback export call is expected to be <4 x dword> at most
    inOutUsage.xfbExpCount += outputValue->getType()->getPrimitiveSizeInBits() > 128 ? 2 : 1;
  }

  Value *args[] = {builder.getInt32(xfbOutInfo.xfbBuffer), builder.getInt32(xfbOutInfo.xfbOffset),
                   builder.getInt32(xfbOutInfo.streamId), outputValue};

  std::string instName(lgcName::OutputExportXfb);
  addTypeMangling(nullptr, args, instName);
  builder.CreateNamedCall(instName, builder.getVoidTy(), args, {});
}

// =====================================================================================================================
// Exports built-in outputs of geometry shader, inserting output-export calls.
//
// @param outputValue : Value exported to output
// @param builtInId : ID of the built-in variable
// @param streamId : ID of output vertex stream
// @param builder : BuilderBase to use for instruction constructing
void PatchCopyShader::exportBuiltInOutput(Value *outputValue, BuiltInKind builtInId, unsigned streamId,
                                          BuilderBase &builder) {
  auto resUsage = m_pipelineState->getShaderResourceUsage(ShaderStageCopyShader);

  if (m_pipelineState->enableXfb()) {
    InOutLocationInfo outLocInfo;
    outLocInfo.setLocation(builtInId);
    outLocInfo.setBuiltIn(true);
    outLocInfo.setStreamId(streamId);

    auto &locInfoXfbOutInfoMap = resUsage->inOutUsage.locInfoXfbOutInfoMap;
    const auto &locInfoXfbOutInfoMapIt = locInfoXfbOutInfoMap.find(outLocInfo);
    if (locInfoXfbOutInfoMapIt != locInfoXfbOutInfoMap.end()) {
      // Collect transform feedback export calls, used in SW-emulated stream-out.
      if (m_pipelineState->enableSwXfb()) {
        auto &inOutUsage = m_pipelineState->getShaderResourceUsage(ShaderStageCopyShader)->inOutUsage;
        // A transform feedback export call is expected to be <4 x dword> at most
        inOutUsage.xfbExpCount += outputValue->getType()->getPrimitiveSizeInBits() > 128 ? 2 : 1;
      }

      const auto &xfbOutInfo = locInfoXfbOutInfoMapIt->second;
      std::string instName(lgcName::OutputExportXfb);
      Value *args[] = {builder.getInt32(xfbOutInfo.xfbBuffer), builder.getInt32(xfbOutInfo.xfbOffset),
                       builder.getInt32(0), outputValue};
      addTypeMangling(nullptr, args, instName);
      builder.CreateNamedCall(instName, builder.getVoidTy(), args, {});
    }
  }

  if (m_pipelineState->getRasterizerState().rasterStream == streamId) {
    std::string callName = lgcName::OutputExportBuiltIn;
    callName += PipelineState::getBuiltInName(builtInId);
    Value *args[] = {builder.getInt32(builtInId), outputValue};
    addTypeMangling(nullptr, args, callName);
    builder.CreateNamedCall(callName, builder.getVoidTy(), args, {});
  }
}<|MERGE_RESOLUTION|>--- conflicted
+++ resolved
@@ -125,11 +125,7 @@
     argTys = {int32Ty, int32Ty, int32Ty, int32Ty, int32Ty, int32Ty, int32Ty, int32Ty, int32Ty, int32Ty};
 
     argInReg = {true, true, true, true, true, true, true, true, true, false};
-<<<<<<< HEAD
     // clang-format off
-=======
-
->>>>>>> e51543dc
     argNames = {"globalTable",
                 "esGsLdsSize",
                 "streamOutTable",
