--- conflicted
+++ resolved
@@ -928,18 +928,15 @@
       builder.addAttribute("amdgpu-lds-spill-limit-dwords", std::to_string(shaderOptions->ldsSpillLimitDwords));
   }
 
-<<<<<<< HEAD
+  if (shaderOptions->disableCodeSinking)
+    builder.addAttribute("disable-code-sinking");
+
   if (shaderOptions->nsaThreshold != 0)
     builder.addAttribute("amdgpu-nsa-threshold", std::to_string(shaderOptions->nsaThreshold));
-=======
-  if (shaderOptions->disableCodeSinking)
-    builder.addAttribute("disable-code-sinking");
-
-  // Disable backend heuristics which would allow shaders to have lower occupancy. Heed the favorLatencyHiding tuning
-  // option instead.
-  builder.addAttribute("amdgpu-memory-bound", shaderOptions->favorLatencyHiding ? "true" : "false");
+
+  // Disable backend heuristics which would allow shaders to have lower occupancy.
+  builder.addAttribute("amdgpu-memory-bound", "false");
   builder.addAttribute("amdgpu-wave-limiter", "false");
->>>>>>> 9db0ba4c
 
 #if LLVM_MAIN_REVISION && LLVM_MAIN_REVISION < 396807
   // Old version of the code
