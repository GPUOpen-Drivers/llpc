--- conflicted
+++ resolved
@@ -531,16 +531,11 @@
 
   uint64_t inRegMask = 0;
   auto intfData = pipelineState->getShaderInterfaceData(shaderStage);
-<<<<<<< HEAD
   const auto &xfbStrides = pipelineState->getXfbBufferStrides();
-=======
-  auto resUsage = pipelineState->getShaderResourceUsage(shaderStage);
-  const auto &xfbStrides = resUsage->inOutUsage.xfbStrides;
 #if LLPC_BUILD_GFX11
   // NOTE: For GFX11+, stream-out is actually SW-emulated in NGG primitive shader and we doesn't have relevant shader
   // inputs for HW stream-out.
 #endif
->>>>>>> 37dcb2e5
   const unsigned gfxIp = pipelineState->getTargetInfo().getGfxIpVersion().major;
   const bool enableHwXfb = pipelineState->enableXfb() && gfxIp <= 10;
 
