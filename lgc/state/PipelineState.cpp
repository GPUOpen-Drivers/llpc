--- conflicted
+++ resolved
@@ -324,17 +324,13 @@
 // @param emitLgc : Whether the option -emit-lgc is on
 PipelineState::PipelineState(LgcContext *builderContext, bool emitLgc)
     : Pipeline(builderContext), m_emitLgc(emitLgc), m_meshRowExport(EnableRowExport) {
-<<<<<<< HEAD
   m_registerFieldFormat = getTargetInfo().getGfxIpVersion().major >= 9 && UseRegisterFieldFormat;
-=======
-  m_registerFieldFormat = getTargetInfo().getGfxIpVersion().major >= 11 && UseRegisterFieldFormat;
   m_tessLevel.inner[0] = -1.0f;
   m_tessLevel.inner[1] = -1.0f;
   m_tessLevel.outer[0] = -1.0f;
   m_tessLevel.outer[1] = -1.0f;
   m_tessLevel.outer[2] = -1.0f;
   m_tessLevel.outer[3] = -1.0f;
->>>>>>> 72a5200f
 }
 
 // =====================================================================================================================
@@ -1914,46 +1910,27 @@
 void PipelineState::setXfbStateMetadata(Module *module) {
   // Read XFB state metadata
   for (auto &func : *module) {
-<<<<<<< HEAD
     if (!isShaderEntryPoint(&func))
       continue;
     if (getShaderStage(&func) != getLastVertexProcessingStage())
       continue;
     MDNode *xfbStateMetaNode = func.getMetadata(XfbStateMetadataName);
     if (xfbStateMetaNode) {
-      m_xfbStateMetadata.enableXfb = true;
       auto &streamXfbBuffers = m_xfbStateMetadata.streamXfbBuffers;
       auto &xfbStrides = m_xfbStateMetadata.xfbStrides;
       for (unsigned xfbBuffer = 0; xfbBuffer < MaxTransformFeedbackBuffers; ++xfbBuffer) {
         // Get the vertex streamId from metadata
         auto metaOp = cast<ConstantAsMetadata>(xfbStateMetaNode->getOperand(2 * xfbBuffer));
         int streamId = cast<ConstantInt>(metaOp->getValue())->getSExtValue();
-        if (streamId != InvalidValue)
-          streamXfbBuffers[streamId] |= 1 << xfbBuffer; // Bit mask of used xfbBuffers in a stream
+        if (streamId == InvalidValue)
+          continue;
+        streamXfbBuffers[streamId] |= 1 << xfbBuffer; // Bit mask of used xfbBuffers in a stream
         // Get the stride from metadata
         metaOp = cast<ConstantAsMetadata>(xfbStateMetaNode->getOperand(2 * xfbBuffer + 1));
         xfbStrides[xfbBuffer] = cast<ConstantInt>(metaOp->getValue())->getZExtValue();
-=======
-    if (isShaderEntryPoint(&func)) {
-      MDNode *xfbStateMetaNode = func.getMetadata(XfbStateMetadataName);
-      if (xfbStateMetaNode) {
-        auto &streamXfbBuffers = m_xfbStateMetadata.streamXfbBuffers;
-        auto &xfbStrides = m_xfbStateMetadata.xfbStrides;
-        for (unsigned xfbBuffer = 0; xfbBuffer < MaxTransformFeedbackBuffers; ++xfbBuffer) {
-          // Get the vertex streamId from metadata
-          auto metaOp = cast<ConstantAsMetadata>(xfbStateMetaNode->getOperand(2 * xfbBuffer));
-          int streamId = cast<ConstantInt>(metaOp->getValue())->getSExtValue();
-          if (streamId == InvalidValue)
-            continue;
-          streamXfbBuffers[streamId] |= 1 << xfbBuffer; // Bit mask of used xfbBuffers in a stream
-          // Get the stride from metadata
-          metaOp = cast<ConstantAsMetadata>(xfbStateMetaNode->getOperand(2 * xfbBuffer + 1));
-          xfbStrides[xfbBuffer] = cast<ConstantInt>(metaOp->getValue())->getZExtValue();
-          m_xfbStateMetadata.enableXfb = true;
-        }
-        m_xfbStateMetadata.enablePrimStats = !m_xfbStateMetadata.enableXfb;
->>>>>>> 72a5200f
+        m_xfbStateMetadata.enableXfb = true;
       }
+      m_xfbStateMetadata.enablePrimStats = !m_xfbStateMetadata.enableXfb;
     }
   }
 }
