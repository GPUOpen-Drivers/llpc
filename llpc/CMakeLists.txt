##
 #######################################################################################################################
 #
 #  Copyright (c) 2017-2023 Advanced Micro Devices, Inc. All Rights Reserved.
 #
 #  Permission is hereby granted, free of charge, to any person obtaining a copy
 #  of this software and associated documentation files (the "Software"), to deal
 #  in the Software without restriction, including without limitation the rights
 #  to use, copy, modify, merge, publish, distribute, sublicense, and/or sell
 #  copies of the Software, and to permit persons to whom the Software is
 #  furnished to do so, subject to the following conditions:
 #
 #  The above copyright notice and this permission notice shall be included in all
 #  copies or substantial portions of the Software.
 #
 #  THE SOFTWARE IS PROVIDED "AS IS", WITHOUT WARRANTY OF ANY KIND, EXPRESS OR
 #  IMPLIED, INCLUDING BUT NOT LIMITED TO THE WARRANTIES OF MERCHANTABILITY,
 #  FITNESS FOR A PARTICULAR PURPOSE AND NONINFRINGEMENT. IN NO EVENT SHALL THE
 #  AUTHORS OR COPYRIGHT HOLDERS BE LIABLE FOR ANY CLAIM, DAMAGES OR OTHER
 #  LIABILITY, WHETHER IN AN ACTION OF CONTRACT, TORT OR OTHERWISE, ARISING FROM,
 #  OUT OF OR IN CONNECTION WITH THE SOFTWARE OR THE USE OR OTHER DEALINGS IN THE
 #  SOFTWARE.
 #
 #######################################################################################################################

project(LLPC C CXX)

### Create LLPC Library ################################################################################################
add_library(llpcinternal STATIC "")

if(ICD_BUILD_LLPC)
    add_dependencies(llpcinternal LLVMlgc)
endif()

### Cached Project Options #############################################################################################
option(LLPC_BUILD_TESTS      "LLPC build all tests"        OFF)
option(LLPC_BUILD_LLVM_TOOLS "Build LLVM tools"            OFF)
option(LLPC_ENABLE_WERROR    "Build LLPC with more errors" OFF)

if(ICD_BUILD_LLPC)
    set(AMDLLPC_DIR ${CMAKE_CURRENT_BINARY_DIR})
endif()

### Set Options and build LLVM #########################################################################################
if(ICD_BUILD_LLPC)
    # Set LLVM options and build LLVM
    # Add LGC as an LLVM external project, but only if its CMakeLists.txt exists.
<<<<<<< HEAD
    set(LLVM_EXTERNAL_PROJECTS llvm-dialects lgc LgcRt)
=======
        set(LLVM_EXTERNAL_PROJECTS llvm-dialects lgc)
>>>>>>> f44e737f
    set(LLVM_EXTERNAL_LLVM_DIALECTS_SOURCE_DIR ${PROJECT_SOURCE_DIR}/../imported/llvm-dialects)
    set(LLVM_EXTERNAL_LGC_SOURCE_DIR ${PROJECT_SOURCE_DIR}/../lgc)
    set(LLVM_EXTERNAL_LGCRT_SOURCE_DIR ${PROJECT_SOURCE_DIR}/../shared/lgcrt)

    # Set other LLVM settings.
    set(LLVM_TARGETS_TO_BUILD AMDGPU CACHE STRING Force)
    set(LLVM_BUILD_TESTS OFF CACHE BOOL Force)
    set(LLVM_BUILD_TOOLS ${LLPC_BUILD_LLVM_TOOLS} CACHE BOOL Force)
    set(LLVM_BUILD_UTILS OFF CACHE BOOL Force)
    set(LLVM_INCLUDE_DOCS OFF CACHE BOOL Force)
    set(LLVM_INCLUDE_EXAMPLES OFF CACHE BOOL Force)
    set(LLVM_INCLUDE_GO_TESTS OFF CACHE BOOL Force)
    if(LLPC_BUILD_TESTS)
        set(LLVM_INCLUDE_TESTS ON CACHE BOOL Force)
    else()
        set(LLVM_INCLUDE_TESTS OFF CACHE BOOL Force)
    endif()
    set(LLVM_INCLUDE_TOOLS ON CACHE BOOL Force)
    set(LLVM_INCLUDE_UTILS ON CACHE BOOL Force)
    set(LLVM_ENABLE_TERMINFO OFF CACHE BOOL Force)
    if (NOT WIN32)
        # Build optimized version of llvm-tblgen even in debug builds, for faster build times.
        #
        # Don't turn this on on Windows, because the required "cross compile" setup doesn't work in the internal CMake
        # setup on Windows.
        set(LLVM_OPTIMIZED_TABLEGEN ON CACHE BOOL Force)
    endif()

    # This will greatly speed up debug builds because we won't be listing all the symbols with llvm-nm.
    set(LLVM_BUILD_LLVM_C_DYLIB OFF CACHE BOOL Force)

    if(EXISTS ${PROJECT_SOURCE_DIR}/../../../imported/llvm-project/llvm)
        set(XGL_LLVM_SRC_PATH ${PROJECT_SOURCE_DIR}/../../../imported/llvm-project/llvm CACHE PATH "Specify the path to the LLVM.")
    elseif(EXISTS ${PROJECT_SOURCE_DIR}/../../llvm-project/llvm)
        set(XGL_LLVM_SRC_PATH ${PROJECT_SOURCE_DIR}/../../llvm-project/llvm CACHE PATH "Specify the path to the LLVM.")
    endif()

    add_subdirectory(${XGL_LLVM_SRC_PATH} ${PROJECT_BINARY_DIR}/llvm)
    set(XGL_LLVM_BUILD_PATH ${PROJECT_BINARY_DIR}/llvm)
    # Export the LLVM build path so that it's available in XGL.
    set(XGL_LLVM_BUILD_PATH ${XGL_LLVM_BUILD_PATH} PARENT_SCOPE)

    if (LLVM_LINK_LLVM_DYLIB)
        # Link dynamically against libLLVM-${version}.so
        target_link_libraries(llpcinternal PUBLIC LLVM)
    else()
        # Link statically against the required component libraries
        llvm_map_components_to_libnames(llvm_libs
            AMDGPUAsmParser
            AMDGPUCodeGen
            AMDGPUDisassembler
            AMDGPUInfo
            Analysis
            BinaryFormat
            Core
            Coroutines
            LTO
            ipo
            BitReader
            BitWriter
            CodeGen
            InstCombine
            IRPrinter
            IRReader
            Linker
            MC
            Passes
            ScalarOpts
            Support
            Target
            TransformUtils
        )
        # Some of the games using old versions of the tcmalloc lib are crashing
        # when allocating aligned memory. C++17 enables aligned new by default,
        # so we need to disable it to prevent those crashes.
        if(NOT WIN32)
            foreach (lib ${llvm_libs})
                target_compile_options(${lib} PRIVATE "-fno-aligned-new")
            endforeach()
        endif()
        target_link_libraries(llpcinternal PUBLIC ${llvm_libs})
    endif()

    # Always link statically against libLLVMlgc
    llvm_map_components_to_libnames(extra_llvm_libs lgc)
    if(NOT WIN32)
        foreach (lib ${extra_llvm_libs})
            target_compile_options(${lib} PRIVATE "-fno-aligned-new")
        endforeach()
    endif()
    target_link_libraries(llpcinternal PUBLIC ${extra_llvm_libs})
endif()

### Compiler Options ###################################################################################################
include(../cmake/CompilerFlags.cmake)
set_compiler_options(llpcinternal ${LLPC_ENABLE_WERROR})

### Defines/Includes/Sources ###########################################################################################
if(ICD_BUILD_LLPC)
    list(APPEND CMAKE_MODULE_PATH
        "${XGL_LLVM_BUILD_PATH}/lib/cmake/llvm"
        "${XGL_LLVM_BUILD_PATH}/${CMAKE_CFG_INTDIR}/lib/cmake/llvm" # Workaround for VS generator with older LLVM.
    )
    include(LLVMConfig)
    message(STATUS "LLVM executables: " ${LLVM_TOOLS_BINARY_DIR})
    message(STATUS "LLVM libraries: " ${LLVM_BUILD_LIBRARY_DIR})
    execute_process(
        COMMAND ${LLVM_TOOLS_BINARY_DIR}/llvm-config --libs amdgpu analysis bitreader bitwriter codegen irreader linker mc passes support target transformutils
        OUTPUT_VARIABLE LLVM_LINK_FLAGS
        OUTPUT_STRIP_TRAILING_WHITESPACE
    )
    message(STATUS "LLVM link options:" ${LLVM_LINK_FLAGS})
endif()
target_compile_definitions(llpcinternal PRIVATE ${TARGET_ARCHITECTURE_ENDIANESS}ENDIAN_CPU)
target_compile_definitions(llpcinternal PRIVATE _SPIRV_LLVM_API)
target_compile_definitions(llpcinternal PRIVATE PAL_CLIENT_INTERFACE_MAJOR_VERSION=${PAL_CLIENT_INTERFACE_MAJOR_VERSION})
if(ICD_BUILD_LLPC)
    target_compile_definitions(llpcinternal PRIVATE ICD_BUILD_LLPC)
endif()

if(ICD_BUILD_LLPC)
    if(XGL_LLVM_UPSTREAM)
        target_compile_definitions(llpcinternal PRIVATE XGL_LLVM_UPSTREAM)
    endif()
endif()

if(WIN32)
    target_compile_definitions(llpcinternal PRIVATE
        NOMINMAX    # windows.h defines min/max which conflicts with the use of std::min / max
        UNICODE     # CMAKE-TODO: What is this used for?
        _UNICODE
    )
endif()

target_include_directories(llpcinternal
    PUBLIC
        include
        ../include
        context
        lower
        translator/include
        translator/lib/SPIRV
        translator/lib/SPIRV/libSPIRV
        util
        ../util
        ${XGL_PAL_PATH}/inc/core
        ${XGL_PAL_PATH}/inc/util
        ${LLVM_INCLUDE_DIRS}
)

if(WIN32)
    target_compile_definitions(llpcinternal PRIVATE VK_USE_PLATFORM_WIN32_KHR)
endif()

if(ICD_BUILD_LLPC)
# llpc/context
    target_sources(llpcinternal PRIVATE
        context/llpcCompiler.cpp
        context/llpcContext.cpp
        context/llpcComputeContext.cpp
        context/llpcGraphicsContext.cpp
        context/llpcShaderCache.cpp
        context/llpcPipelineContext.cpp
        context/llpcRayTracingContext.cpp
        context/llpcShaderCacheManager.cpp
    )

# llpc/lower
    target_sources(llpcinternal PRIVATE
        lower/llpcSpirvLower.cpp
        lower/llpcSpirvLowerAccessChain.cpp
        lower/llpcSpirvLowerCfgMerges.cpp
        lower/llpcSpirvLowerConstImmediateStore.cpp
        lower/llpcSpirvLowerGlobal.cpp
        lower/llpcSpirvLowerInstMetaRemove.cpp
        lower/llpcSpirvLowerMath.cpp
        lower/llpcSpirvLowerMemoryOp.cpp
        lower/llpcSpirvLowerRayQuery.cpp
        lower/llpcSpirvLowerRayQueryPostInline.cpp
        lower/llpcSpirvLowerRayTracing.cpp
        lower/llpcSpirvLowerRayTracingBuiltIn.cpp
        lower/llpcSpirvLowerRayTracingIntrinsics.cpp
<<<<<<< HEAD
=======
        lower/llpcSpirvLowerTerminator.cpp
        lower/llpcSpirvLowerTranslator.cpp
        lower/llpcSpirvLowerUtil.cpp
>>>>>>> f44e737f
        lower/llpcSpirvProcessGpuRtLibrary.cpp
        lower/LowerGpuRt.cpp
    )

# llpc/translator
    target_sources(llpcinternal PRIVATE
        translator/lib/SPIRV/SPIRVReader.cpp
        translator/lib/SPIRV/SPIRVToLLVMDbgTran.cpp
        translator/lib/SPIRV/SPIRVUtil.cpp
    )

    target_sources(llpcinternal PRIVATE
        translator/lib/SPIRV/libSPIRV/SPIRVBasicBlock.cpp
        translator/lib/SPIRV/libSPIRV/SPIRVDebug.cpp
        translator/lib/SPIRV/libSPIRV/SPIRVDecorate.cpp
        translator/lib/SPIRV/libSPIRV/SPIRVEntry.cpp
        translator/lib/SPIRV/libSPIRV/SPIRVFunction.cpp
        translator/lib/SPIRV/libSPIRV/SPIRVInstruction.cpp
        translator/lib/SPIRV/libSPIRV/SPIRVModule.cpp
        translator/lib/SPIRV/libSPIRV/SPIRVStream.cpp
        translator/lib/SPIRV/libSPIRV/SPIRVType.cpp
        translator/lib/SPIRV/libSPIRV/SPIRVValue.cpp
    )

# llpc/util
    target_sources(llpcinternal PRIVATE
        util/llpcCacheAccessor.cpp
        util/llpcDebug.cpp
        util/llpcElfWriter.cpp
        util/llpcError.cpp
        util/llpcFile.cpp
        util/llpcShaderModuleHelper.cpp
        util/llpcTimerProfiler.cpp
        util/llpcUtil.cpp
    )
else()
    target_sources(llpcinternal PRIVATE
        util/llpcUtil.cpp
    )
endif()

if(NOT TARGET dumper)
    set(DUMPER_ENABLE_WERROR ${LLPC_ENABLE_WERROR} CACHE BOOL "${PROJECT_NAME} override." FORCE)
    add_subdirectory(../tool/dumper ${PROJECT_BINARY_DIR}/../dumper)
endif()

### LLPC Auto-generated Files ##########################################################################################
if(ICD_BUILD_LLPC)

if(UNIX)
    set(BUILD_OS lnx)
elseif(WIN32)
    set(BUILD_OS win)
endif()

endif()
### Link Libraries #####################################################################################################
# CMAKE-TODO: LLVM_LIB_DIR should probably be set in the op level CMake?
# Maybe add XGL_LLVM_PATH?
# How are these built? Can they be built through CMake?

target_link_libraries(llpcinternal PUBLIC dumper)
target_link_libraries(llpcinternal PUBLIC cwpack)
target_link_libraries(llpcinternal PUBLIC metrohash)
target_link_libraries(llpcinternal PUBLIC vkgc_headers)
target_link_libraries(llpcinternal PUBLIC
    khronos_vulkan_interface
    khronos_spirv_interface
)

if(VKI_RAY_TRACING AND NOT LLPC_IS_STANDALONE)
    target_link_libraries(llpcinternal PRIVATE vkgc_gpurtshim)
endif()

set(THREADS_PREFER_PTHREAD_FLAG ON)
find_package(Threads REQUIRED)
target_link_libraries(llpcinternal PRIVATE Threads::Threads)

### Create LLPC Library ################################################################################################
add_library(llpc STATIC "")

add_dependencies(llpc llpcinternal)

target_include_directories(llpc
  PUBLIC
    include
)

set_compiler_options(llpc ${LLPC_ENABLE_WERROR})

# This one source file is here just to stop getting cmake and ar errors about having no source files.
target_sources(llpc PRIVATE
    context/llpcStub.cpp
)

target_link_libraries(llpc
  PUBLIC
    ${llvm_libs}
    ${extra_llvm_libs}
    khronos_vulkan_interface
    khronos_spirv_interface
  PRIVATE
    llpcinternal
)

if(LLPC_BUILD_TOOLS)
### VFX library for Standalone Compiler ###################################################################################
if(NOT TARGET vfx)
    set(VFX_ENABLE_WERROR ${LLPC_ENABLE_WERROR} CACHE BOOL "${PROJECT_NAME} override." FORCE)
    add_subdirectory(${PROJECT_SOURCE_DIR}/../tool/vfx ${PROJECT_BINARY_DIR}/../vfx)
endif()
### Create Standalone Compiler ############################################################################################
if(ICD_BUILD_LLPC)

# Add a common library for standalone compilers based on LLPC.
add_library(llpc_standalone_compiler
    tool/llpcAutoLayout.cpp
    tool/llpcCompilationUtils.cpp
    tool/llpcComputePipelineBuilder.cpp
    tool/llpcGraphicsPipelineBuilder.cpp
    tool/llpcInputUtils.cpp
    tool/llpcPipelineBuilder.cpp
    tool/llpcRayTracingPipelineBuilder.cpp
)

add_dependencies(llpc_standalone_compiler llpc)

target_compile_definitions(llpc_standalone_compiler PUBLIC
    ICD_BUILD_LLPC
    ${TARGET_ARCHITECTURE_ENDIANESS}ENDIAN_CPU
    _SPIRV_LLVM_API
)
if (LLPC_CLIENT_INTERFACE_MAJOR_VERSION)
    target_compile_definitions(llpc_standalone_compiler PUBLIC
        PAL_CLIENT_INTERFACE_MAJOR_VERSION=${PAL_CLIENT_INTERFACE_MAJOR_VERSION}
    )
endif()

target_include_directories(llpc_standalone_compiler PUBLIC
    ${PROJECT_SOURCE_DIR}/../util
    ${PROJECT_SOURCE_DIR}/context
    ${PROJECT_SOURCE_DIR}/include
    ${PROJECT_SOURCE_DIR}/lower
    ${PROJECT_SOURCE_DIR}/tool
    ${PROJECT_SOURCE_DIR}/translator/include
    ${PROJECT_SOURCE_DIR}/translator/lib/SPIRV
    ${PROJECT_SOURCE_DIR}/translator/lib/SPIRV/libSPIRV
    ${PROJECT_SOURCE_DIR}/util
    ${XGL_PAL_PATH}/src/core/hw/gfxip/gfx6/chip
    ${XGL_PAL_PATH}/src/core/hw/gfxip/gfx9/chip
    ${XGL_PAL_PATH}/inc/core
    ${XGL_PAL_PATH}/inc/util
    ${LLVM_INCLUDE_DIRS}
)

target_link_libraries(llpc_standalone_compiler PUBLIC
    cwpack
    llpc
    metrohash
    spvgen_static
    vfx
    vkgc_headers
    vkgc_util
    ${CMAKE_DL_LIBS}
)

if (NOT LLVM_LINK_LLVM_DYLIB)
    llvm_map_components_to_libnames(llvm_libs
        AsmParser
    )
    target_link_libraries(llpc_standalone_compiler PUBLIC ${llvm_libs})
endif()

set_compiler_options(llpc_standalone_compiler ${LLPC_ENABLE_WERROR})

# Add an executable for the amdllpc standalone compiler.
add_executable(amdllpc tool/amdllpc.cpp)
add_dependencies(amdllpc llpc_standalone_compiler)
target_link_libraries(amdllpc PRIVATE llpc_standalone_compiler)
set_compiler_options(amdllpc ${LLPC_ENABLE_WERROR})
add_compile_definitions(amdllpc PRIVATE SH_EXPORTING)

endif()
endif()
### Add Subdirectories #################################################################################################
if(ICD_BUILD_LLPC AND LLPC_BUILD_TESTS)
    # Unit tests.
    add_subdirectory(unittests)

    # LIT tests.
    add_subdirectory(test)
endif()<|MERGE_RESOLUTION|>--- conflicted
+++ resolved
@@ -45,11 +45,7 @@
 if(ICD_BUILD_LLPC)
     # Set LLVM options and build LLVM
     # Add LGC as an LLVM external project, but only if its CMakeLists.txt exists.
-<<<<<<< HEAD
     set(LLVM_EXTERNAL_PROJECTS llvm-dialects lgc LgcRt)
-=======
-        set(LLVM_EXTERNAL_PROJECTS llvm-dialects lgc)
->>>>>>> f44e737f
     set(LLVM_EXTERNAL_LLVM_DIALECTS_SOURCE_DIR ${PROJECT_SOURCE_DIR}/../imported/llvm-dialects)
     set(LLVM_EXTERNAL_LGC_SOURCE_DIR ${PROJECT_SOURCE_DIR}/../lgc)
     set(LLVM_EXTERNAL_LGCRT_SOURCE_DIR ${PROJECT_SOURCE_DIR}/../shared/lgcrt)
@@ -232,12 +228,9 @@
         lower/llpcSpirvLowerRayTracing.cpp
         lower/llpcSpirvLowerRayTracingBuiltIn.cpp
         lower/llpcSpirvLowerRayTracingIntrinsics.cpp
-<<<<<<< HEAD
-=======
         lower/llpcSpirvLowerTerminator.cpp
         lower/llpcSpirvLowerTranslator.cpp
         lower/llpcSpirvLowerUtil.cpp
->>>>>>> f44e737f
         lower/llpcSpirvProcessGpuRtLibrary.cpp
         lower/LowerGpuRt.cpp
     )
