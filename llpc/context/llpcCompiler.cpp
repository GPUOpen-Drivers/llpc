--- conflicted
+++ resolved
@@ -44,11 +44,6 @@
 #include "llpcSpirvLower.h"
 #include "llpcSpirvLowerCfgMerges.h"
 #include "llpcSpirvLowerRayTracing.h"
-<<<<<<< HEAD
-#include "llpcSpirvProcessGpuRtLibrary.h"
-#endif
-=======
->>>>>>> f44e737f
 #include "llpcSpirvLowerTranslator.h"
 #include "llpcSpirvLowerUtil.h"
 #include "llpcSpirvProcessGpuRtLibrary.h"
@@ -1107,11 +1102,7 @@
       context->setModuleTargetMachine(module);
     }
 
-<<<<<<< HEAD
     unsigned numStagesWithRayQuery = 0;
-=======
-    unsigned rayQueryLibraryIndex = InvalidValue;
->>>>>>> f44e737f
 
     for (unsigned shaderIndex = 0; shaderIndex < shaderInfo.size() && result == Result::Success; ++shaderIndex) {
       const PipelineShaderInfo *shaderInfoEntry = shaderInfo[shaderIndex];
@@ -1140,22 +1131,12 @@
 
       const ShaderModuleData *moduleData = reinterpret_cast<const ShaderModuleData *>(shaderInfoEntry->pModuleData);
       if (moduleData->usage.enableRayQuery) {
-<<<<<<< HEAD
         assert(!moduleData->usage.rayQueryLibrary);
         lowerPassMgr->addPass(SpirvLowerRayQuery(false));
         ++numStagesWithRayQuery;
       }
 
       assert(!moduleData->usage.isInternalRtShader || entryStage == ShaderStageCompute);
-=======
-        lowerPassMgr->addPass(SpirvLowerRayQuery(moduleData->usage.rayQueryLibrary));
-      }
-
-      if (moduleData->usage.rayQueryLibrary) {
-        lowerPassMgr->addPass(SpirvProcessGpuRtLibrary());
-        rayQueryLibraryIndex = shaderIndex;
-      }
->>>>>>> f44e737f
 
       // Stop timer for translate.
       timerProfiler.addTimerStartStopPass(*lowerPassMgr, TimerTranslate, false);
@@ -1171,17 +1152,11 @@
         context->getPipelineContext()->setTcsInputVertices(modules[shaderIndex]);
     }
 
-<<<<<<< HEAD
     if (numStagesWithRayQuery) {
       std::unique_ptr<Module> gpurtShaderLibrary = createGpurtShaderLibrary(context);
       if (!gpurtShaderLibrary)
         return Result::ErrorInvalidShader;
 
-=======
-    std::vector<const PipelineShaderInfo *> newShaderInfos;
-    bool rayQuery = (rayQueryLibraryIndex != InvalidValue);
-    if (rayQuery) {
->>>>>>> f44e737f
       LLPC_OUTS("// LLPC link ray query modules");
 
       for (unsigned shaderIndex = 0; shaderIndex < modules.size(); ++shaderIndex) {
@@ -1227,14 +1202,9 @@
 
       const ShaderModuleData *moduleData = reinterpret_cast<const ShaderModuleData *>(shaderInfoEntry->pModuleData);
 
-<<<<<<< HEAD
       SpirvLower::addPasses(context, entryStage, *lowerPassMgr, timerProfiler.getTimer(TimerLower),
                             /*rayTracing=*/false, moduleData->usage.enableRayQuery,
                             moduleData->usage.isInternalRtShader);
-=======
-      SpirvLower::addPasses(context, entryStage, *lowerPassMgr, timerProfiler.getTimer(TimerLower), false, rayQuery,
-                            isInternalRtShader);
->>>>>>> f44e737f
       // Run the passes.
       bool success = runPasses(&*lowerPassMgr, modules[shaderIndex]);
       if (!success) {
@@ -1698,31 +1668,6 @@
       break;
   }
 
-<<<<<<< HEAD
-=======
-  // Setup the rayquery Graphics PipelineShaderinfo
-  PipelineShaderInfo rayQueryShaderInfo = {};
-  ShaderModuleData rayQueryModuleData = {};
-  if (pipelineInfo->shaderLibrary.codeSize > 0) {
-    rayQueryModuleData.binCode = pipelineInfo->shaderLibrary;
-    rayQueryModuleData.binType = BinaryType::Spirv;
-    rayQueryModuleData.usage.keepUnusedFunctions = true;
-    rayQueryModuleData.usage.rayQueryLibrary = true;
-    rayQueryModuleData.usage.enableRayQuery = true;
-
-    rayQueryShaderInfo.entryStage = ShaderStageCompute;
-    rayQueryShaderInfo.pEntryTarget = Vkgc::getEntryPointNameFromSpirvBinary(&pipelineInfo->shaderLibrary);
-    rayQueryShaderInfo.pModuleData = &rayQueryModuleData;
-
-    bool hwIntersectRay = pipelineInfo->rtState.bvhResDesc.dataSizeInDwords > 0;
-    // Disable fast math Contract when there is no hardware intersectRay
-    rayQueryShaderInfo.options.noContract = !hwIntersectRay;
-
-    // Add the rayquery PipelineShaderinfo
-    shaderInfo.push_back(&rayQueryShaderInfo);
-  }
-
->>>>>>> f44e737f
   MetroHash::Hash cacheHash = {};
   MetroHash::Hash pipelineHash = {};
   cacheHash = PipelineDumper::generateHashForGraphicsPipeline(pipelineInfo, true, false);
@@ -1827,30 +1772,6 @@
       &pipelineInfo->cs ///< Compute shader
   };
 
-<<<<<<< HEAD
-=======
-  PipelineShaderInfo rayQueryShaderInfo = pipelineInfo->cs;
-  ShaderModuleData rayQueryModuleData = {};
-  if (pipelineInfo->shaderLibrary.codeSize > 0) {
-    // Setup the rayquery PipelineShaderinfo
-    rayQueryModuleData.binCode = pipelineInfo->shaderLibrary;
-    rayQueryModuleData.binType = BinaryType::Spirv;
-    rayQueryModuleData.usage.keepUnusedFunctions = true;
-    rayQueryModuleData.usage.rayQueryLibrary = true;
-    rayQueryModuleData.usage.enableRayQuery = true;
-
-    rayQueryShaderInfo.entryStage = ShaderStageCompute;
-    rayQueryShaderInfo.pEntryTarget = Vkgc::getEntryPointNameFromSpirvBinary(&pipelineInfo->shaderLibrary);
-    rayQueryShaderInfo.pModuleData = &rayQueryModuleData;
-
-    bool hwIntersectRay = pipelineInfo->rtState.bvhResDesc.dataSizeInDwords > 0;
-    // Disable fast math Contract when there is no hardware intersectRay
-    rayQueryShaderInfo.options.noContract = !hwIntersectRay;
-    // Add the rayquery PipelineShaderinfo
-    shadersInfo.push_back(&rayQueryShaderInfo);
-  }
-
->>>>>>> f44e737f
   Result result = Result::ErrorUnavailable;
   CacheAccessInfo stageCacheAccesses[ShaderStageCount] = {};
   if (buildingRelocatableElf) {
@@ -1952,7 +1873,6 @@
   return result;
 }
 
-<<<<<<< HEAD
 // =====================================================================================================================
 // Load GPURT shader library indicated by the pipeline context and do initial pre-processing.
 //
@@ -2014,9 +1934,6 @@
   return module;
 }
 
-#if VKI_RAY_TRACING
-=======
->>>>>>> f44e737f
 // =====================================================================================================================
 // Build ray tracing pipeline from the specified info.
 //
@@ -2077,7 +1994,6 @@
     RayTracingContext rayTracingContext(m_gfxIp, pipelineInfo, representativeShaderInfo, &pipelineHash, &cacheHash,
                                         pipelineInfo->indirectStageMask);
 
-<<<<<<< HEAD
     pipelineOut->hasTraceRay = false;
     for (unsigned i = 0; i < pipelineInfo->shaderCount; ++i) {
       const auto &shaderInfo = pipelineInfo->pShaders[i];
@@ -2093,38 +2009,6 @@
     for (unsigned i = 0; i < pipelineInfo->shaderCount; ++i) {
       auto shaderInfo = &pipelineInfo->pShaders[i];
       rayTracingShaderInfo.push_back(shaderInfo);
-=======
-    // Raytracing modules: pipeline shader count + entryModule
-    unsigned modulesCount = pipelineInfo->shaderCount + 1;
-
-    // Set pipeline has trace ray module by default, as long as the pipeline contains any shader.
-    pipelineOut->hasTraceRay = (pipelineInfo->shaderCount > 0);
-    unsigned i = 0;
-
-    if (pipelineInfo->rtState.pipelineFlags & VK_PIPELINE_CREATE_LIBRARY_BIT_KHR) {
-      // Library pipeline usually does not have trace ray module
-      pipelineOut->hasTraceRay = false;
-      for (i = 0; i < pipelineInfo->shaderCount; ++i) {
-        const auto &shaderInfo = pipelineInfo->pShaders[i];
-        // Check raygen spirv module have OpTraceRayKHR or not
-        const ShaderModuleData *moduleData = reinterpret_cast<const ShaderModuleData *>(shaderInfo.pModuleData);
-        if (shaderInfo.entryStage == ShaderStageRayTracingRayGen) {
-          if (moduleData->usage.hasTraceRay) {
-            pipelineOut->hasTraceRay = true;
-            break;
-          }
-        }
-      }
-    }
-
-    // For traceray module, update the modules count
-    modulesCount = pipelineOut->hasTraceRay ? modulesCount + 1 : modulesCount;
-
-    std::vector<const PipelineShaderInfo *> rayTracingShaderInfo(modulesCount);
-    for (i = 0; i < pipelineInfo->shaderCount; ++i) {
-      auto &shaderInfo = rayTracingShaderInfo[i];
-      shaderInfo = &pipelineInfo->pShaders[i];
->>>>>>> f44e737f
       const ShaderModuleData *moduleData = reinterpret_cast<const ShaderModuleData *>(shaderInfo->pModuleData);
       if (shaderInfo->entryStage == ShaderStageRayTracingAnyHit ||
           shaderInfo->entryStage == ShaderStageRayTracingIntersect) {
@@ -2476,18 +2360,9 @@
     // Any ray tracing shader may access shader record buffer in non-entry function, we will replace all Global SRB to a
     // combination of instructions at the beginning of entry function in SpirvLowerRayTracing pass, so we need to inline
     // all functions so that SRB is accessible throughout the shader.
-<<<<<<< HEAD
     // Lower SPIR-V CFG merges before inlining -- don't run in the (empty) entry point module
     lowerPassMgr->addPass(SpirvLowerCfgMerges());
     lowerPassMgr->addPass(AlwaysInlinerPass());
-=======
-    if (entryStage != ShaderStageCompute) {
-      // Lower SPIR-V CFG merges before inlining
-      lowerPassMgr->addPass(SpirvLowerCfgMerges());
-      lowerPassMgr->addPass(AlwaysInlinerPass());
-    } else
-      lowerPassMgr->addPass(SpirvProcessGpuRtLibrary());
->>>>>>> f44e737f
     lowerPassMgr->addPass(SpirvLowerRayTracing());
 
     // Stop timer for translate.
@@ -2697,11 +2572,7 @@
   writer.setNote(&newMetaNote);
   writer.writeToBuffer(pipelineElf);
 }
-<<<<<<< HEAD
-#endif
-=======
-
->>>>>>> f44e737f
+
 // =====================================================================================================================
 // Builds hash code from compilation-options
 //
