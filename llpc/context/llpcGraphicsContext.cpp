/*
 ***********************************************************************************************************************
 *
 *  Copyright (c) 2016-2023 Advanced Micro Devices, Inc. All Rights Reserved.
 *
 *  Permission is hereby granted, free of charge, to any person obtaining a copy
 *  of this software and associated documentation files (the "Software"), to deal
 *  in the Software without restriction, including without limitation the rights
 *  to use, copy, modify, merge, publish, distribute, sublicense, and/or sell
 *  copies of the Software, and to permit persons to whom the Software is
 *  furnished to do so, subject to the following conditions:
 *
 *  The above copyright notice and this permission notice shall be included in all
 *  copies or substantial portions of the Software.
 *
 *  THE SOFTWARE IS PROVIDED "AS IS", WITHOUT WARRANTY OF ANY KIND, EXPRESS OR
 *  IMPLIED, INCLUDING BUT NOT LIMITED TO THE WARRANTIES OF MERCHANTABILITY,
 *  FITNESS FOR A PARTICULAR PURPOSE AND NONINFRINGEMENT. IN NO EVENT SHALL THE
 *  AUTHORS OR COPYRIGHT HOLDERS BE LIABLE FOR ANY CLAIM, DAMAGES OR OTHER
 *  LIABILITY, WHETHER IN AN ACTION OF CONTRACT, TORT OR OTHERWISE, ARISING FROM,
 *  OUT OF OR IN CONNECTION WITH THE SOFTWARE OR THE USE OR OTHER DEALINGS IN THE
 *  SOFTWARE.
 *
 **********************************************************************************************************************/
/**
 ***********************************************************************************************************************
 * @file  llpcGraphicsContext.cpp
 * @brief LLPC source file: contains implementation of class Llpc::GraphicsContext.
 ***********************************************************************************************************************
 */
#include "llpcGraphicsContext.h"
#include "SPIRVInternal.h"
#include "llpcCompiler.h"
#include "vkgcPipelineDumper.h"
#include "lgc/Builder.h"
#include "llvm/Support/Format.h"

#define DEBUG_TYPE "llpc-graphics-context"

using namespace llvm;
using namespace SPIRV;
using namespace lgc;
using namespace Vkgc;

namespace Llpc {

// -disable-fetch-shader: disable the fetch shader when doing unlinked shaders.
static cl::opt<bool> DisableFetchShader("disable-fetch-shader", cl::desc("Disable fetch shaders"), cl::init(false));

// -disable-color-export-shader: disable the color export shader when doing unlinked shaders.
static cl::opt<bool> DisableColorExportShader("disable-color-export-shader", cl::desc("Disable color export shaders"),
                                              cl::init(false));

// =====================================================================================================================
//
// @param gfxIp : Graphics Ip version info
// @param pipelineInfo : Graphics pipeline build info
// @param pipelineHash : Pipeline hash code
// @param cacheHash : Cache hash code
GraphicsContext::GraphicsContext(GfxIpVersion gfxIp, const GraphicsPipelineBuildInfo *pipelineInfo,
                                 MetroHash::Hash *pipelineHash, MetroHash::Hash *cacheHash)
<<<<<<< HEAD
    : PipelineContext(gfxIp, pipelineHash, cacheHash), m_pipelineInfo(pipelineInfo), m_stageMask(0),
      m_preRasterHasGs(false), m_activeStageCount(0) {
  const Vkgc::BinaryData *gpurtShaderLibrary = nullptr;
#if LLPC_CLIENT_INTERFACE_MAJOR_VERSION < 62
  gpurtShaderLibrary = &pipelineInfo->shaderLibrary;
#endif
  setRayTracingState(pipelineInfo->rtState, gpurtShaderLibrary);

=======
    : PipelineContext(gfxIp, pipelineHash, cacheHash, &pipelineInfo->rtState), m_pipelineInfo(pipelineInfo),
      m_stageMask(0), m_preRasterHasGs(false), m_useDualSourceBlend(false), m_activeStageCount(0) {
>>>>>>> f44e737f
  setUnlinked(pipelineInfo->unlinked);

  const PipelineShaderInfo *shaderInfo[ShaderStageGfxCount] = {
      &pipelineInfo->task, &pipelineInfo->vs,   &pipelineInfo->tcs, &pipelineInfo->tes,
      &pipelineInfo->gs,   &pipelineInfo->mesh, &pipelineInfo->fs,
  };

  for (unsigned stage = 0; stage < ShaderStageGfxCount; ++stage) {
    if (shaderInfo[stage]->pModuleData) {
      m_stageMask |= shaderStageToMask(static_cast<ShaderStage>(stage));
      ++m_activeStageCount;

      if (stage == ShaderStageGeometry) {
        m_stageMask |= shaderStageToMask(ShaderStageCopyShader);
        ++m_activeStageCount;
      }
    }
  }

  m_resourceMapping = pipelineInfo->resourceMapping;
  m_pipelineLayoutApiHash = pipelineInfo->pipelineLayoutApiHash;
}

// =====================================================================================================================
GraphicsContext::~GraphicsContext() {
}

// =====================================================================================================================
// Gets pipeline shader info of the specified shader stage
//
// @param shaderStage : Shader stage
const PipelineShaderInfo *GraphicsContext::getPipelineShaderInfo(unsigned shaderId) const {
  if (shaderId == ShaderStageCopyShader) {
    // Treat copy shader as part of geometry shader
    shaderId = ShaderStageGeometry;
  }

  assert(shaderId < ShaderStageGfxCount);

  const PipelineShaderInfo *shaderInfo = nullptr;
  switch (shaderId) {
  case Llpc::ShaderStageTask:
    shaderInfo = &m_pipelineInfo->task;
    break;
  case Llpc::ShaderStageVertex:
    shaderInfo = &m_pipelineInfo->vs;
    break;
  case Llpc::ShaderStageTessControl:
    shaderInfo = &m_pipelineInfo->tcs;
    break;
  case Llpc::ShaderStageTessEval:
    shaderInfo = &m_pipelineInfo->tes;
    break;
  case Llpc::ShaderStageGeometry:
    shaderInfo = &m_pipelineInfo->gs;
    break;
  case Llpc::ShaderStageMesh:
    shaderInfo = &m_pipelineInfo->mesh;
    break;
  case Llpc::ShaderStageFragment:
    shaderInfo = &m_pipelineInfo->fs;
    break;
  default:
    llvm_unreachable("Should never be called!");
    break;
  }

  return shaderInfo;
}

// =====================================================================================================================
// Gets subgroup size usage
//
// @returns : Bitmask per stage, in the same order as defined in `Vkgc::ShaderStage`.
unsigned GraphicsContext::getSubgroupSizeUsage() const {
  // clang-format off
  std::array<const PipelineShaderInfo *, ShaderStageGfxCount> shaderInfos = {
    &m_pipelineInfo->task,
    &m_pipelineInfo->vs,
    &m_pipelineInfo->tcs,
    &m_pipelineInfo->tes,
    &m_pipelineInfo->gs,
    &m_pipelineInfo->mesh,
    &m_pipelineInfo->fs,
  };
  // clang-format on
  unsigned bitmask = 0;
  for (unsigned shaderInfoIdx = 0, e = shaderInfos.size(); shaderInfoIdx != e; ++shaderInfoIdx) {
    auto shaderInfo = shaderInfos[shaderInfoIdx];
    if (!shaderInfo->pModuleData)
      continue;
    auto *moduleData = reinterpret_cast<const ShaderModuleData *>(shaderInfo->pModuleData);
    if (moduleData->usage.useSubgroupSize)
      bitmask |= (1 << shaderInfoIdx);
  }
  return bitmask;
}

// =====================================================================================================================
// Set pipeline state in Pipeline object for middle-end and/or calculate the hash for the state to be added.
// Doing both these things in the same code ensures that we hash and use the same pipeline state in all situations.
// For graphics, we use the shader stage mask to decide which parts of graphics state to use, omitting
// pre-rasterization state if there are no pre-rasterization shaders, and omitting fragment state if there is
// no FS.
//
// @param [in/out] pipeline : Middle-end pipeline object; nullptr if only hashing pipeline state
// @param [in/out] hasher : Hasher object; nullptr if only setting LGC pipeline state
// @param unlinked : Do not provide some state to LGC, so offsets are generated as relocs, and a fetch shader
//                   is needed
void GraphicsContext::setPipelineState(Pipeline *pipeline, Util::MetroHash64 *hasher, bool unlinked) const {
  PipelineContext::setPipelineState(pipeline, hasher, unlinked);
  const unsigned stageMask = getShaderStageMask();

  if (pipeline) {
    // Give the shader options (including the hash) to the middle-end.
    const auto allStages = maskToShaderStages(stageMask);
    for (ShaderStage stage : make_filter_range(allStages, isNativeStage)) {
      const PipelineShaderInfo *shaderInfo = getPipelineShaderInfo(stage);

      assert(shaderInfo);

      pipeline->setShaderOptions(getLgcShaderStage(static_cast<ShaderStage>(stage)), computeShaderOptions(*shaderInfo));
    }
  }

  if ((stageMask & ~shaderStageToMask(ShaderStageFragment)) && (!unlinked || DisableFetchShader)) {
    // Set vertex input descriptions to the middle-end.
    setVertexInputDescriptions(pipeline, hasher);
  }

  if (isShaderStageInMask(ShaderStageFragment, stageMask) && (!unlinked || DisableColorExportShader)) {
    // Give the color export state to the middle-end.
    setColorExportState(pipeline, hasher);
  }

  // Give the graphics pipeline state to the middle-end.
  setGraphicsStateInPipeline(pipeline, hasher, stageMask);
}

// =====================================================================================================================
// For TCS, set inputVertices from patchControlPoints in the pipeline state.
void GraphicsContext::setTcsInputVertices(Module *tcsModule) {
  const auto &inputIaState = static_cast<const GraphicsPipelineBuildInfo *>(getPipelineBuildInfo())->iaState;
  if (inputIaState.patchControlPoints == 0)
    return;
  TessellationMode tessellationMode = lgc::Pipeline::getTessellationMode(*tcsModule, lgc::ShaderStageTessControl);
  tessellationMode.inputVertices = inputIaState.patchControlPoints;
  lgc::Pipeline::setTessellationMode(*tcsModule, lgc::ShaderStageTessControl, tessellationMode);
}

// =====================================================================================================================
// Give the pipeline options to the middle-end, and/or hash them.
Options GraphicsContext::computePipelineOptions() const {
  Options options = PipelineContext::computePipelineOptions();

  options.enableUberFetchShader =
      reinterpret_cast<const GraphicsPipelineBuildInfo *>(getPipelineBuildInfo())->enableUberFetchShader;
  if (getGfxIpVersion().major >= 10) {
    // Only set NGG options for a GFX10+ graphics pipeline.
    auto pipelineInfo = reinterpret_cast<const GraphicsPipelineBuildInfo *>(getPipelineBuildInfo());
    const auto &nggState = pipelineInfo->nggState;
    if (!nggState.enableNgg && getGfxIpVersion().major < 11) // GFX11+ must enable NGG
      options.nggFlags |= NggFlagDisable;
    else {
      options.nggFlags = (nggState.enableGsUse ? NggFlagEnableGsUse : 0) |
                         (nggState.forceCullingMode ? NggFlagForceCullingMode : 0) |
                         (nggState.compactVertex ? NggFlagCompactVertex : 0) |
                         (nggState.enableBackfaceCulling ? NggFlagEnableBackfaceCulling : 0) |
                         (nggState.enableFrustumCulling ? NggFlagEnableFrustumCulling : 0) |
                         (nggState.enableBoxFilterCulling ? NggFlagEnableBoxFilterCulling : 0) |
                         (nggState.enableSphereCulling ? NggFlagEnableSphereCulling : 0) |
                         (nggState.enableSmallPrimFilter ? NggFlagEnableSmallPrimFilter : 0) |
                         (nggState.enableCullDistanceCulling ? NggFlagEnableCullDistanceCulling : 0);
      options.nggBackfaceExponent = nggState.backfaceExponent;

      // Use a static cast from Vkgc NggSubgroupSizingType to LGC NggSubgroupSizing, and static assert that
      // that is valid.
      static_assert(static_cast<NggSubgroupSizing>(NggSubgroupSizingType::Auto) == NggSubgroupSizing::Auto, "Mismatch");
      static_assert(static_cast<NggSubgroupSizing>(NggSubgroupSizingType::MaximumSize) ==
                        NggSubgroupSizing::MaximumSize,
                    "Mismatch");
      static_assert(static_cast<NggSubgroupSizing>(NggSubgroupSizingType::HalfSize) == NggSubgroupSizing::HalfSize,
                    "Mismatch");
      static_assert(static_cast<NggSubgroupSizing>(NggSubgroupSizingType::OptimizeForVerts) ==
                        NggSubgroupSizing::OptimizeForVerts,
                    "Mismatch");
      static_assert(static_cast<NggSubgroupSizing>(NggSubgroupSizingType::OptimizeForPrims) ==
                        NggSubgroupSizing::OptimizeForPrims,
                    "Mismatch");
      static_assert(static_cast<NggSubgroupSizing>(NggSubgroupSizingType::Explicit) == NggSubgroupSizing::Explicit,
                    "Mismatch");
      options.nggSubgroupSizing = static_cast<NggSubgroupSizing>(nggState.subgroupSizing);

      options.nggVertsPerSubgroup = nggState.vertsPerSubgroup;
      options.nggPrimsPerSubgroup = nggState.primsPerSubgroup;
    }
  }
  return options;
}

// =====================================================================================================================
// Set color export state in middle-end Pipeline object, and/or hash it.
//
// @param [in/out] pipeline : Middle-end pipeline object; nullptr if only hashing
// @param [in/out] hasher : Hasher object; nullptr if only setting LGC pipeline state
void GraphicsContext::setColorExportState(Pipeline *pipeline, Util::MetroHash64 *hasher) const {
  auto pipelineInfo = reinterpret_cast<const GraphicsPipelineBuildInfo *>(getPipelineBuildInfo());
  const auto &cbState = pipelineInfo->cbState;

  if (hasher)
    hasher->Update(cbState);
  if (!pipeline)
    return; // Only hashing.

  ColorExportState state = {};
  SmallVector<ColorExportFormat, MaxColorTargets> formats;

  state.alphaToCoverageEnable = cbState.alphaToCoverageEnable;
  state.dualSourceBlendEnable =
      cbState.dualSourceBlendEnable || (pipelineInfo->cbState.dualSourceBlendDynamic && getUseDualSourceBlend());

  for (unsigned targetIndex = 0; targetIndex < MaxColorTargets; ++targetIndex) {
    if (cbState.target[targetIndex].format != VK_FORMAT_UNDEFINED) {
      auto dfmt = BufDataFormatInvalid;
      auto nfmt = BufNumFormatUnorm;
      std::tie(dfmt, nfmt) = mapVkFormat(cbState.target[targetIndex].format, true);
      formats.resize(targetIndex + 1);
      formats[targetIndex].dfmt = dfmt;
      formats[targetIndex].nfmt = nfmt;
      formats[targetIndex].blendEnable = cbState.target[targetIndex].blendEnable;
      formats[targetIndex].blendSrcAlphaToColor = cbState.target[targetIndex].blendSrcAlphaToColor;
    }
  }

  if (state.alphaToCoverageEnable && formats.empty()) {
    // NOTE: We must export alpha channel for alpha to coverage, if there is no color export,
    // we force a dummy color export.
    formats.push_back({BufDataFormat32, BufNumFormatFloat});
  }

  pipeline->setColorExportState(formats, state);
}

// =====================================================================================================================
// Set vertex input descriptions in middle-end Pipeline object, or hash them.
//
// @param [in/out] pipeline : Middle-end pipeline object; nullptr if only hashing
// @param [in/out] hasher : Hasher object; nullptr if only setting LGC pipeline state
void GraphicsContext::setVertexInputDescriptions(Pipeline *pipeline, Util::MetroHash64 *hasher) const {
  auto vertexInput = static_cast<const GraphicsPipelineBuildInfo *>(getPipelineBuildInfo())->pVertexInput;
  if (!vertexInput)
    return;

  if (hasher) {
    PipelineDumper::updateHashForVertexInputState(
        vertexInput, static_cast<const GraphicsPipelineBuildInfo *>(getPipelineBuildInfo())->dynamicVertexStride,
        hasher);
  }
  if (!pipeline)
    return; // Only hashing.

  // Gather the bindings.
  SmallVector<VertexInputDescription, 8> bindings;
  for (unsigned i = 0; i < vertexInput->vertexBindingDescriptionCount; ++i) {
    auto binding = &vertexInput->pVertexBindingDescriptions[i];
    unsigned idx = binding->binding;
    if (idx >= bindings.size())
      bindings.resize(idx + 1);
    bindings[idx].binding = binding->binding;
    bindings[idx].stride = binding->stride;
    switch (binding->inputRate) {
    case VK_VERTEX_INPUT_RATE_VERTEX:
      bindings[idx].inputRate = VertexInputRateVertex;
      break;
    case VK_VERTEX_INPUT_RATE_INSTANCE:
      bindings[idx].inputRate = VertexInputRateInstance;
      break;
    default:
      llvm_unreachable("Should never be called!");
    }
  }

  // Check for divisors.
  auto vertexDivisor = findVkStructInChain<VkPipelineVertexInputDivisorStateCreateInfoEXT>(
      VK_STRUCTURE_TYPE_PIPELINE_VERTEX_INPUT_DIVISOR_STATE_CREATE_INFO_EXT, vertexInput->pNext);
  if (vertexDivisor) {
    for (unsigned i = 0; i < vertexDivisor->vertexBindingDivisorCount; ++i) {
      auto divisor = &vertexDivisor->pVertexBindingDivisors[i];
      if (divisor->binding <= bindings.size())
        bindings[divisor->binding].inputRate = divisor->divisor;
    }
  }

  // Gather the vertex inputs.
  SmallVector<VertexInputDescription, 8> descriptions;
  for (unsigned i = 0; i < vertexInput->vertexAttributeDescriptionCount; ++i) {
    auto attrib = &vertexInput->pVertexAttributeDescriptions[i];
    if (attrib->binding >= bindings.size())
      continue;
    auto binding = &bindings[attrib->binding];
    if (binding->binding != attrib->binding)
      continue;

    auto dfmt = BufDataFormatInvalid;
    auto nfmt = BufNumFormatUnorm;
    std::tie(dfmt, nfmt) = mapVkFormat(attrib->format, /*isColorExport=*/false);

    if (dfmt != BufDataFormatInvalid) {
      descriptions.push_back({
          attrib->location,
          attrib->binding,
          attrib->offset,
          (static_cast<const GraphicsPipelineBuildInfo *>(getPipelineBuildInfo())->dynamicVertexStride
               ? 0
               : binding->stride),
          dfmt,
          nfmt,
          binding->inputRate,
      });
    }
  }

  // Give the vertex input descriptions to the middle-end Pipeline object.
  pipeline->setVertexInputDescriptions(descriptions);
}

// =====================================================================================================================
// Give the graphics pipeline state to the middle-end, and/or hash it. If stageMask has no pre-rasterization shader
// stages, do not consider pre-rasterization pipeline state. If stageMask has no FS, do not consider FS state.
//
// @param [in/out] pipeline : Middle-end pipeline object; nullptr if only hashing
// @param [in/out] hasher : Hasher object; nullptr if only setting LGC pipeline state
// @param stageMask : Bitmap of shader stages
void GraphicsContext::setGraphicsStateInPipeline(Pipeline *pipeline, Util::MetroHash64 *hasher,
                                                 unsigned stageMask) const {
  const auto &inputIaState = static_cast<const GraphicsPipelineBuildInfo *>(getPipelineBuildInfo())->iaState;
  if (pipeline)
    pipeline->setDeviceIndex(inputIaState.deviceIndex);
  if (hasher)
    hasher->Update(inputIaState.deviceIndex);
  const auto &inputRsState = static_cast<const GraphicsPipelineBuildInfo *>(getPipelineBuildInfo())->rsState;

  InputAssemblyState inputAssemblyState = {};
  inputAssemblyState.enableMultiView = inputIaState.enableMultiView;
  RasterizerState rasterizerState = {};

  if (stageMask & ~shaderStageToMask(ShaderStageFragment)) {
    // Pre-rasterization shader stages are present.
    switch (inputIaState.topology) {
    case VK_PRIMITIVE_TOPOLOGY_POINT_LIST:
      inputAssemblyState.primitiveType = PrimitiveType::Point;
      break;
    case VK_PRIMITIVE_TOPOLOGY_LINE_LIST:
    case VK_PRIMITIVE_TOPOLOGY_LINE_LIST_WITH_ADJACENCY:
      inputAssemblyState.primitiveType = PrimitiveType::LineList;
      break;
    case VK_PRIMITIVE_TOPOLOGY_LINE_STRIP:
    case VK_PRIMITIVE_TOPOLOGY_LINE_STRIP_WITH_ADJACENCY:
      inputAssemblyState.primitiveType = PrimitiveType::LineStrip;
      break;
    case VK_PRIMITIVE_TOPOLOGY_TRIANGLE_LIST:
      inputAssemblyState.primitiveType = PrimitiveType::TriangleList;
      break;
    case VK_PRIMITIVE_TOPOLOGY_TRIANGLE_STRIP:
      inputAssemblyState.primitiveType = PrimitiveType::TriangleStrip;
      break;
    case VK_PRIMITIVE_TOPOLOGY_TRIANGLE_FAN:
      inputAssemblyState.primitiveType = PrimitiveType::TriangleFan;
      break;
    case VK_PRIMITIVE_TOPOLOGY_TRIANGLE_LIST_WITH_ADJACENCY:
      inputAssemblyState.primitiveType = PrimitiveType::TriangleListAdjacency;
      break;
    case VK_PRIMITIVE_TOPOLOGY_TRIANGLE_STRIP_WITH_ADJACENCY:
      inputAssemblyState.primitiveType = PrimitiveType::TriangleStripAdjacency;
      break;
    case VK_PRIMITIVE_TOPOLOGY_PATCH_LIST:
      inputAssemblyState.primitiveType = PrimitiveType::Patch;
      break;
    default:
      llvm_unreachable("");
    }

    inputAssemblyState.disableVertexReuse = inputIaState.disableVertexReuse;
    inputAssemblyState.switchWinding = inputIaState.switchWinding;

    if (hasher) {
      // We need to hash patchControlPoints here, even though it is used separately in setTcsInputVertices as
      // LGC needs it in the TCS shader mode.
      hasher->Update(inputIaState.patchControlPoints);
    }

    rasterizerState.rasterizerDiscardEnable = inputRsState.rasterizerDiscardEnable;
    rasterizerState.usrClipPlaneMask = inputRsState.usrClipPlaneMask;
    rasterizerState.provokingVertexMode = static_cast<ProvokingVertexMode>(inputRsState.provokingVertexMode);
    rasterizerState.rasterStream = inputRsState.rasterStream;
  }

  if (isShaderStageInMask(ShaderStageFragment, stageMask)) {
    rasterizerState.innerCoverage = inputRsState.innerCoverage;
    rasterizerState.perSampleShading = inputRsState.perSampleShading;
    rasterizerState.numSamples = inputRsState.numSamples;
    rasterizerState.samplePatternIdx = inputRsState.samplePatternIdx;
  }

  if (pipeline)
    pipeline->setGraphicsState(inputAssemblyState, rasterizerState);
  if (hasher) {
    hasher->Update(inputAssemblyState);
    hasher->Update(rasterizerState);
  }

  if (isShaderStageInMask(ShaderStageFragment, stageMask)) {
    // Fragment shader is present.
    const VkPipelineDepthStencilStateCreateInfo &inputDsState =
        static_cast<const GraphicsPipelineBuildInfo *>(getPipelineBuildInfo())->dsState;
    DepthStencilState depthStencilState = {};
    if (inputDsState.depthTestEnable) {
      depthStencilState.depthTestEnable = inputDsState.depthTestEnable;
      depthStencilState.depthCompareOp = inputDsState.depthCompareOp;
    }
    if (inputDsState.stencilTestEnable) {
      depthStencilState.stencilTestEnable = inputDsState.stencilTestEnable;
      depthStencilState.stencilCompareOpFront = inputDsState.front.compareOp;
      depthStencilState.stencilCompareOpBack = inputDsState.back.compareOp;
    }

    if (pipeline)
      pipeline->setDepthStencilState(depthStencilState);
    if (hasher)
      hasher->Update(depthStencilState);
  }
}

// =====================================================================================================================
// Gets client-defined metadata
StringRef GraphicsContext::getClientMetadata() const {
  return StringRef(static_cast<const char *>(m_pipelineInfo->pClientMetadata), m_pipelineInfo->clientMetadataSize);
}

} // namespace Llpc<|MERGE_RESOLUTION|>--- conflicted
+++ resolved
@@ -59,7 +59,6 @@
 // @param cacheHash : Cache hash code
 GraphicsContext::GraphicsContext(GfxIpVersion gfxIp, const GraphicsPipelineBuildInfo *pipelineInfo,
                                  MetroHash::Hash *pipelineHash, MetroHash::Hash *cacheHash)
-<<<<<<< HEAD
     : PipelineContext(gfxIp, pipelineHash, cacheHash), m_pipelineInfo(pipelineInfo), m_stageMask(0),
       m_preRasterHasGs(false), m_activeStageCount(0) {
   const Vkgc::BinaryData *gpurtShaderLibrary = nullptr;
@@ -68,10 +67,6 @@
 #endif
   setRayTracingState(pipelineInfo->rtState, gpurtShaderLibrary);
 
-=======
-    : PipelineContext(gfxIp, pipelineHash, cacheHash, &pipelineInfo->rtState), m_pipelineInfo(pipelineInfo),
-      m_stageMask(0), m_preRasterHasGs(false), m_useDualSourceBlend(false), m_activeStageCount(0) {
->>>>>>> f44e737f
   setUnlinked(pipelineInfo->unlinked);
 
   const PipelineShaderInfo *shaderInfo[ShaderStageGfxCount] = {
