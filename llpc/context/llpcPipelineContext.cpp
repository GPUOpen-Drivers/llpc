--- conflicted
+++ resolved
@@ -140,14 +140,8 @@
 // @param gfxIp : Graphics IP version info
 // @param pipelineHash : Pipeline hash code
 // @param cacheHash : Cache hash code
-<<<<<<< HEAD
 PipelineContext::PipelineContext(GfxIpVersion gfxIp, MetroHash::Hash *pipelineHash, MetroHash::Hash *cacheHash)
     : m_gfxIp(gfxIp), m_pipelineHash(*pipelineHash), m_cacheHash(*cacheHash) {
-=======
-PipelineContext::PipelineContext(GfxIpVersion gfxIp, MetroHash::Hash *pipelineHash, MetroHash::Hash *cacheHash,
-                                 const Vkgc::RtState *rtState)
-    : m_gfxIp(gfxIp), m_pipelineHash(*pipelineHash), m_cacheHash(*cacheHash), m_rtState(rtState) {
->>>>>>> dc6e9c45
 }
 
 // =====================================================================================================================
