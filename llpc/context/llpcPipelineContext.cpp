/*
 ***********************************************************************************************************************
 *
 *  Copyright (c) 2017-2023 Advanced Micro Devices, Inc. All Rights Reserved.
 *
 *  Permission is hereby granted, free of charge, to any person obtaining a copy
 *  of this software and associated documentation files (the "Software"), to deal
 *  in the Software without restriction, including without limitation the rights
 *  to use, copy, modify, merge, publish, distribute, sublicense, and/or sell
 *  copies of the Software, and to permit persons to whom the Software is
 *  furnished to do so, subject to the following conditions:
 *
 *  The above copyright notice and this permission notice shall be included in all
 *  copies or substantial portions of the Software.
 *
 *  THE SOFTWARE IS PROVIDED "AS IS", WITHOUT WARRANTY OF ANY KIND, EXPRESS OR
 *  IMPLIED, INCLUDING BUT NOT LIMITED TO THE WARRANTIES OF MERCHANTABILITY,
 *  FITNESS FOR A PARTICULAR PURPOSE AND NONINFRINGEMENT. IN NO EVENT SHALL THE
 *  AUTHORS OR COPYRIGHT HOLDERS BE LIABLE FOR ANY CLAIM, DAMAGES OR OTHER
 *  LIABILITY, WHETHER IN AN ACTION OF CONTRACT, TORT OR OTHERWISE, ARISING FROM,
 *  OUT OF OR IN CONNECTION WITH THE SOFTWARE OR THE USE OR OTHER DEALINGS IN THE
 *  SOFTWARE.
 *
 **********************************************************************************************************************/
/**
 ***********************************************************************************************************************
 * @file  llpcPipelineContext.cpp
 * @brief LLPC source file: contains implementation of class Llpc::PipelineContext.
 ***********************************************************************************************************************
 */
#include "llpcPipelineContext.h"
#include "SPIRVInternal.h"
#include "llpcCompiler.h"
#include "llpcDebug.h"
#include "llpcUtil.h"
#include "vkgcGpurtShim.h"
#include "vkgcPipelineDumper.h"
#include "lgc/Builder.h"
#include "lgc/LgcContext.h"
#include "lgc/Pipeline.h"
#include "llvm/ADT/STLExtras.h"
#include "llvm/IR/DerivedTypes.h"
#include "llvm/IR/Module.h"
#include "llvm/Support/CommandLine.h"
#include "llvm/Support/VersionTuple.h"

#define DEBUG_TYPE "llpc-pipeline-context"

namespace llvm {

namespace cl {

extern opt<bool> EnablePipelineDump;

} // namespace cl

} // namespace llvm

using namespace lgc;
using namespace llvm;
using namespace Vkgc;

// -include-llvm-ir: include LLVM IR as a separate section in the ELF binary
static cl::opt<bool> IncludeLlvmIr("include-llvm-ir",
                                   cl::desc("Include LLVM IR as a separate section in the ELF binary"),
                                   cl::init(false));

// -vgpr-limit: maximum VGPR limit for this shader
static cl::opt<unsigned> VgprLimit("vgpr-limit", cl::desc("Maximum VGPR limit for this shader"), cl::init(0));

// -sgpr-limit: maximum SGPR limit for this shader
static cl::opt<unsigned> SgprLimit("sgpr-limit", cl::desc("Maximum SGPR limit for this shader"), cl::init(0));

// -waves-per-eu: the maximum number of waves per EU for this shader
static cl::opt<unsigned> WavesPerEu("waves-per-eu", cl::desc("Maximum number of waves per EU for this shader"),
                                    cl::init(0));

// -enable-load-scalarizer: Enable the optimization for load scalarizer.
static cl::opt<bool> EnableScalarLoad("enable-load-scalarizer",
                                      cl::desc("Enable the optimization for load scalarizer."), cl::init(true));

// The max threshold of load scalarizer.
static const unsigned MaxScalarThreshold = 0xFFFFFFFF;

// -scalar-threshold: Set the vector size threshold for load scalarizer.
static cl::opt<unsigned> ScalarThreshold("scalar-threshold", cl::desc("The threshold for load scalarizer"),
                                         cl::init(3));

// -enable-si-scheduler: enable target option si-scheduler
static cl::opt<bool> EnableSiScheduler("enable-si-scheduler", cl::desc("Enable target option si-scheduler"),
                                       cl::init(false));

// -disable-licm: annotate loops with metadata to disable the LLVM LICM pass (this is now an alias
// for -disable-licm-threshold=1 which remains for backwards compatibility)
static cl::opt<bool> DisableLicm("disable-licm", cl::desc("Disable LLVM LICM pass"), cl::init(false));

// -subgroup-size: subgroup size exposed via Vulkan API.
static cl::opt<int> SubgroupSize("subgroup-size", cl::desc("Subgroup size exposed via Vulkan API"), cl::init(64));

// -enable-shadow-desc: enable shadow descriptor table
static cl::opt<bool> EnableShadowDescriptorTable("enable-shadow-desc", cl::desc("Enable shadow descriptor table"));

// -shadow-desc-table-ptr-high: high part of VA for shadow descriptor table pointer.
// Default of 2 is for use by standalone amdllpc.
static cl::opt<unsigned> ShadowDescTablePtrHigh("shadow-desc-table-ptr-high",
                                                cl::desc("High part of VA for shadow descriptor table pointer"),
                                                cl::init(2));

// -force-loop-unroll-count: Force to set the loop unroll count.
static cl::opt<int> ForceLoopUnrollCount("force-loop-unroll-count", cl::desc("Force loop unroll count"), cl::init(0));

// -disable-licm-threshold: disable LICM for loops with at least the specified number of blocks
static cl::opt<int>
    DisableLicmThreshold("disable-licm-threshold",
                         cl::desc("Disable LICM for loops with at least the specified number of blocks"), cl::init(20));

// -unroll-hint-threshold: loop unroll threshold to use for loops with Unroll hint
static cl::opt<int> UnrollHintThreshold("unroll-hint-threshold",
                                        cl::desc("loop unroll threshold to use for loops with Unroll hint"),
                                        cl::init(1800));

// -dontunroll-hint-threshold: loop unroll threshold to use for loops with DontUnroll hint
static cl::opt<int> DontUnrollHintThreshold("dontunroll-hint-threshold",
                                            cl::desc("loop unroll threshold to use for loops with DontUnroll hint"),
                                            cl::init(0));

// -lds-spill-limit-dwords: Maximum amount of LDS space to be used for spilling. The value of 0 disables LDS spilling.
static cl::opt<unsigned> LdsSpillLimitDwords("lds-spill-limit-dwords",
                                             cl::desc("Maximum amount of LDS space to be used for spilling"),
                                             cl::init(0));

// -scalarize-waterfall-descriptor-loads: try to scalarize loads for non-uniform image sample descriptors
static cl::opt<bool> ScalarizeWaterfallDescriptorLoads("scalarize-waterfall-descriptor-loads",
                                                       cl::desc("Try to scalarize non-uniform descriptor loads"),
                                                       cl::init(false));
namespace Llpc {

// =====================================================================================================================
//
// @param gfxIp : Graphics IP version info
// @param pipelineHash : Pipeline hash code
// @param cacheHash : Cache hash code
PipelineContext::PipelineContext(GfxIpVersion gfxIp, MetroHash::Hash *pipelineHash, MetroHash::Hash *cacheHash)
    : m_gfxIp(gfxIp), m_pipelineHash(*pipelineHash), m_cacheHash(*cacheHash) {
}

// =====================================================================================================================
PipelineContext::~PipelineContext() {
}

// =====================================================================================================================
// Gets the name string of the abbreviation for GPU target according to graphics IP version info.
//
// @param gfxIp : Graphics IP version info
const char *PipelineContext::getGpuNameAbbreviation(GfxIpVersion gfxIp) {
  const char *nameAbbr = nullptr;
  switch (gfxIp.major) {
  case 6:
    nameAbbr = "SI";
    break;
  case 7:
    nameAbbr = "CI";
    break;
  case 8:
    nameAbbr = "VI";
    break;
  case 9:
    nameAbbr = "GFX9";
    break;
  default:
    nameAbbr = "UNKNOWN";
    break;
  }

  return nameAbbr;
}

// =====================================================================================================================
// Gets the hash code of input shader with specified shader stage.
//
// @param stage : Shader stage
ShaderHash PipelineContext::getShaderHashCode(const PipelineShaderInfo &shaderInfo) const {

  if (shaderInfo.options.clientHash.upper != 0 && shaderInfo.options.clientHash.lower != 0)
    return shaderInfo.options.clientHash;
  ShaderHash hash = {};
  const ShaderModuleData *moduleData = reinterpret_cast<const ShaderModuleData *>(shaderInfo.pModuleData);

  if (moduleData) {
    hash.lower = MetroHash::compact64(reinterpret_cast<const MetroHash::Hash *>(&moduleData->hash));
    hash.upper = 0;
  }
  return hash;
}

// =====================================================================================================================
// Return ray tracing/ray query entry function names
//
// This may return null, e.g. when compiling from an older pipeline dump
//
// @param funcType : function type
StringRef PipelineContext::getRayTracingFunctionName(unsigned funcType) {
  assert(funcType < Vkgc::RT_ENTRY_FUNC_COUNT);
  return m_rtState.gpurtFuncTable.pFunc[funcType];
}

// =====================================================================================================================
// Set the raytracing state
//
// @param rtState : the raytracing state configured by the driver
// @param shaderLibrary : [interface major version < 62 only] the GPURT shader library passed in by the driver via
//                        the old interface
void PipelineContext::setRayTracingState(const Vkgc::RtState &rtState, const Vkgc::BinaryData *shaderLibrary) {
  m_rtState = rtState;

#if LLPC_CLIENT_INTERFACE_MAJOR_VERSION >= 62
  assert(!shaderLibrary);
#else
  assert(shaderLibrary);
  if (!m_rtState.gpurtOverride && shaderLibrary->pCode) {
    m_rtState.gpurtOverride = true;
    m_rtState.rtIpOverride = true;
    m_rtState.gpurtShaderLibrary = *shaderLibrary;
  }
#endif

#if HAVE_GPURT_SHIM
  if (!m_rtState.rtIpOverride)
    m_rtState.rtIpVersion = Vkgc::gpurt::getRtIpVersion(m_gfxIp);

  if (m_rtState.rtIpVersion.major != 0 && !m_rtState.gpurtOverride) {
    gpurt::getShaderLibrarySpirv(m_rtState.gpurtFeatureFlags, m_rtState.gpurtShaderLibrary.pCode,
                                 m_rtState.gpurtShaderLibrary.codeSize);
    gpurt::getFuncTable(m_rtState.rtIpVersion, m_rtState.gpurtFuncTable);
  }
#endif
}

// =====================================================================================================================
// Set pipeline state in Pipeline object for middle-end and/or calculate the hash for the state to be added.
// Doing both these things in the same code ensures that we hash and use the same pipeline state in all situations.
// For graphics, we use the shader stage mask to decide which parts of graphics state to use, omitting
// pre-rasterization state if there are no pre-rasterization shaders, and omitting fragment state if there is
// no FS.
//
// @param [in/out] pipeline : Middle-end pipeline object; nullptr if only hashing pipeline state
// @param [in/out] hasher : Hasher object; nullptr if only setting LGC pipeline state
// @param unlinked : Do not provide some state to LGC, so offsets are generated as relocs, and a fetch shader
//                   is needed
void PipelineContext::setPipelineState(Pipeline *pipeline, Util::MetroHash64 *hasher, bool unlinked) const {
  if (pipeline) {
    pipeline->set128BitCacheHash(get128BitCacheHashCode(),
                                 VersionTuple(LLPC_INTERFACE_MAJOR_VERSION, LLPC_INTERFACE_MINOR_VERSION));
    pipeline->setClient("Vulkan");
    if (getPreRasterHasGs())
      pipeline->setPreRasterHasGs(true);
  }
  // Give the shader stage mask to the middle-end. We need to translate the Vkgc::ShaderStage bit numbers
  // to lgc::ShaderStage bit numbers. We only process native shader stages, ignoring the CopyShader stage.
  unsigned stageMask = getShaderStageMask();
  if (hasRayTracingShaderStage(stageMask))
    stageMask = ShaderStageComputeBit;

  // Give the user data nodes to the middle-end, and/or hash them.
  setUserDataInPipeline(pipeline, hasher, stageMask);

  // Give the pipeline options to the middle-end, and/or hash them.
  Options options = computePipelineOptions();

  if (pipeline)
    pipeline->setOptions(options);
  if (hasher)
    hasher->Update(options);

  if (pipeline)
    pipeline->setClientMetadata(getClientMetadata());
}

// =====================================================================================================================
// Give the pipeline options to the middle-end and/or hash them. Shader options are not added to the hash, as they
// are hashed elsewhere.
//
// @param [in/out] pipeline : Middle-end pipeline object; nullptr if only hashing
// @param [in/out] hasher : Hasher object; nullptr if only setting LGC pipeline state
Options PipelineContext::computePipelineOptions() const {
  Options options = {};
  options.hash[0] = getPipelineHashCode();
  options.hash[1] = get64BitCacheHashCode();

  options.includeDisassembly = (cl::EnablePipelineDump || EnableOuts() || getPipelineOptions()->includeDisassembly);
  options.reconfigWorkgroupLayout = getPipelineOptions()->reconfigWorkgroupLayout;
  options.forceCsThreadIdSwizzling = getPipelineOptions()->forceCsThreadIdSwizzling;
  options.overrideThreadGroupSizeX = getPipelineOptions()->overrideThreadGroupSizeX;
  options.overrideThreadGroupSizeY = getPipelineOptions()->overrideThreadGroupSizeY;
  options.overrideThreadGroupSizeZ = getPipelineOptions()->overrideThreadGroupSizeZ;
  options.includeIr = (IncludeLlvmIr || getPipelineOptions()->includeIr);

  options.threadGroupSwizzleMode =
      static_cast<lgc::ThreadGroupSwizzleMode>(getPipelineOptions()->threadGroupSwizzleMode);

  if (getPipelineOptions()->reverseThreadGroup) {
    options.reverseThreadGroupBufferDescSet = Vkgc::InternalDescriptorSetId;
    options.reverseThreadGroupBufferBinding = Vkgc::ReverseThreadGroupControlBinding;
  }

  switch (getPipelineOptions()->shadowDescriptorTableUsage) {
  case Vkgc::ShadowDescriptorTableUsage::Auto:
    // Use default of 2 for standalone amdllpc.
    options.highAddrOfFmask = ShadowDescTablePtrHigh;
    options.enableFmask = true;
    break;
  case Vkgc::ShadowDescriptorTableUsage::Enable:
    options.highAddrOfFmask = getPipelineOptions()->shadowDescriptorTablePtrHigh;
    options.enableFmask = true;
    break;
  case Vkgc::ShadowDescriptorTableUsage::Disable:
    options.highAddrOfFmask = ShadowDescriptorTableDisable;
    options.enableFmask = false;
    break;
  }

  // Shadow descriptor command line options override pipeline options.
  if (EnableShadowDescriptorTable.getNumOccurrences() > 0) {
    if (!EnableShadowDescriptorTable) {
      options.highAddrOfFmask = ShadowDescriptorTableDisable;
      options.enableFmask = false;
    } else {
      options.highAddrOfFmask = ShadowDescTablePtrHigh;
      options.enableFmask = true;
    }
  }

  options.allowNullDescriptor = getPipelineOptions()->extendedRobustness.nullDescriptor;
  options.disableImageResourceCheck = getPipelineOptions()->disableImageResourceCheck;
  options.optimizeTessFactor = getPipelineOptions()->optimizeTessFactor;
  options.enableInterpModePatch = getPipelineOptions()->enableInterpModePatch;
  options.pageMigrationEnabled = getPipelineOptions()->pageMigrationEnabled;
  options.resourceLayoutScheme = static_cast<lgc::ResourceLayoutScheme>(getPipelineOptions()->resourceLayoutScheme);

  // Driver report full subgroup lanes for compute shader, here we just set fullSubgroups as default options
  options.fullSubgroups = true;
  options.internalRtShaders = getPipelineOptions()->internalRtShaders;
<<<<<<< HEAD
  options.disableSampleMask = getPipelineOptions()->disableSampleMask;
=======
  options.disableTruncCoordForGather = getPipelineOptions()->disableTruncCoordForGather;
>>>>>>> 72a5200f

  return options;
}

// =====================================================================================================================
// Give the user data nodes and descriptor range values to the middle-end.
// The user data nodes have been merged so they are the same in each shader stage. Get them from
// the first active stage.
//
// @param [in/out] pipeline : Middle-end pipeline object; nullptr if only hashing
// @param [in/out] hasher : Hasher object; nullptr if only setting LGC pipeline state
// @param stageMask : Bitmap of shader stages
void PipelineContext::setUserDataInPipeline(Pipeline *pipeline, Util::MetroHash64 *hasher, unsigned stageMask) const {
  auto resourceMapping = getResourceMapping();
  auto pipelineLayoutApiHash = getPipelineLayoutApiHash();

  if (hasher) {
    // If there is only a single shader in stageMask (the common cases of just FS and just VS), then specify that
    // single shader to updateHashForResourceMappingInfo. Otherwise, tell it to use all shader stages
    // (ShaderStageInvalid).
    // TODO: Improve the API here to let us pass the mask.
    const auto shaderStages = maskToShaderStages(stageMask);
    ShaderStage userDataStage = shaderStages.size() == 1 ? shaderStages[0] : ShaderStageInvalid;
    PipelineDumper::updateHashForResourceMappingInfo(resourceMapping, pipelineLayoutApiHash, hasher, userDataStage);
  }
  if (!pipeline)
    return; // Only hashing

  // Translate the resource nodes into the LGC format expected by Pipeline::SetUserDataNodes.
  auto srcNodes = ArrayRef(resourceMapping->pUserDataNodes, resourceMapping->userDataNodeCount);
  auto staticDescriptorValues =
      ArrayRef(resourceMapping->pStaticDescriptorValues, resourceMapping->staticDescriptorValueCount);

  // First, create a map of immutable nodes.
  ImmutableNodesMap immutableNodesMap;
  for (auto &rangeValue : staticDescriptorValues)
    immutableNodesMap[{rangeValue.set, rangeValue.binding}] = &rangeValue;

  // Count how many user data nodes we have, and allocate the buffer.
  unsigned totalNodeCount = srcNodes.size();
  for (auto &node : srcNodes) {
    if (node.node.type == ResourceMappingNodeType::DescriptorTableVaPtr)
      totalNodeCount += node.node.tablePtr.nodeCount;
  }

  std::vector<ResourceNode> allDstNodes;
  allDstNodes.resize(totalNodeCount);

  auto dstNodes = MutableArrayRef(allDstNodes).take_front(srcNodes.size());
  auto dstInnerTable = MutableArrayRef(allDstNodes).drop_front(srcNodes.size());
  for (auto [dst, src] : llvm::zip(dstNodes, srcNodes)) {
    unsigned visibility = src.visibility;
    if (visibility & ShaderStageAllRayTracingBit) {
      visibility &= ~ShaderStageAllRayTracingBit;
      visibility |= ShaderStageComputeBit;
    }
    convertResourceNode(dst, src.node, visibility, immutableNodesMap, dstInnerTable);
  }

  // Give the table to the LGC Pipeline interface.
  pipeline->setUserDataNodes(dstNodes);
}

// =====================================================================================================================
// Convert one Vkgc::ResourceMappingNode into one lgc::ResourceNode, applying the given visibility.
//
// If the source node is a descriptor table, its children are recursively converted into the dstInnerTable, which is a
// reference to a sufficiently large pre-allocated array; the reference is updated to account for the consumed storage
// locations.
//
// @param dst : The destination resource node
// @param src : The source resource node
// @param visibility : A shader stage mask indicating visibility
// @param immutableNodesMap : Immutable nodes information (for immutable samplers)
// @param [in/out] dstInnerTable : Pre-allocated space for inner tables
void PipelineContext::convertResourceNode(ResourceNode &dst, const ResourceMappingNode &src, unsigned visibility,
                                          const ImmutableNodesMap &immutableNodesMap,
                                          MutableArrayRef<lgc::ResourceNode> &dstInnerTable) const {
  dst.sizeInDwords = src.sizeInDwords;
  dst.offsetInDwords = src.offsetInDwords;
  dst.abstractType = ResourceNodeType::Unknown;
  dst.visibility = visibility;

  switch (src.type) {
  case ResourceMappingNodeType::DescriptorTableVaPtr: {
    // Process an inner table.
    dst.concreteType = ResourceNodeType::DescriptorTableVaPtr;
    dst.abstractType = ResourceNodeType::DescriptorTableVaPtr;
    auto innerTable = dstInnerTable.take_front(src.tablePtr.nodeCount);
    dstInnerTable = dstInnerTable.drop_front(src.tablePtr.nodeCount);
    dst.innerTable = innerTable;

    for (auto [childDst, childSrc] : llvm::zip(innerTable, ArrayRef(src.tablePtr.pNext, src.tablePtr.nodeCount)))
      convertResourceNode(childDst, childSrc, visibility, immutableNodesMap, dstInnerTable);
    break;
  }
  case ResourceMappingNodeType::IndirectUserDataVaPtr: {
    // Process an indirect pointer.
    dst.concreteType = ResourceNodeType::IndirectUserDataVaPtr;
    dst.abstractType = ResourceNodeType::IndirectUserDataVaPtr;
    dst.indirectSizeInDwords = src.userDataPtr.sizeInDwords;
    break;
  }
  case ResourceMappingNodeType::StreamOutTableVaPtr: {
    // Process an indirect pointer.
    dst.concreteType = ResourceNodeType::StreamOutTableVaPtr;
    dst.abstractType = ResourceNodeType::StreamOutTableVaPtr;
    dst.indirectSizeInDwords = src.userDataPtr.sizeInDwords;
    break;
  }
  default: {
    // Process an SRD. First check that a static_cast works to convert a Vkgc ResourceMappingNodeType
    // to an LGC ResourceNodeType (with the exception of DescriptorCombinedBvhBuffer, whose value
    // accidentally depends on LLPC version).
    static_assert(ResourceNodeType::DescriptorResource ==
                      static_cast<ResourceNodeType>(ResourceMappingNodeType::DescriptorResource),
                  "Mismatch");
    static_assert(ResourceNodeType::DescriptorSampler ==
                      static_cast<ResourceNodeType>(ResourceMappingNodeType::DescriptorSampler),
                  "Mismatch");
    static_assert(ResourceNodeType::DescriptorCombinedTexture ==
                      static_cast<ResourceNodeType>(ResourceMappingNodeType::DescriptorCombinedTexture),
                  "Mismatch");
    static_assert(ResourceNodeType::DescriptorTexelBuffer ==
                      static_cast<ResourceNodeType>(ResourceMappingNodeType::DescriptorTexelBuffer),
                  "Mismatch");
    static_assert(ResourceNodeType::DescriptorFmask ==
                      static_cast<ResourceNodeType>(ResourceMappingNodeType::DescriptorFmask),
                  "Mismatch");
    static_assert(ResourceNodeType::DescriptorBuffer ==
                      static_cast<ResourceNodeType>(ResourceMappingNodeType::DescriptorBuffer),
                  "Mismatch");
    static_assert(ResourceNodeType::PushConst == static_cast<ResourceNodeType>(ResourceMappingNodeType::PushConst),
                  "Mismatch");
    static_assert(ResourceNodeType::DescriptorBufferCompact ==
                      static_cast<ResourceNodeType>(ResourceMappingNodeType::DescriptorBufferCompact),
                  "Mismatch");

    if (src.type == ResourceMappingNodeType::InlineBuffer)
      dst.concreteType = ResourceNodeType::InlineBuffer;
    else if (src.type == ResourceMappingNodeType::DescriptorYCbCrSampler)
      dst.concreteType = ResourceNodeType::DescriptorResource;
    else if (src.type == ResourceMappingNodeType::DescriptorImage)
      dst.concreteType = ResourceNodeType::DescriptorResource;
    else if (src.type == ResourceMappingNodeType::DescriptorConstTexelBuffer)
      dst.concreteType = ResourceNodeType::DescriptorTexelBuffer;
    else if (src.type == Vkgc::ResourceMappingNodeType::DescriptorConstBufferCompact)
      dst.concreteType = ResourceNodeType::DescriptorBufferCompact;
    else if (src.type == Vkgc::ResourceMappingNodeType::DescriptorConstBuffer)
      dst.concreteType = ResourceNodeType::DescriptorBuffer;
#if LLPC_CLIENT_INTERFACE_MAJOR_VERSION >= 63
    else if (src.type == Vkgc::ResourceMappingNodeType::DescriptorAtomicCounter)
      dst.concreteType = ResourceNodeType::DescriptorBuffer;
#endif
#if LLPC_CLIENT_INTERFACE_MAJOR_VERSION >= 61
    else if (src.type == Vkgc::ResourceMappingNodeType::DescriptorMutable)
      dst.concreteType = ResourceNodeType::DescriptorMutable;
#endif
    else
      dst.concreteType = static_cast<ResourceNodeType>(src.type);

    if (getPipelineOptions()->replaceSetWithResourceType && src.srdRange.set == 0) {
      // Special value InternalDescriptorSetId(-1) will be passed in for internal usage
      dst.set = getGlResourceNodeSetFromType(src.type);
    } else {
      dst.set = src.srdRange.set;
    }
    dst.binding = src.srdRange.binding;
    dst.abstractType = dst.concreteType;
    dst.immutableValue = nullptr;
    dst.immutableSize = 0;

#if LLPC_CLIENT_INTERFACE_MAJOR_VERSION >= 61
    // Normally we know the stride of items in a descriptor array. However in specific circumstances
    // the type is not known by llpc. This is the case with mutable descriptors where we need the
    // stride to be explicitly specified.
    if (src.srdRange.strideInDwords > 0) {
      dst.stride = src.srdRange.strideInDwords;
    } else {
#endif
      switch (src.type) {
      case ResourceMappingNodeType::DescriptorImage:
      case ResourceMappingNodeType::DescriptorResource:
      case ResourceMappingNodeType::DescriptorFmask:
        dst.stride = DescriptorSizeResource / sizeof(uint32_t);
        break;
      case ResourceMappingNodeType::DescriptorSampler:
        dst.stride = DescriptorSizeSampler / sizeof(uint32_t);
        break;
      case ResourceMappingNodeType::DescriptorCombinedTexture:
        dst.stride = (DescriptorSizeResource + DescriptorSizeSampler) / sizeof(uint32_t);
        break;
      case ResourceMappingNodeType::InlineBuffer:
      case ResourceMappingNodeType::DescriptorYCbCrSampler:
        // Current src.sizeInDwords = resourceDescSizeInDwords * M * N (M means plane count, N means array count)
        // TODO: Desired dst.stride = resourceDescSizeInDwords * M
        //
        // Temporary set stride to be src.sizeInDwords, for that the stride varies from different plane
        // counts, and we don't know the real plane count currently.
        // Thus, set stride to sizeInDwords, and just divide array count when it is available in handling immutable
        // sampler descriptor (For YCbCrSampler, immutable sampler is always accessible)
        dst.stride = src.sizeInDwords;
        break;
      case ResourceMappingNodeType::DescriptorBufferCompact:
      case ResourceMappingNodeType::DescriptorConstBufferCompact:
        dst.stride = 2;
        break;
      default:
        dst.stride = DescriptorSizeBuffer / sizeof(uint32_t);
        break;
      }
#if LLPC_CLIENT_INTERFACE_MAJOR_VERSION >= 61
    }
#endif

    // Only check for an immutable value if the resource is or contains a sampler. This specifically excludes
    // YCbCrSampler; that was handled in the SPIR-V reader.
    if (src.type != ResourceMappingNodeType::DescriptorSampler &&
        src.type != ResourceMappingNodeType::DescriptorCombinedTexture &&
        src.type != ResourceMappingNodeType::DescriptorYCbCrSampler)
      break;

    auto it = immutableNodesMap.find(std::pair<unsigned, unsigned>(src.srdRange.set, src.srdRange.binding));
    if (it != immutableNodesMap.end()) {
      // This set/binding is (or contains) an immutable value. The value can only be a sampler, so we
      // can assume it is four dwords.
      auto &immutableNode = *it->second;

      if (immutableNode.arraySize != 0) {
        if (src.type == ResourceMappingNodeType::DescriptorYCbCrSampler) {
          // TODO: Remove the statement when dst.stride is per array size
          // Update dst.stride = node.sizeInDwords / immutableNode.arraySize
          dst.stride /= immutableNode.arraySize;
        }

        dst.immutableSize = immutableNode.arraySize;
        dst.immutableValue = immutableNode.pValue;
      }
    }
    break;
  }
  }
}

// =====================================================================================================================
// Gets ShaderOptions of the specified shader stage.
// @param shaderInfo : Shader stage
ShaderOptions PipelineContext::computeShaderOptions(const PipelineShaderInfo &shaderInfo) const {
  ShaderOptions shaderOptions = {};
  ShaderHash hash = getShaderHashCode(shaderInfo);
  // 128-bit hash
  shaderOptions.hash[0] = hash.lower;
  shaderOptions.hash[1] = hash.upper;

  shaderOptions.trapPresent = shaderInfo.options.trapPresent;
  shaderOptions.debugMode = shaderInfo.options.debugMode;
  shaderOptions.allowReZ = shaderInfo.options.allowReZ;
  shaderOptions.forceLateZ = shaderInfo.options.forceLateZ;

  shaderOptions.vgprLimit = shaderInfo.options.vgprLimit;

  if (shaderOptions.vgprLimit == UINT_MAX)
    shaderOptions.vgprLimit = 0;

  if (VgprLimit != 0) {
    if (VgprLimit < shaderOptions.vgprLimit || shaderOptions.vgprLimit == 0) {
      shaderOptions.vgprLimit = VgprLimit;
    }
  }

  if (ScalarizeWaterfallDescriptorLoads.getNumOccurrences() > 0) {
    shaderOptions.scalarizeWaterfallLoads = ScalarizeWaterfallDescriptorLoads;
  } else {
    shaderOptions.scalarizeWaterfallLoads = shaderInfo.options.scalarizeWaterfallLoads;
    // Enable waterfall load scalarization when vgpr limit is set.
    if (shaderOptions.vgprLimit != 0 && shaderOptions.vgprLimit != UINT_MAX)
      shaderOptions.scalarizeWaterfallLoads = true;
  }

  shaderOptions.sgprLimit = shaderInfo.options.sgprLimit;

  if (shaderOptions.sgprLimit == UINT_MAX)
    shaderOptions.sgprLimit = 0;

  if (SgprLimit != 0) {
    if (SgprLimit < shaderOptions.sgprLimit || shaderOptions.sgprLimit == 0) {
      shaderOptions.sgprLimit = SgprLimit;
    }
  }

  if (shaderInfo.options.maxThreadGroupsPerComputeUnit != 0)
    shaderOptions.maxThreadGroupsPerComputeUnit = shaderInfo.options.maxThreadGroupsPerComputeUnit;
  else
    shaderOptions.maxThreadGroupsPerComputeUnit = WavesPerEu;

  shaderOptions.waveSize = shaderInfo.options.waveSize;
  shaderOptions.wgpMode = shaderInfo.options.wgpMode;

  // If subgroupSize is specified, we should use the specified value.
  if (shaderInfo.options.subgroupSize != 0)
    shaderOptions.subgroupSize = shaderInfo.options.subgroupSize;
  else if (!shaderInfo.options.allowVaryWaveSize) {
    // allowVaryWaveSize is disabled, so use -subgroup-size (default 64) to override the wave
    // size for a shader that uses gl_SubgroupSize.
    shaderOptions.subgroupSize = SubgroupSize;
  }

  // NOTE: WaveSize of raytracing usually be 32
  bool useRayTracingWaveSize = false;
  if (getPipelineType() == PipelineType::RayTracing) {
    useRayTracingWaveSize = true;
  } else {
    const auto *moduleData = reinterpret_cast<const ShaderModuleData *>(shaderInfo.pModuleData);
    if (moduleData->usage.enableRayQuery)
      useRayTracingWaveSize = true;
  }
  if (useRayTracingWaveSize)
    shaderOptions.waveSize = getRayTracingWaveSize();

  // Use a static cast from Vkgc WaveBreakSize to LGC WaveBreak, and static assert that
  // that is valid.
  static_assert(static_cast<WaveBreak>(WaveBreakSize::None) == WaveBreak::None, "Mismatch");
  static_assert(static_cast<WaveBreak>(WaveBreakSize::_8x8) == WaveBreak::_8x8, "Mismatch");
  static_assert(static_cast<WaveBreak>(WaveBreakSize::_16x16) == WaveBreak::_16x16, "Mismatch");
  static_assert(static_cast<WaveBreak>(WaveBreakSize::_32x32) == WaveBreak::_32x32, "Mismatch");
  shaderOptions.waveBreakSize = static_cast<WaveBreak>(shaderInfo.options.waveBreakSize);

  shaderOptions.loadScalarizerThreshold = 0;
  if (EnableScalarLoad)
    shaderOptions.loadScalarizerThreshold = ScalarThreshold;

  if (shaderInfo.options.enableLoadScalarizer) {
    if (shaderInfo.options.scalarThreshold != 0)
      shaderOptions.loadScalarizerThreshold = shaderInfo.options.scalarThreshold;
    else
      shaderOptions.loadScalarizerThreshold = MaxScalarThreshold;
  }

  shaderOptions.useSiScheduler = EnableSiScheduler || shaderInfo.options.useSiScheduler;
  shaderOptions.disableCodeSinking = shaderInfo.options.disableCodeSinking;
  shaderOptions.favorLatencyHiding = shaderInfo.options.favorLatencyHiding;
  shaderOptions.unrollThreshold = shaderInfo.options.unrollThreshold;
  // A non-zero command line -force-loop-unroll-count value overrides the shaderInfo option value.
  shaderOptions.forceLoopUnrollCount =
      ForceLoopUnrollCount ? ForceLoopUnrollCount : shaderInfo.options.forceLoopUnrollCount;

  static_assert(static_cast<lgc::DenormalMode>(Vkgc::DenormalMode::Auto) == lgc::DenormalMode::Auto, "Mismatch");
  static_assert(static_cast<lgc::DenormalMode>(Vkgc::DenormalMode::FlushToZero) == lgc::DenormalMode::FlushToZero,
                "Mismatch");
  static_assert(static_cast<lgc::DenormalMode>(Vkgc::DenormalMode::Preserve) == lgc::DenormalMode::Preserve,
                "Mismatch");
  shaderOptions.fp32DenormalMode = static_cast<lgc::DenormalMode>(shaderInfo.options.fp32DenormalMode);
  shaderOptions.adjustDepthImportVrs = shaderInfo.options.adjustDepthImportVrs;
  // disableLicmThreshold is set to the first of:
  // - a non-zero value from the corresponding shaderInfo option
  // - a value of 1 if DisableLicm or the disableLicm shaderInfo option is true
  // - the value of DisableLicmThreshold
  // Default is 0, which does not disable LICM
  if (shaderInfo.options.disableLicmThreshold > 0)
    shaderOptions.disableLicmThreshold = shaderInfo.options.disableLicmThreshold;
  else if (DisableLicm || shaderInfo.options.disableLicm)
    shaderOptions.disableLicmThreshold = 1;
  else
    shaderOptions.disableLicmThreshold = DisableLicmThreshold;
  if (shaderInfo.options.unrollHintThreshold > 0)
    shaderOptions.unrollHintThreshold = shaderInfo.options.unrollHintThreshold;
  else
    shaderOptions.unrollHintThreshold = UnrollHintThreshold;
  if (shaderInfo.options.dontUnrollHintThreshold > 0)
    shaderOptions.dontUnrollHintThreshold = shaderInfo.options.dontUnrollHintThreshold;
  else
    shaderOptions.dontUnrollHintThreshold = DontUnrollHintThreshold;
  if (shaderInfo.options.ldsSpillLimitDwords > 0)
    shaderOptions.ldsSpillLimitDwords = shaderInfo.options.ldsSpillLimitDwords;
  else
    shaderOptions.ldsSpillLimitDwords = LdsSpillLimitDwords;

  shaderOptions.overrideShaderThreadGroupSizeX = shaderInfo.options.overrideShaderThreadGroupSizeX;
  shaderOptions.overrideShaderThreadGroupSizeY = shaderInfo.options.overrideShaderThreadGroupSizeY;
  shaderOptions.overrideShaderThreadGroupSizeZ = shaderInfo.options.overrideShaderThreadGroupSizeZ;

  shaderOptions.nsaThreshold = shaderInfo.options.nsaThreshold;

  static_assert(static_cast<InvariantLoadsOption>(InvariantLoads::Auto) == InvariantLoadsOption::Auto, "Mismatch");
  static_assert(static_cast<InvariantLoadsOption>(InvariantLoads::EnableOptimization) ==
                    InvariantLoadsOption::EnableOptimization,
                "Mismatch");
  static_assert(static_cast<InvariantLoadsOption>(InvariantLoads::DisableOptimization) ==
                    InvariantLoadsOption::DisableOptimization,
                "Mismatch");
  static_assert(static_cast<InvariantLoadsOption>(InvariantLoads::ClearInvariants) ==
                    InvariantLoadsOption::ClearInvariants,
                "Mismatch");
  shaderOptions.aggressiveInvariantLoads =
      static_cast<InvariantLoadsOption>(shaderInfo.options.aggressiveInvariantLoads);

  return shaderOptions;
}

// =====================================================================================================================
// Get wave size used for raytracing
unsigned PipelineContext::getRayTracingWaveSize() const {
  if ((m_gfxIp.major >= 10) && getPipelineType() != PipelineType::Graphics)
    return 32;
  return 64;
}

// =====================================================================================================================
// Map a VkFormat to a {BufDataFormat, BufNumFormat}. Returns BufDataFormatInvalid if the
// VkFormat is not supported for vertex input.
//
// @param format : Vulkan API format code
// @param isColorExport : True for looking up color export format, false for vertex input format
std::pair<BufDataFormat, BufNumFormat> PipelineContext::mapVkFormat(VkFormat format, bool isColorExport) {
  struct FormatEntry {
#ifndef NDEBUG
    VkFormat format;
#endif
    BufDataFormat dfmt;
    BufNumFormat nfmt;
    unsigned validVertexFormat : 1;
    unsigned validExportFormat : 1;
  };

  static const FormatEntry FormatTable[] = {
#ifndef NDEBUG
#define INVALID_FORMAT_ENTRY(format)                                                                                   \
  { format, BufDataFormatInvalid, BufNumFormatUnorm, false, false }
#define VERTEX_FORMAT_ENTRY(format, dfmt, nfmt)                                                                        \
  { format, dfmt, nfmt, true, false }
#define COLOR_FORMAT_ENTRY(format, dfmt, nfmt)                                                                         \
  { format, dfmt, nfmt, false, true }
#define BOTH_FORMAT_ENTRY(format, dfmt, nfmt)                                                                          \
  { format, dfmt, nfmt, true, true }
#else
#define INVALID_FORMAT_ENTRY(format)                                                                                   \
  { BufDataFormatInvalid, BufNumFormatUnorm, false, false }
#define VERTEX_FORMAT_ENTRY(format, dfmt, nfmt)                                                                        \
  { dfmt, nfmt, true, false }
#define COLOR_FORMAT_ENTRY(format, dfmt, nfmt)                                                                         \
  { dfmt, nfmt, false, true }
#define BOTH_FORMAT_ENTRY(format, dfmt, nfmt)                                                                          \
  { dfmt, nfmt, true, true }
#endif
      INVALID_FORMAT_ENTRY(VK_FORMAT_UNDEFINED),
      COLOR_FORMAT_ENTRY(VK_FORMAT_R4G4_UNORM_PACK8, BufDataFormat4_4, BufNumFormatUnorm),
      COLOR_FORMAT_ENTRY(VK_FORMAT_R4G4B4A4_UNORM_PACK16, BufDataFormat4_4_4_4, BufNumFormatUnorm),
      COLOR_FORMAT_ENTRY(VK_FORMAT_B4G4R4A4_UNORM_PACK16, BufDataFormat4_4_4_4_Bgra, BufNumFormatUnorm),
      COLOR_FORMAT_ENTRY(VK_FORMAT_R5G6B5_UNORM_PACK16, BufDataFormat5_6_5, BufNumFormatUnorm),
      COLOR_FORMAT_ENTRY(VK_FORMAT_B5G6R5_UNORM_PACK16, BufDataFormat5_6_5_Bgr, BufNumFormatUnorm),
      COLOR_FORMAT_ENTRY(VK_FORMAT_R5G5B5A1_UNORM_PACK16, BufDataFormat5_6_5_1, BufNumFormatUnorm),
      COLOR_FORMAT_ENTRY(VK_FORMAT_B5G5R5A1_UNORM_PACK16, BufDataFormat5_6_5_1_Bgra, BufNumFormatUnorm),
      COLOR_FORMAT_ENTRY(VK_FORMAT_A1R5G5B5_UNORM_PACK16, BufDataFormat1_5_6_5, BufNumFormatUnorm),
      BOTH_FORMAT_ENTRY(VK_FORMAT_R8_UNORM, BufDataFormat8, BufNumFormatUnorm),
      BOTH_FORMAT_ENTRY(VK_FORMAT_R8_SNORM, BufDataFormat8, BufNumFormatSnorm),
      BOTH_FORMAT_ENTRY(VK_FORMAT_R8_USCALED, BufDataFormat8, BufNumFormatUscaled),
      BOTH_FORMAT_ENTRY(VK_FORMAT_R8_SSCALED, BufDataFormat8, BufNumFormatSscaled),
      BOTH_FORMAT_ENTRY(VK_FORMAT_R8_UINT, BufDataFormat8, BufNumFormatUint),
      BOTH_FORMAT_ENTRY(VK_FORMAT_R8_SINT, BufDataFormat8, BufNumFormatSint),
      COLOR_FORMAT_ENTRY(VK_FORMAT_R8_SRGB, BufDataFormat8, BufNumFormatSrgb),
      BOTH_FORMAT_ENTRY(VK_FORMAT_R8G8_UNORM, BufDataFormat8_8, BufNumFormatUnorm),
      BOTH_FORMAT_ENTRY(VK_FORMAT_R8G8_SNORM, BufDataFormat8_8, BufNumFormatSnorm),
      BOTH_FORMAT_ENTRY(VK_FORMAT_R8G8_USCALED, BufDataFormat8_8, BufNumFormatUscaled),
      BOTH_FORMAT_ENTRY(VK_FORMAT_R8G8_SSCALED, BufDataFormat8_8, BufNumFormatSscaled),
      BOTH_FORMAT_ENTRY(VK_FORMAT_R8G8_UINT, BufDataFormat8_8, BufNumFormatUint),
      BOTH_FORMAT_ENTRY(VK_FORMAT_R8G8_SINT, BufDataFormat8_8, BufNumFormatSint),
      COLOR_FORMAT_ENTRY(VK_FORMAT_R8G8_SRGB, BufDataFormat8_8, BufNumFormatSrgb),
      BOTH_FORMAT_ENTRY(VK_FORMAT_R8G8B8_UNORM, BufDataFormat8_8_8, BufNumFormatUnorm),
      BOTH_FORMAT_ENTRY(VK_FORMAT_R8G8B8_SNORM, BufDataFormat8_8_8, BufNumFormatSnorm),
      BOTH_FORMAT_ENTRY(VK_FORMAT_R8G8B8_USCALED, BufDataFormat8_8_8, BufNumFormatUscaled),
      BOTH_FORMAT_ENTRY(VK_FORMAT_R8G8B8_SSCALED, BufDataFormat8_8_8, BufNumFormatSscaled),
      BOTH_FORMAT_ENTRY(VK_FORMAT_R8G8B8_UINT, BufDataFormat8_8_8, BufNumFormatUint),
      BOTH_FORMAT_ENTRY(VK_FORMAT_R8G8B8_SINT, BufDataFormat8_8_8, BufNumFormatSint),
      COLOR_FORMAT_ENTRY(VK_FORMAT_R8G8B8_SRGB, BufDataFormat8_8_8, BufNumFormatSrgb),
      COLOR_FORMAT_ENTRY(VK_FORMAT_B8G8R8_UNORM, BufDataFormat8_8_8_Bgr, BufNumFormatUnorm),
      COLOR_FORMAT_ENTRY(VK_FORMAT_B8G8R8_SNORM, BufDataFormat8_8_8_Bgr, BufNumFormatSnorm),
      COLOR_FORMAT_ENTRY(VK_FORMAT_B8G8R8_USCALED, BufDataFormat8_8_8_Bgr, BufNumFormatUscaled),
      COLOR_FORMAT_ENTRY(VK_FORMAT_B8G8R8_SSCALED, BufDataFormat8_8_8_Bgr, BufNumFormatSscaled),
      COLOR_FORMAT_ENTRY(VK_FORMAT_B8G8R8_UINT, BufDataFormat8_8_8_Bgr, BufNumFormatUint),
      COLOR_FORMAT_ENTRY(VK_FORMAT_B8G8R8_SINT, BufDataFormat8_8_8_Bgr, BufNumFormatSint),
      COLOR_FORMAT_ENTRY(VK_FORMAT_B8G8R8_SRGB, BufDataFormat8_8_8_Bgr, BufNumFormatSrgb),
      BOTH_FORMAT_ENTRY(VK_FORMAT_R8G8B8A8_UNORM, BufDataFormat8_8_8_8, BufNumFormatUnorm),
      BOTH_FORMAT_ENTRY(VK_FORMAT_R8G8B8A8_SNORM, BufDataFormat8_8_8_8, BufNumFormatSnorm),
      BOTH_FORMAT_ENTRY(VK_FORMAT_R8G8B8A8_USCALED, BufDataFormat8_8_8_8, BufNumFormatUscaled),
      BOTH_FORMAT_ENTRY(VK_FORMAT_R8G8B8A8_SSCALED, BufDataFormat8_8_8_8, BufNumFormatSscaled),
      BOTH_FORMAT_ENTRY(VK_FORMAT_R8G8B8A8_UINT, BufDataFormat8_8_8_8, BufNumFormatUint),
      BOTH_FORMAT_ENTRY(VK_FORMAT_R8G8B8A8_SINT, BufDataFormat8_8_8_8, BufNumFormatSint),
      COLOR_FORMAT_ENTRY(VK_FORMAT_R8G8B8A8_SRGB, BufDataFormat8_8_8_8, BufNumFormatSrgb),
      BOTH_FORMAT_ENTRY(VK_FORMAT_B8G8R8A8_UNORM, BufDataFormat8_8_8_8_Bgra, BufNumFormatUnorm),
      BOTH_FORMAT_ENTRY(VK_FORMAT_B8G8R8A8_SNORM, BufDataFormat8_8_8_8_Bgra, BufNumFormatSnorm),
      BOTH_FORMAT_ENTRY(VK_FORMAT_B8G8R8A8_USCALED, BufDataFormat8_8_8_8_Bgra, BufNumFormatUscaled),
      BOTH_FORMAT_ENTRY(VK_FORMAT_B8G8R8A8_SSCALED, BufDataFormat8_8_8_8_Bgra, BufNumFormatSscaled),
      BOTH_FORMAT_ENTRY(VK_FORMAT_B8G8R8A8_UINT, BufDataFormat8_8_8_8_Bgra, BufNumFormatUint),
      BOTH_FORMAT_ENTRY(VK_FORMAT_B8G8R8A8_SINT, BufDataFormat8_8_8_8_Bgra, BufNumFormatSint),
      COLOR_FORMAT_ENTRY(VK_FORMAT_B8G8R8A8_SRGB, BufDataFormat8_8_8_8_Bgra, BufNumFormatSrgb),
      BOTH_FORMAT_ENTRY(VK_FORMAT_A8B8G8R8_UNORM_PACK32, BufDataFormat8_8_8_8, BufNumFormatUnorm),
      BOTH_FORMAT_ENTRY(VK_FORMAT_A8B8G8R8_SNORM_PACK32, BufDataFormat8_8_8_8, BufNumFormatSnorm),
      BOTH_FORMAT_ENTRY(VK_FORMAT_A8B8G8R8_USCALED_PACK32, BufDataFormat8_8_8_8, BufNumFormatUscaled),
      BOTH_FORMAT_ENTRY(VK_FORMAT_A8B8G8R8_SSCALED_PACK32, BufDataFormat8_8_8_8, BufNumFormatSscaled),
      BOTH_FORMAT_ENTRY(VK_FORMAT_A8B8G8R8_UINT_PACK32, BufDataFormat8_8_8_8, BufNumFormatUint),
      BOTH_FORMAT_ENTRY(VK_FORMAT_A8B8G8R8_SINT_PACK32, BufDataFormat8_8_8_8, BufNumFormatSint),
      COLOR_FORMAT_ENTRY(VK_FORMAT_A8B8G8R8_SRGB_PACK32, BufDataFormat8_8_8_8, BufNumFormatSrgb),
      BOTH_FORMAT_ENTRY(VK_FORMAT_A2R10G10B10_UNORM_PACK32, BufDataFormat2_10_10_10_Bgra, BufNumFormatUnorm),
      BOTH_FORMAT_ENTRY(VK_FORMAT_A2R10G10B10_SNORM_PACK32, BufDataFormat2_10_10_10_Bgra, BufNumFormatSnorm),
      BOTH_FORMAT_ENTRY(VK_FORMAT_A2R10G10B10_USCALED_PACK32, BufDataFormat2_10_10_10_Bgra, BufNumFormatUscaled),
      BOTH_FORMAT_ENTRY(VK_FORMAT_A2R10G10B10_SSCALED_PACK32, BufDataFormat2_10_10_10_Bgra, BufNumFormatSscaled),
      BOTH_FORMAT_ENTRY(VK_FORMAT_A2R10G10B10_UINT_PACK32, BufDataFormat2_10_10_10_Bgra, BufNumFormatUint),
      BOTH_FORMAT_ENTRY(VK_FORMAT_A2R10G10B10_SINT_PACK32, BufDataFormat2_10_10_10_Bgra, BufNumFormatSint),
      BOTH_FORMAT_ENTRY(VK_FORMAT_A2B10G10R10_UNORM_PACK32, BufDataFormat2_10_10_10, BufNumFormatUnorm),
      VERTEX_FORMAT_ENTRY(VK_FORMAT_A2B10G10R10_SNORM_PACK32, BufDataFormat2_10_10_10, BufNumFormatSnorm),
      BOTH_FORMAT_ENTRY(VK_FORMAT_A2B10G10R10_USCALED_PACK32, BufDataFormat2_10_10_10, BufNumFormatUscaled),
      VERTEX_FORMAT_ENTRY(VK_FORMAT_A2B10G10R10_SSCALED_PACK32, BufDataFormat2_10_10_10, BufNumFormatSscaled),
      BOTH_FORMAT_ENTRY(VK_FORMAT_A2B10G10R10_UINT_PACK32, BufDataFormat2_10_10_10, BufNumFormatUint),
      VERTEX_FORMAT_ENTRY(VK_FORMAT_A2B10G10R10_SINT_PACK32, BufDataFormat2_10_10_10, BufNumFormatSint),
      BOTH_FORMAT_ENTRY(VK_FORMAT_R16_UNORM, BufDataFormat16, BufNumFormatUnorm),
      BOTH_FORMAT_ENTRY(VK_FORMAT_R16_SNORM, BufDataFormat16, BufNumFormatSnorm),
      BOTH_FORMAT_ENTRY(VK_FORMAT_R16_USCALED, BufDataFormat16, BufNumFormatUscaled),
      BOTH_FORMAT_ENTRY(VK_FORMAT_R16_SSCALED, BufDataFormat16, BufNumFormatSscaled),
      BOTH_FORMAT_ENTRY(VK_FORMAT_R16_UINT, BufDataFormat16, BufNumFormatUint),
      BOTH_FORMAT_ENTRY(VK_FORMAT_R16_SINT, BufDataFormat16, BufNumFormatSint),
      BOTH_FORMAT_ENTRY(VK_FORMAT_R16_SFLOAT, BufDataFormat16, BufNumFormatFloat),
      BOTH_FORMAT_ENTRY(VK_FORMAT_R16G16_UNORM, BufDataFormat16_16, BufNumFormatUnorm),
      BOTH_FORMAT_ENTRY(VK_FORMAT_R16G16_SNORM, BufDataFormat16_16, BufNumFormatSnorm),
      BOTH_FORMAT_ENTRY(VK_FORMAT_R16G16_USCALED, BufDataFormat16_16, BufNumFormatUscaled),
      BOTH_FORMAT_ENTRY(VK_FORMAT_R16G16_SSCALED, BufDataFormat16_16, BufNumFormatSscaled),
      BOTH_FORMAT_ENTRY(VK_FORMAT_R16G16_UINT, BufDataFormat16_16, BufNumFormatUint),
      BOTH_FORMAT_ENTRY(VK_FORMAT_R16G16_SINT, BufDataFormat16_16, BufNumFormatSint),
      BOTH_FORMAT_ENTRY(VK_FORMAT_R16G16_SFLOAT, BufDataFormat16_16, BufNumFormatFloat),
      INVALID_FORMAT_ENTRY(VK_FORMAT_R16G16B16_UNORM),
      INVALID_FORMAT_ENTRY(VK_FORMAT_R16G16B16_SNORM),
      INVALID_FORMAT_ENTRY(VK_FORMAT_R16G16B16_USCALED),
      INVALID_FORMAT_ENTRY(VK_FORMAT_R16G16B16_SSCALED),
      INVALID_FORMAT_ENTRY(VK_FORMAT_R16G16B16_UINT),
      INVALID_FORMAT_ENTRY(VK_FORMAT_R16G16B16_SINT),
      INVALID_FORMAT_ENTRY(VK_FORMAT_R16G16B16_SFLOAT),
      BOTH_FORMAT_ENTRY(VK_FORMAT_R16G16B16A16_UNORM, BufDataFormat16_16_16_16, BufNumFormatUnorm),
      BOTH_FORMAT_ENTRY(VK_FORMAT_R16G16B16A16_SNORM, BufDataFormat16_16_16_16, BufNumFormatSnorm),
      BOTH_FORMAT_ENTRY(VK_FORMAT_R16G16B16A16_USCALED, BufDataFormat16_16_16_16, BufNumFormatUscaled),
      BOTH_FORMAT_ENTRY(VK_FORMAT_R16G16B16A16_SSCALED, BufDataFormat16_16_16_16, BufNumFormatSscaled),
      BOTH_FORMAT_ENTRY(VK_FORMAT_R16G16B16A16_UINT, BufDataFormat16_16_16_16, BufNumFormatUint),
      BOTH_FORMAT_ENTRY(VK_FORMAT_R16G16B16A16_SINT, BufDataFormat16_16_16_16, BufNumFormatSint),
      BOTH_FORMAT_ENTRY(VK_FORMAT_R16G16B16A16_SFLOAT, BufDataFormat16_16_16_16, BufNumFormatFloat),
      BOTH_FORMAT_ENTRY(VK_FORMAT_R32_UINT, BufDataFormat32, BufNumFormatUint),
      BOTH_FORMAT_ENTRY(VK_FORMAT_R32_SINT, BufDataFormat32, BufNumFormatSint),
      BOTH_FORMAT_ENTRY(VK_FORMAT_R32_SFLOAT, BufDataFormat32, BufNumFormatFloat),
      BOTH_FORMAT_ENTRY(VK_FORMAT_R32G32_UINT, BufDataFormat32_32, BufNumFormatUint),
      BOTH_FORMAT_ENTRY(VK_FORMAT_R32G32_SINT, BufDataFormat32_32, BufNumFormatSint),
      BOTH_FORMAT_ENTRY(VK_FORMAT_R32G32_SFLOAT, BufDataFormat32_32, BufNumFormatFloat),
      BOTH_FORMAT_ENTRY(VK_FORMAT_R32G32B32_UINT, BufDataFormat32_32_32, BufNumFormatUint),
      BOTH_FORMAT_ENTRY(VK_FORMAT_R32G32B32_SINT, BufDataFormat32_32_32, BufNumFormatSint),
      BOTH_FORMAT_ENTRY(VK_FORMAT_R32G32B32_SFLOAT, BufDataFormat32_32_32, BufNumFormatFloat),
      BOTH_FORMAT_ENTRY(VK_FORMAT_R32G32B32A32_UINT, BufDataFormat32_32_32_32, BufNumFormatUint),
      BOTH_FORMAT_ENTRY(VK_FORMAT_R32G32B32A32_SINT, BufDataFormat32_32_32_32, BufNumFormatSint),
      BOTH_FORMAT_ENTRY(VK_FORMAT_R32G32B32A32_SFLOAT, BufDataFormat32_32_32_32, BufNumFormatFloat),
      VERTEX_FORMAT_ENTRY(VK_FORMAT_R64_UINT, BufDataFormat64, BufNumFormatUint),
      VERTEX_FORMAT_ENTRY(VK_FORMAT_R64_SINT, BufDataFormat64, BufNumFormatSint),
      VERTEX_FORMAT_ENTRY(VK_FORMAT_R64_SFLOAT, BufDataFormat64, BufNumFormatFloat),
      VERTEX_FORMAT_ENTRY(VK_FORMAT_R64G64_UINT, BufDataFormat64_64, BufNumFormatUint),
      VERTEX_FORMAT_ENTRY(VK_FORMAT_R64G64_SINT, BufDataFormat64_64, BufNumFormatSint),
      VERTEX_FORMAT_ENTRY(VK_FORMAT_R64G64_SFLOAT, BufDataFormat64_64, BufNumFormatFloat),
      VERTEX_FORMAT_ENTRY(VK_FORMAT_R64G64B64_UINT, BufDataFormat64_64_64, BufNumFormatUint),
      VERTEX_FORMAT_ENTRY(VK_FORMAT_R64G64B64_SINT, BufDataFormat64_64_64, BufNumFormatSint),
      VERTEX_FORMAT_ENTRY(VK_FORMAT_R64G64B64_SFLOAT, BufDataFormat64_64_64, BufNumFormatFloat),
      VERTEX_FORMAT_ENTRY(VK_FORMAT_R64G64B64A64_UINT, BufDataFormat64_64_64_64, BufNumFormatUint),
      VERTEX_FORMAT_ENTRY(VK_FORMAT_R64G64B64A64_SINT, BufDataFormat64_64_64_64, BufNumFormatSint),
      VERTEX_FORMAT_ENTRY(VK_FORMAT_R64G64B64A64_SFLOAT, BufDataFormat64_64_64_64, BufNumFormatFloat),
      BOTH_FORMAT_ENTRY(VK_FORMAT_B10G11R11_UFLOAT_PACK32, BufDataFormat10_11_11, BufNumFormatFloat),
      COLOR_FORMAT_ENTRY(VK_FORMAT_E5B9G9R9_UFLOAT_PACK32, BufDataFormat5_9_9_9, BufNumFormatFloat),
      COLOR_FORMAT_ENTRY(VK_FORMAT_D16_UNORM, BufDataFormat16, BufNumFormatUnorm),
      INVALID_FORMAT_ENTRY(VK_FORMAT_X8_D24_UNORM_PACK32),
      COLOR_FORMAT_ENTRY(VK_FORMAT_D32_SFLOAT, BufDataFormat32, BufNumFormatFloat),
      COLOR_FORMAT_ENTRY(VK_FORMAT_S8_UINT, BufDataFormat8, BufNumFormatUint),
      COLOR_FORMAT_ENTRY(VK_FORMAT_D16_UNORM_S8_UINT, BufDataFormat16, BufNumFormatFloat),
      INVALID_FORMAT_ENTRY(VK_FORMAT_D24_UNORM_S8_UINT),
      COLOR_FORMAT_ENTRY(VK_FORMAT_D32_SFLOAT_S8_UINT, BufDataFormat32, BufNumFormatFloat),
      INVALID_FORMAT_ENTRY(VK_FORMAT_BC1_RGB_UNORM_BLOCK),
      INVALID_FORMAT_ENTRY(VK_FORMAT_BC1_RGB_SRGB_BLOCK),
      INVALID_FORMAT_ENTRY(VK_FORMAT_BC1_RGBA_UNORM_BLOCK),
      INVALID_FORMAT_ENTRY(VK_FORMAT_BC1_RGBA_SRGB_BLOCK),
      INVALID_FORMAT_ENTRY(VK_FORMAT_BC2_UNORM_BLOCK),
      INVALID_FORMAT_ENTRY(VK_FORMAT_BC2_SRGB_BLOCK),
      INVALID_FORMAT_ENTRY(VK_FORMAT_BC3_UNORM_BLOCK),
      INVALID_FORMAT_ENTRY(VK_FORMAT_BC3_SRGB_BLOCK),
      INVALID_FORMAT_ENTRY(VK_FORMAT_BC4_UNORM_BLOCK),
      INVALID_FORMAT_ENTRY(VK_FORMAT_BC4_SNORM_BLOCK),
      INVALID_FORMAT_ENTRY(VK_FORMAT_BC5_UNORM_BLOCK),
      INVALID_FORMAT_ENTRY(VK_FORMAT_BC5_SNORM_BLOCK),
      INVALID_FORMAT_ENTRY(VK_FORMAT_BC6H_UFLOAT_BLOCK),
      INVALID_FORMAT_ENTRY(VK_FORMAT_BC6H_SFLOAT_BLOCK),
      INVALID_FORMAT_ENTRY(VK_FORMAT_BC7_UNORM_BLOCK),
      INVALID_FORMAT_ENTRY(VK_FORMAT_BC7_SRGB_BLOCK),
      INVALID_FORMAT_ENTRY(VK_FORMAT_ETC2_R8G8B8_UNORM_BLOCK),
      INVALID_FORMAT_ENTRY(VK_FORMAT_ETC2_R8G8B8_SRGB_BLOCK),
      INVALID_FORMAT_ENTRY(VK_FORMAT_ETC2_R8G8B8A1_UNORM_BLOCK),
      INVALID_FORMAT_ENTRY(VK_FORMAT_ETC2_R8G8B8A1_SRGB_BLOCK),
      INVALID_FORMAT_ENTRY(VK_FORMAT_ETC2_R8G8B8A8_UNORM_BLOCK),
      INVALID_FORMAT_ENTRY(VK_FORMAT_ETC2_R8G8B8A8_SRGB_BLOCK),
      INVALID_FORMAT_ENTRY(VK_FORMAT_EAC_R11_UNORM_BLOCK),
      INVALID_FORMAT_ENTRY(VK_FORMAT_EAC_R11_SNORM_BLOCK),
      INVALID_FORMAT_ENTRY(VK_FORMAT_EAC_R11G11_UNORM_BLOCK),
      INVALID_FORMAT_ENTRY(VK_FORMAT_EAC_R11G11_SNORM_BLOCK),
      INVALID_FORMAT_ENTRY(VK_FORMAT_ASTC_4x4_UNORM_BLOCK),
      INVALID_FORMAT_ENTRY(VK_FORMAT_ASTC_4x4_SRGB_BLOCK),
      INVALID_FORMAT_ENTRY(VK_FORMAT_ASTC_5x4_UNORM_BLOCK),
      INVALID_FORMAT_ENTRY(VK_FORMAT_ASTC_5x4_SRGB_BLOCK),
      INVALID_FORMAT_ENTRY(VK_FORMAT_ASTC_5x5_UNORM_BLOCK),
      INVALID_FORMAT_ENTRY(VK_FORMAT_ASTC_5x5_SRGB_BLOCK),
      INVALID_FORMAT_ENTRY(VK_FORMAT_ASTC_6x5_UNORM_BLOCK),
      INVALID_FORMAT_ENTRY(VK_FORMAT_ASTC_6x5_SRGB_BLOCK),
      INVALID_FORMAT_ENTRY(VK_FORMAT_ASTC_6x6_UNORM_BLOCK),
      INVALID_FORMAT_ENTRY(VK_FORMAT_ASTC_6x6_SRGB_BLOCK),
      INVALID_FORMAT_ENTRY(VK_FORMAT_ASTC_8x5_UNORM_BLOCK),
      INVALID_FORMAT_ENTRY(VK_FORMAT_ASTC_8x5_SRGB_BLOCK),
      INVALID_FORMAT_ENTRY(VK_FORMAT_ASTC_8x6_UNORM_BLOCK),
      INVALID_FORMAT_ENTRY(VK_FORMAT_ASTC_8x6_SRGB_BLOCK),
      INVALID_FORMAT_ENTRY(VK_FORMAT_ASTC_8x8_UNORM_BLOCK),
      INVALID_FORMAT_ENTRY(VK_FORMAT_ASTC_8x8_SRGB_BLOCK),
      INVALID_FORMAT_ENTRY(VK_FORMAT_ASTC_10x5_UNORM_BLOCK),
      INVALID_FORMAT_ENTRY(VK_FORMAT_ASTC_10x5_SRGB_BLOCK),
      INVALID_FORMAT_ENTRY(VK_FORMAT_ASTC_10x6_UNORM_BLOCK),
      INVALID_FORMAT_ENTRY(VK_FORMAT_ASTC_10x6_SRGB_BLOCK),
      INVALID_FORMAT_ENTRY(VK_FORMAT_ASTC_10x8_UNORM_BLOCK),
      INVALID_FORMAT_ENTRY(VK_FORMAT_ASTC_10x8_SRGB_BLOCK),
      INVALID_FORMAT_ENTRY(VK_FORMAT_ASTC_10x10_UNORM_BLOCK),
      INVALID_FORMAT_ENTRY(VK_FORMAT_ASTC_10x10_SRGB_BLOCK),
      INVALID_FORMAT_ENTRY(VK_FORMAT_ASTC_12x10_UNORM_BLOCK),
      INVALID_FORMAT_ENTRY(VK_FORMAT_ASTC_12x10_SRGB_BLOCK),
      INVALID_FORMAT_ENTRY(VK_FORMAT_ASTC_12x12_UNORM_BLOCK),
      INVALID_FORMAT_ENTRY(VK_FORMAT_ASTC_12x12_SRGB_BLOCK),
  };

  static const DenseMap<unsigned, FormatEntry> FormatTableExt = {
#ifndef NDEBUG
#define INVALID_FORMAT_ENTRY_EXT(format)                                                                               \
  {                                                                                                                    \
    format, { format, BufDataFormatInvalid, BufNumFormatUnorm, false, false }                                          \
  }
#define VERTEX_FORMAT_ENTRY_EXT(format, dfmt, nfmt)                                                                    \
  {                                                                                                                    \
    format, { format, dfmt, nfmt, true, false }                                                                        \
  }
#define COLOR_FORMAT_ENTRY_EXT(format, dfmt, nfmt)                                                                     \
  {                                                                                                                    \
    format, { format, dfmt, nfmt, false, true }                                                                        \
  }
#define BOTH_FORMAT_ENTRY_EXT(format, dfmt, nfmt)                                                                      \
  {                                                                                                                    \
    format, { format, dfmt, nfmt, true, true }                                                                         \
  }
#else
#define INVALID_FORMAT_ENTRY_EXT(format)                                                                               \
  {                                                                                                                    \
    format, { BufDataFormatInvalid, BufNumFormatUnorm, false, false }                                                  \
  }
#define VERTEX_FORMAT_ENTRY_EXT(format, dfmt, nfmt)                                                                    \
  {                                                                                                                    \
    format, { dfmt, nfmt, true, false }                                                                                \
  }
#define COLOR_FORMAT_ENTRY_EXT(format, dfmt, nfmt)                                                                     \
  {                                                                                                                    \
    format, { dfmt, nfmt, false, true }                                                                                \
  }
#define BOTH_FORMAT_ENTRY_EXT(format, dfmt, nfmt)                                                                      \
  {                                                                                                                    \
    format, { dfmt, nfmt, true, true }                                                                                 \
  }
#endif
      COLOR_FORMAT_ENTRY_EXT(VK_FORMAT_A4R4G4B4_UNORM_PACK16_EXT, BufDataFormat4_4_4_4, BufNumFormatUnorm),
      COLOR_FORMAT_ENTRY_EXT(VK_FORMAT_A4B4G4R4_UNORM_PACK16_EXT, BufDataFormat4_4_4_4, BufNumFormatUnorm),
  };

  BufDataFormat dfmt = BufDataFormatInvalid;
  BufNumFormat nfmt = BufNumFormatUnorm;
  if (format < ArrayRef<FormatEntry>(FormatTable).size()) {
    assert(format == FormatTable[format].format);
    if ((isColorExport && FormatTable[format].validExportFormat) ||
        (!isColorExport && FormatTable[format].validVertexFormat)) {
      dfmt = FormatTable[format].dfmt;
      nfmt = FormatTable[format].nfmt;
    }
  } else {
    // Formats defined by Vulkan extensions
    if (FormatTableExt.count(format) != 0) {
      auto formatEntry = FormatTableExt.lookup(format);
      if ((isColorExport && formatEntry.validExportFormat) || (!isColorExport && formatEntry.validVertexFormat)) {
        dfmt = formatEntry.dfmt;
        nfmt = formatEntry.nfmt;
      }
    }
  }
  return {dfmt, nfmt};
}

// =====================================================================================================================
// Convert Resource node type to set for OGL
uint32_t PipelineContext::getGlResourceNodeSetFromType(Vkgc::ResourceMappingNodeType resourceType) {
  GlResourceMappingSet resourceSet = GlResourceMappingSet::Unknown;

  switch (resourceType) {
  case ResourceMappingNodeType::DescriptorConstBuffer:
  case ResourceMappingNodeType::InlineBuffer:
    resourceSet = GlResourceMappingSet::DescriptorConstBuffer;
    break;
  case ResourceMappingNodeType::DescriptorBuffer:
    resourceSet = GlResourceMappingSet::DescriptorBuffer;
    break;
#if LLPC_CLIENT_INTERFACE_MAJOR_VERSION >= 63
  case ResourceMappingNodeType::DescriptorAtomicCounter:
    resourceSet = GlResourceMappingSet::DescriptorAtomicCounter;
    break;
#endif
  case ResourceMappingNodeType::DescriptorImage:
  case ResourceMappingNodeType::DescriptorTexelBuffer:
    resourceSet = GlResourceMappingSet::DescriptorImage;
    break;
  case ResourceMappingNodeType::DescriptorResource:
  case ResourceMappingNodeType::DescriptorCombinedTexture:
  case ResourceMappingNodeType::DescriptorConstTexelBuffer:
    resourceSet = GlResourceMappingSet::DescriptorResource;
    break;
  case ResourceMappingNodeType::DescriptorSampler:
    resourceSet = GlResourceMappingSet::DescriptorSampler;
    break;
  case ResourceMappingNodeType::DescriptorFmask:
    resourceSet = GlResourceMappingSet::DescriptorFmask;
    break;
  default:
    assert("Not supported resource type.");
    break;
  }

  return static_cast<uint32_t>(resourceSet);
}

} // namespace Llpc<|MERGE_RESOLUTION|>--- conflicted
+++ resolved
@@ -340,11 +340,8 @@
   // Driver report full subgroup lanes for compute shader, here we just set fullSubgroups as default options
   options.fullSubgroups = true;
   options.internalRtShaders = getPipelineOptions()->internalRtShaders;
-<<<<<<< HEAD
   options.disableSampleMask = getPipelineOptions()->disableSampleMask;
-=======
   options.disableTruncCoordForGather = getPipelineOptions()->disableTruncCoordForGather;
->>>>>>> 72a5200f
 
   return options;
 }
