/*
 ***********************************************************************************************************************
 *
 *  Copyright (c) 2017-2023 Advanced Micro Devices, Inc. All Rights Reserved.
 *
 *  Permission is hereby granted, free of charge, to any person obtaining a copy
 *  of this software and associated documentation files (the "Software"), to deal
 *  in the Software without restriction, including without limitation the rights
 *  to use, copy, modify, merge, publish, distribute, sublicense, and/or sell
 *  copies of the Software, and to permit persons to whom the Software is
 *  furnished to do so, subject to the following conditions:
 *
 *  The above copyright notice and this permission notice shall be included in all
 *  copies or substantial portions of the Software.
 *
 *  THE SOFTWARE IS PROVIDED "AS IS", WITHOUT WARRANTY OF ANY KIND, EXPRESS OR
 *  IMPLIED, INCLUDING BUT NOT LIMITED TO THE WARRANTIES OF MERCHANTABILITY,
 *  FITNESS FOR A PARTICULAR PURPOSE AND NONINFRINGEMENT. IN NO EVENT SHALL THE
 *  AUTHORS OR COPYRIGHT HOLDERS BE LIABLE FOR ANY CLAIM, DAMAGES OR OTHER
 *  LIABILITY, WHETHER IN AN ACTION OF CONTRACT, TORT OR OTHERWISE, ARISING FROM,
 *  OUT OF OR IN CONNECTION WITH THE SOFTWARE OR THE USE OR OTHER DEALINGS IN THE
 *  SOFTWARE.
 *
 **********************************************************************************************************************/
/**
 ***********************************************************************************************************************
 * @file  llpcPipelineContext.h
 * @brief LLPC header file: contains declaration of class Llpc::PipelineContext.
 ***********************************************************************************************************************
 */
#pragma once

#include "llpc.h"
#include "llpcCompiler.h"
#include "spirvExt.h"
#include "vkgcMetroHash.h"
#include "lgc/Pipeline.h"
#include "llvm/IR/LLVMContext.h"
#include "llvm/IR/Metadata.h"
#include "llvm/IR/Type.h"
#include <unordered_map>
#include <unordered_set>

namespace lgc {

class Pipeline;

} // namespace lgc

namespace Util {

class MetroHash64;

} // namespace Util

namespace Llpc {

// Enumerates types of descriptor.
enum class DescriptorType : unsigned {
  UniformBlock = 0,   // Uniform block
  ShaderStorageBlock, // Shader storage block
  Texture,            // Combined texture
  TextureResource,    // Separated texture resource
  TextureSampler,     // Separated texture sampler
  TexelBuffer,        // Texture buffer and image buffer
  Image,              // Image
  SubpassInput,       // Subpass input
};

// Represents floating-point control setting.
struct FloatControl {
  bool denormPreserve;           // Preserve denormals
  bool denormFlushToZero;        // Flush denormals to zero
  bool signedZeroInfNanPreserve; // Preserve signed zero/INF/NaN
  bool roundingModeRTE;          // Rounding mode: to nearest even
  bool roundingModeRTZ;          // Rounding mode: to zero
};

// Represents the info of a descriptor binding
struct DescriptorBinding {
  DescriptorType descType; // Type of the descriptor
  unsigned arraySize;      // Element count of arrayed binding (flattened)
  bool isMultisampled;     // Whether multisampled texture is used
};

typedef std::vector<DescriptorBinding> DescriptorSet;

// Shader FP mode for use by front-end
struct ShaderFpMode {
  unsigned denormPreserve : 4;           // Bitmask of denormPreserve flags
  unsigned denormFlushToZero : 4;        // Bitmask of denormFlushToZero flags
  unsigned signedZeroInfNanPreserve : 4; // Bitmask of signedZeroInfNanPreserve flags
  unsigned roundingModeRTE : 4;          // Bitmask of roundingModeRTE flags
  unsigned roundingModeRTZ : 4;          // Bitmask of roundingModeRTZ flags
};

// Pipeline type enumeration
enum class PipelineType {
  Graphics,
  Compute,
  RayTracing,
};

// =====================================================================================================================
// Represents pipeline-specific context for pipeline compilation, it is a part of LLPC context
class PipelineContext {
public:
<<<<<<< HEAD
  PipelineContext(GfxIpVersion gfxIp, MetroHash::Hash *pipelineHash, MetroHash::Hash *cacheHash);
=======
  PipelineContext(GfxIpVersion gfxIp, MetroHash::Hash *pipelineHash, MetroHash::Hash *cacheHash,
                  const Vkgc::RtState *rtState);
>>>>>>> dc6e9c45
  virtual ~PipelineContext();

  // Returns the pipeline type
  virtual PipelineType getPipelineType() const = 0;

  // Gets pipeline build info
  virtual const void *getPipelineBuildInfo() const = 0;

  // Gets the mask of active shader stages bound to this pipeline
  virtual unsigned getShaderStageMask() const = 0;

  // Sets the mask of active shader stages bound to this pipeline
  virtual void setShaderStageMask(unsigned mask) = 0;

  // Sets whether dual source blend is used in fragment shader
  // NOTE: Only applicable in the part pipeline compilation mode.
  virtual void setUseDualSourceBlend(bool useDualSourceBlend) { llvm_unreachable("Should never be called!"); }

  // Gets whether dual source blend is used in fragment shader
  // NOTE: Only applicable in the part pipeline compilation mode.
  virtual bool getUseDualSourceBlend() const { return false; }

  // Sets whether pre-rasterization part has a geometry shader.
  // NOTE: Only applicable in the part pipeline compilation mode.
  virtual void setPreRasterHasGs(bool preRasterHasGs) { llvm_unreachable("Should never be called!"); }

  // Gets whether pre-rasterization part has a geometry shader.
  // NOTE: Only applicable in the part pipeline compilation mode.
  virtual bool getPreRasterHasGs() const { return false; }

  // Gets the count of active shader stages
  virtual unsigned getActiveShaderStageCount() const = 0;

  // Gets per pipeline options
  virtual const PipelineOptions *getPipelineOptions() const = 0;

  // Gets subgroup size usage denoting which stage uses features relevant to subgroup size.
  // @returns : Bitmask per stage, in the same order as defined in `Vkgc::ShaderStage.
  // NOTE: For raytracing, returns (-1) if the pipeline uses features relevant to subgroup size.
  virtual unsigned getSubgroupSizeUsage() const = 0;

  // Set pipeline state in lgc::Pipeline object for middle-end, and (optionally) hash the state.
  virtual void setPipelineState(lgc::Pipeline *pipeline, Util::MetroHash64 *hasher, bool unlinked) const;

  // For TCS, set inputVertices from patchControlPoints in the pipeline state.
  virtual void setTcsInputVertices(llvm::Module *tcsModule) { llvm_unreachable(""); }

  // Gets client-defined metadata
  virtual llvm::StringRef getClientMetadata() const = 0;

<<<<<<< HEAD
#if VKI_RAY_TRACING
=======
  virtual void setIndirectStage(ShaderStage stage) {}

>>>>>>> dc6e9c45
  virtual void collectPayloadSize(llvm::Type *type, const llvm::DataLayout &dataLayout) {}
  virtual void collectCallableDataSize(llvm::Type *type, const llvm::DataLayout &dataLayout) {}
  virtual void collectAttributeDataSize(llvm::Type *type, const llvm::DataLayout &dataLayout) {}
  virtual void collectBuiltIn(unsigned builtIn) {}

  static const char *getGpuNameAbbreviation(GfxIpVersion gfxIp);

  // Gets graphics IP version info
  GfxIpVersion getGfxIpVersion() const { return m_gfxIp; }

  // Gets pipeline hash code compacted to 64-bits.
  uint64_t getPipelineHashCode() const { return MetroHash::compact64(&m_pipelineHash); }

  // Gets cache hash code compacted to 64-bits.
  uint64_t get64BitCacheHashCode() const { return MetroHash::compact64(&m_cacheHash); }

  unsigned getRayTracingWaveSize() const;

  llvm::StringRef getRayTracingFunctionName(unsigned funcType);

  // Gets ray tracing state info
<<<<<<< HEAD
  const Vkgc::RtState *getRayTracingState() { return &m_rtState; }
#endif
=======
  const Vkgc::RtState *getRayTracingState() { return m_rtState; }
>>>>>>> dc6e9c45

  // Gets the finalized 128-bit cache hash code.
  lgc::Hash128 get128BitCacheHashCode() const {
    lgc::Hash128 finalizedCacheData = {};
    Util::MetroHash128 hash128 = {};
    hash128.Update(m_cacheHash);
    hash128.Finalize(reinterpret_cast<uint8_t *>(finalizedCacheData.data()));
    return finalizedCacheData;
  }

  // Get the current cache hash code without compacting it.
  MetroHash::Hash getCacheHashCodeWithoutCompact() const { return m_cacheHash; }

  // Sets pipeline hash code
  void setPipelineHashCode(const MetroHash::Hash &hash) { m_pipelineHash = hash; }

  // Sets the cache hash for the pipeline.  This is the hash that is used to do cache lookups.
  void setHashForCacheLookUp(MetroHash::Hash hash) { m_cacheHash = hash; }

  ShaderHash getShaderHashCode(const PipelineShaderInfo &shaderInfo) const;

  // Get ShaderFpMode struct for the given shader stage
  ShaderFpMode &getShaderFpMode(ShaderStage stage) { return m_shaderFpModes[stage]; }

  // Map a VkFormat to a {BufDataFormat, BufNumFormat}. Returns BufDataFormatInvalid if the
  // VkFormat is not supported.
  static std::pair<lgc::BufDataFormat, lgc::BufNumFormat> mapVkFormat(VkFormat format, bool isColorExport);

  // Set whether we are building a relocatable (unlinked) ElF
  void setUnlinked(bool unlinked) { m_unlinked = unlinked; }

  // Get whether we are building a relocatable (unlinked) ElF
  bool isUnlinked() const { return m_unlinked; }

  // Gets pipeline resource mapping data
  const ResourceMappingData *getResourceMapping() const { return &m_resourceMapping; }

  // Gets pipeline layout api hash
  const uint64_t getPipelineLayoutApiHash() const { return m_pipelineLayoutApiHash; }

  // Gets ShaderOptions of the specified shader stage.
  lgc::ShaderOptions computeShaderOptions(const PipelineShaderInfo &shaderInfo) const;

protected:
  // Set the raytracing state
  void setRayTracingState(const Vkgc::RtState &rtState, const Vkgc::BinaryData *shaderLibrary = nullptr);

  // Gets dummy vertex input create info
  virtual VkPipelineVertexInputStateCreateInfo *getDummyVertexInputInfo() { return nullptr; }

  // Gets dummy vertex binding info
  virtual std::vector<VkVertexInputBindingDescription> *getDummyVertexBindings() { return nullptr; }

  // Gets dummy vertex attribute info
  virtual std::vector<VkVertexInputAttributeDescription> *getDummyVertexAttributes() { return nullptr; }

  // Give the pipeline options to the middle-end, and/or hash them.
  virtual lgc::Options computePipelineOptions() const;

  GfxIpVersion m_gfxIp;                  // Graphics IP version info
  MetroHash::Hash m_pipelineHash;        // Pipeline hash code
  MetroHash::Hash m_cacheHash;           // Cache hash code
  ResourceMappingData m_resourceMapping; // Contains resource mapping nodes and static descriptor values
  uint64_t m_pipelineLayoutApiHash;      // Pipeline Layout Api Hash
<<<<<<< HEAD
=======
  const Vkgc::RtState *m_rtState;        // Ray tracing state
>>>>>>> dc6e9c45

private:
  PipelineContext() = delete;
  PipelineContext(const PipelineContext &) = delete;
  PipelineContext &operator=(const PipelineContext &) = delete;

  // Type of immutable nodes map used in SetUserDataNodesTable
  typedef std::map<std::pair<unsigned, unsigned>, const StaticDescriptorValue *> ImmutableNodesMap;

  // Give the pipeline options to the middle-end, and/or hash them.
  void setOptionsInPipeline(lgc::Pipeline *pipeline, Util::MetroHash64 *hasher) const;

  // Give the user data nodes and descriptor range values to the middle-end, and/or hash them.
  void setUserDataInPipeline(lgc::Pipeline *pipeline, Util::MetroHash64 *hasher, unsigned stageMask) const;
  void setUserDataNodesTable(lgc::Pipeline *pipeline, llvm::ArrayRef<ResourceMappingNode> nodes,
                             const ImmutableNodesMap &immutableNodesMap, bool isRoot, lgc::ResourceNode *destTable,
                             lgc::ResourceNode *&destInnerTable) const;

  ShaderFpMode m_shaderFpModes[ShaderStageCountInternal] = {};
  bool m_unlinked = false; // Whether we are building an "unlinked" shader ELF
  Vkgc::RtState m_rtState = {};
};

} // namespace Llpc<|MERGE_RESOLUTION|>--- conflicted
+++ resolved
@@ -105,12 +105,7 @@
 // Represents pipeline-specific context for pipeline compilation, it is a part of LLPC context
 class PipelineContext {
 public:
-<<<<<<< HEAD
   PipelineContext(GfxIpVersion gfxIp, MetroHash::Hash *pipelineHash, MetroHash::Hash *cacheHash);
-=======
-  PipelineContext(GfxIpVersion gfxIp, MetroHash::Hash *pipelineHash, MetroHash::Hash *cacheHash,
-                  const Vkgc::RtState *rtState);
->>>>>>> dc6e9c45
   virtual ~PipelineContext();
 
   // Returns the pipeline type
@@ -161,12 +156,6 @@
   // Gets client-defined metadata
   virtual llvm::StringRef getClientMetadata() const = 0;
 
-<<<<<<< HEAD
-#if VKI_RAY_TRACING
-=======
-  virtual void setIndirectStage(ShaderStage stage) {}
-
->>>>>>> dc6e9c45
   virtual void collectPayloadSize(llvm::Type *type, const llvm::DataLayout &dataLayout) {}
   virtual void collectCallableDataSize(llvm::Type *type, const llvm::DataLayout &dataLayout) {}
   virtual void collectAttributeDataSize(llvm::Type *type, const llvm::DataLayout &dataLayout) {}
@@ -188,12 +177,7 @@
   llvm::StringRef getRayTracingFunctionName(unsigned funcType);
 
   // Gets ray tracing state info
-<<<<<<< HEAD
   const Vkgc::RtState *getRayTracingState() { return &m_rtState; }
-#endif
-=======
-  const Vkgc::RtState *getRayTracingState() { return m_rtState; }
->>>>>>> dc6e9c45
 
   // Gets the finalized 128-bit cache hash code.
   lgc::Hash128 get128BitCacheHashCode() const {
@@ -258,10 +242,6 @@
   MetroHash::Hash m_cacheHash;           // Cache hash code
   ResourceMappingData m_resourceMapping; // Contains resource mapping nodes and static descriptor values
   uint64_t m_pipelineLayoutApiHash;      // Pipeline Layout Api Hash
-<<<<<<< HEAD
-=======
-  const Vkgc::RtState *m_rtState;        // Ray tracing state
->>>>>>> dc6e9c45
 
 private:
   PipelineContext() = delete;
