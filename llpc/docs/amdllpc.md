# amdllpc Standalone Compiler

LLPC can be built into a standalone offline compiler (amdllpc). It supports GLSL, SPIR-V binary and SPIR-V assemble file as input and output GPU ISA code and related register settings.

## Build Instruction

LLPC is normally built as part of the [AMD Open Source Driver for Vulkan](../AMDVLK/README.md). The build include standalone `lgc` and `amdllpc`. You can build `lgc amdllpc` only or build `check-lgc check-lgc-units check-amdllpc check-amdllpc-units` to run local tests besides the build.
```
cmake --build xgl/builds/Release64 --target lgc amdllpc
or
cmake --build xgl/builds/Release64 --target check-lgc check-lgc-units check-amdllpc check-amdllpc-units
```

LLPC also contains amber tests that need an actual GPU to run. See the [test directory](../../test/) for more information.
```
cmake --build xgl/builds/Release64 --target check-amber
```

Building the `check-amdllpc` target also builds spvgen.so.
If the spvgen.so build fails with an error like this:
```
drivers/spvgen/source/spvgen.cpp:51:10: fatal error: doc.h: No such file or directory
```
or
```
drivers/spvgen/source/spvgen.cpp:73:10: fatal error: SPIRV/GlslangToSpv.h: No such file or directory
```

then you need to fetch the external sources (glslang and SPIRV-Tools) used by SPVGEN:
```
(cd ../spvgen/external && python fetch_external_sources.py)
```
and then retry the ninja command.

When you need to investigate a test failure, run a single test from that same build directory like this example:
```
llvm/bin/llvm-lit -v llpc/test/shaderdb/OpAtomicIIncrement_TestVariablePointer_lit.spvasm
```

### Standalone build

If you don’t want to depend on many of the packages required for a driver build, you can build LLPC standalone and run the amdllpc and lgc lit tests from there instead. It
pretty much has the same requirements as an LLVM build.

Once you have followed the driver build instructions for installing source, starting at the top level `llpc` directory:

```
cd llpc
cmake -G Ninja -B build [-DPAL_CLIENT_INTERFACE_MAJOR_VERSION=<pal_interface_version>]
<<<<<<< HEAD
cmake --build build --target check-lgc check-lgc-units check-amdllpc check-amdllpc-units
=======
cmake --build  build --target check-lgc check-amdllpc
>>>>>>> 65aaf501
```

See above if this gives an error due to not finding an include file from glslang or SPIRV-Tools.
If you want to make the amdllpc compatible with driver, you could get <pal_interface_version> from the ICD_PAL_CLIENT_MAJOR_VERSION defined in xgl/icd/make/importdefs and add it in the build option. If the build option is not added, latest PAL interface version will be used.

## Usage
```
export LD_LIBRARY_PATH=<path_to_spvgen>:$LD_LIBRARY_PATH
amdllpc [<options>...] [<files>...]
```

### Options

* Basic options

| Option Name                      | Description                                                       | Default Value                 |
| -------------------------------- | ----------------------------------------------------------------- | ------------------------------|
| `-help`                          | Print detail help, include all LLVM options                       |                               |
| `-gfxip=<major.minor.step>`      | Graphics IP version                                               | 8.0.0                         |
| `-o=<filename>`                  | Output ELF binary file                                            |                               |
| `-entry-target=<entryname>`      | Name string of entry target in SPIRV                              | main                          |
| `-val`                           | Validate input SPIR-V binary or text                              |                               |
| `-verify-ir`                     | Verify LLVM IR after each pass                                    | false                         |

* Dump options

| Option Name                      | Description                                                       | Default Value                 |
| -------------------------------- | ----------------------------------------------------------------- | ------------------------------|
| `-enable-errs`                   | Enable error message output (to stdout or external file)          |                               |
| `-enable-outs`                   | Enable LLPC-specific debug dump output (to stdout or external     | false                         |
|                                  | file)                                                             |                               |
| `-v`                             | Alias for `-enable-outs`                                          | false                         |
| `-enable-time-profiler`          | Enable time profiler for various compilation phases               |                               |
| `-log-file-dbgs=<filename>`      | Name of the file to log info from dbgs()                          | "" (meaning stderr)           |
| `-log-file-outs=<filename>`      | Name of the file to log info from LLPC_OUTS() and LLPC_ERRS()     |                               |
| `-enable-pipeline-dump`          | Enable pipeline info dump                                         |                               |
| `-pipeline-dump-dir=<directory>` | Directory where pipeline shader info are dumped                   |                               |
| `-emit-lgc`                      | Emit LLVM IR assembly just before LGC (middle-end)                | false                         |
| `-emit-llvm`                     | Emit LLVM IR assembly just before LLVM back-end                   | false                         |
| `-emit-llvm-bc`                  | Emit LLVM IR bitcode just before LLVM back-end                    | false                         |

* Debug & Performance tunning options

| Option Name                      | Description                                                       | Default Value                 |
| -------------------------------- | ----------------------------------------------------------------- | ------------------------------|
| `-enable-errs`                   | Enable error message output (to stdout or external file)          |                               |
| `-enable-si-scheduler`           | Enable target option si-scheduler                                 |                               |
| `-disable-gs-onchip`             | Disable geometry shader on-chip mode                              |                               |
| `-enable-tess-offchip`           | Enable tessellation off-chip mode                                 |                               |
| `-disable-llvm-patch`            | Disable the patch for LLVM back-end issues                        |                               |
| `-disable-lower-opt`             | Disable optimization for SPIR-V lowering                          |                               |
| `-disable-licm`                  | Disable LLVM LICM pass                                            |                               |
| `-ignore-color-attachment-formats`| Ignore color attachment formats                                  |                               |
| `-lower-dyn-index`               | Lower SPIR-V dynamic (non-constant) index in access chain         |                               |
| `-vgpr-limit=<uint>`             | Maximum VGPR limit for this shader                                | 0                             |
| `-sgpr-limit=<uint>`             | Maximum SGPR limit for this shader                                | 0                             |
| `-waves-per-eu=<minVal,maxVal>`  | The range of waves per EU for this shader  empty                  |                               |
| `-shader-cache-mode=<uint>`      | Shader cache mode <br/> 0 - disable <br/> 1 - runtime cache <br/> 2 - cache to disk | 1           |
| `-shader-replace-dir=<dir>`      | Directory to store the files used in shader replacement           |                               |
| `-shader-replace-mode=<uint>`    | Shader replacement mode <br/> 0 - disable <br/> 1 - replacement based on shader hash <br/> 2 - replacement based on both shader hash and pipeline hash | 0 |
| `-shader-replace-pipeline-hashes=<hashes with comma as separator>`|A collection of pipeline hashes, specifying shader replacement is operated on which pipelines | |
| `-enable-shadow-desc`            | Enable shadow descriptor table                                    |                               |
| `-shadow-desc-table-ptr-high=<uint>`| High part of VA for shadow descriptor table pointer            | 2                             |

> **Note:** amdllpc overwrites following native options in LLVM:
>>>> -pragma-unroll-threshold=4096 -unroll-allow-partial -simplifycfg-sink-common=false -amdgpu-vgpr-index-mode -filetype=obj

### File formats

```
<file>.vert     GLSL source text file for a vertex shader

<file>.tesc     GLSL source text file for a tessellation control shader

<file>.tese     GLSL source text file for a tessellation evaluation shader

<file>.geom     GLSL source text file for a tessellation geometry shader

<file>.frag     GLSL source text file for a tessellation fragment shader

<file>.comp     GLSL source text file for a tessellation compute shader

<file>.spv      SPIR-V binary file

<file>.spvasm   SPIR-V text file

<file>.pipe     Pipeline info file
```
> **Note:** To compile a GLSL source text file or a SPIR-V text (assembly) file,
or a Pipeline info file that contains or points to either of those, amdllpc needs to
call [spvgen](https://github.com/GPUOpen-Drivers/spvgen). The directory of the spvgen library
needs to be added to the environment variable LD_LIBRARY_PATH. Compiling SPIR-V binary
or a Pipeline info file that contains or points to SPIR-V binary does not require spvgen.

### Examples

* Compile single fragment shader "a.frag" on Vega10
```
amdllpc -auto-layout-desc -gfxip=9.0.0 a.frag
```

* Compile full pipeline file "b.pipe" on Ellesmere and output to c.elf
```
amdllpc -gfxip=8.0.3 -o=c.elf b.pipe
```<|MERGE_RESOLUTION|>--- conflicted
+++ resolved
@@ -47,11 +47,7 @@
 ```
 cd llpc
 cmake -G Ninja -B build [-DPAL_CLIENT_INTERFACE_MAJOR_VERSION=<pal_interface_version>]
-<<<<<<< HEAD
 cmake --build build --target check-lgc check-lgc-units check-amdllpc check-amdllpc-units
-=======
-cmake --build  build --target check-lgc check-amdllpc
->>>>>>> 65aaf501
 ```
 
 See above if this gives an error due to not finding an include file from glslang or SPIRV-Tools.
