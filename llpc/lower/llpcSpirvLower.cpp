--- conflicted
+++ resolved
@@ -146,13 +146,9 @@
 // @param stage : Shader stage
 // @param [in/out] passMgr : Pass manager to add passes to
 // @param lowerTimer : Timer to time lower passes with, nullptr if not timing
-<<<<<<< HEAD
-void SpirvLower::addPasses(Context *context, ShaderStage stage, legacy::PassManager &passMgr, Timer *lowerTimer) {
-=======
 // @param forceLoopUnrollCount : 0 or force loop unroll count
 void SpirvLower::addPasses(Context *context, ShaderStage stage, legacy::PassManager &passMgr, Timer *lowerTimer
 ) {
->>>>>>> 897de598
   // Manually add a target-aware TLI pass, so optimizations do not think that we have library functions.
   context->getLgcContext()->preparePassManager(&passMgr);
 
