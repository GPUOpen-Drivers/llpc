--- conflicted
+++ resolved
@@ -103,12 +103,8 @@
 
   // Add per-shader lowering passes to pass manager
   static void addPasses(Context *context, ShaderStage stage, llvm::legacy::PassManager &passMgr,
-<<<<<<< HEAD
-                        llvm::Timer *lowerTimer);
-=======
                         llvm::Timer *lowerTimer
                         );
->>>>>>> 897de598
 
   static void removeConstantExpr(Context *context, llvm::GlobalVariable *global);
   static void replaceConstWithInsts(Context *context, llvm::Constant *const constVal);
