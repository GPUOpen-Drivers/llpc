/*
 ***********************************************************************************************************************
 *
 *  Copyright (c) 2019-2022 Advanced Micro Devices, Inc. All Rights Reserved.
 *
 *  Permission is hereby granted, free of charge, to any person obtaining a copy
 *  of this software and associated documentation files (the "Software"), to deal
 *  in the Software without restriction, including without limitation the rights
 *  to use, copy, modify, merge, publish, distribute, sublicense, and/or sell
 *  copies of the Software, and to permit persons to whom the Software is
 *  furnished to do so, subject to the following conditions:
 *
 *  The above copyright notice and this permission notice shall be included in all
 *  copies or substantial portions of the Software.
 *
 *  THE SOFTWARE IS PROVIDED "AS IS", WITHOUT WARRANTY OF ANY KIND, EXPRESS OR
 *  IMPLIED, INCLUDING BUT NOT LIMITED TO THE WARRANTIES OF MERCHANTABILITY,
 *  FITNESS FOR A PARTICULAR PURPOSE AND NONINFRINGEMENT. IN NO EVENT SHALL THE
 *  AUTHORS OR COPYRIGHT HOLDERS BE LIABLE FOR ANY CLAIM, DAMAGES OR OTHER
 *  LIABILITY, WHETHER IN AN ACTION OF CONTRACT, TORT OR OTHERWISE, ARISING FROM,
 *  OUT OF OR IN CONNECTION WITH THE SOFTWARE OR THE USE OR OTHER DEALINGS IN THE
 *  SOFTWARE.
 *
 **********************************************************************************************************************/
/**
 ***********************************************************************************************************************
 * @file  llpcSpirvLowerRayTracing.cpp
 * @brief LLPC source file: contains implementation of class Llpc::SpirvLowerRayTracing.
 ***********************************************************************************************************************
 */

#include "llpcSpirvLowerRayTracing.h"
#include "SPIRVInternal.h"
#include "gpurt.h"
#include "llpcContext.h"
#include "llpcRayTracingContext.h"
#include "llpcSpirvLowerUtil.h"
#include "lgc/Builder.h"
#include "lgc/Pipeline.h"
#include "llvm/IR/DIBuilder.h"
#include "llvm/Support/CommandLine.h"

#define DEBUG_TYPE "llpc-spirv-lower-ray-tracing"

namespace llvm {
namespace cl {
extern opt<bool> TrimDebugInfo;
} // namespace cl
} // namespace llvm

using namespace llvm;
using namespace Llpc;

namespace SPIRV {
extern const char *MetaNameSpirvOp;
} // namespace SPIRV

namespace RtName {
const char *TraceRayKHR = "TraceRayKHR";
const char *TraceRaySetTraceParams = "TraceRaySetTraceParams";
const char *ShaderTable = "ShaderTable";
static const char *HitAttribute = "HitAttribute";
static const char *ShaderRecordBuffer = "ShaderRecordBuffer";
static const char *GlobalPayload = "GlobalPayload";
static const char *GlobalCallableData = "GlobalCallableData";
static const char *IncomingPayLoad = "IncomingRayPayloadKHR";
static const char *IncomingCallableData = "IncomingCallableDataKHR";
static const char *GetFlattenedGroupThreadId = "AmdTraceRayGetFlattenedGroupThreadId";
static const char *GetHitAttributes = "AmdTraceRayGetHitAttributes";
static const char *SetHitAttributes = "AmdTraceRaySetHitAttributes";
static const char *SetTraceParams = "AmdTraceRaySetTraceParams";
static const char *CallClosestHitShader = "AmdTraceRayCallClosestHitShader";
static const char *CallMissShader = "AmdTraceRayCallMissShader";
static const char *CallTriangleAnyHitShader = "AmdTraceRayCallTriangleAnyHitShader";
static const char *CallIntersectionShader = "AmdTraceRayCallIntersectionShader";
static const char *CallAnyHitShader = "AmdTraceRayCallAnyHitShader";
static const char *SetTriangleIntersectionAttributes = "AmdTraceRaySetTriangleIntersectionAttributes";
static const char *RemapCapturedVaToReplayVa = "AmdTraceRayRemapCapturedVaToReplayVa";
} // namespace RtName

namespace Llpc {
// =====================================================================================================================
// Initializes static members.
char LegacySpirvLowerRayTracing::ID = 0;

// TraceParams Type size in DWORD
static unsigned TraceParamsTySize[] = {
    1, // 1, rayFlags
    1, // 2, instanceInclusionMask
    3, // 3, origin
    1, // 4, tMin
    3, // 5, dir
    1, // 6, tMax
    1, // 7, tCurrent
    1, // 8, kind
    1, // 9, status
    1, // 10, instanceId
    1, // 11, instanceCusto
    1, // 12, primitiveInde
    1, // 13, duplicateAnyH
    1, // 14, geometryIndex
    8, // 15, hit attribute
};

// ====================================================================================================================
// Get payload idx for TraceRayKHR instruction.
unsigned getTraceRayParamPayloadIdx(void) {
  return TraceRayParam::Payload;
}

// =====================================================================================================================
// Pass creator, creates the pass of SPIR-V lowering ray operations.
// @param rayQueryLibrary : ray query library
ModulePass *createLegacySpirvLowerRayTracing(bool rayQueryLibrary) {
  return new LegacySpirvLowerRayTracing(rayQueryLibrary);
}

// =====================================================================================================================
LegacySpirvLowerRayTracing::LegacySpirvLowerRayTracing(bool rayQueryLibrary) : ModulePass(ID), Impl(rayQueryLibrary) {
  initializeLegacySpirvLowerRayTracingPass(*PassRegistry::getPassRegistry());
}

// =====================================================================================================================
SpirvLowerRayTracing::SpirvLowerRayTracing() : SpirvLowerRayTracing(false) {
}

// =====================================================================================================================
SpirvLowerRayTracing::SpirvLowerRayTracing(bool rayQueryLibrary)
    : SpirvLowerRayQuery(rayQueryLibrary), m_funcRetFlag(nullptr), m_worldToObjMatrix(nullptr),
      m_globalPayload(nullptr), m_globalCallableData(nullptr) {
}

// =====================================================================================================================
// Create function and link traceRays traceRaysinline function
//
// @param func : The trace function to create
// @param opcode : OpTraceRayKHR or OpTraceNV to process
template <> void SpirvLowerRayTracing::createRayTracingFunc<OpTraceRayKHR>(Function *func, unsigned opcode) {
  // Empty function
  assert(func->size() == 0);
  func->setName(func->getName() + m_module->getName());
  auto rayTracingContext = static_cast<RayTracingContext *>(m_context->getPipelineContext());
  bool indirect = rayTracingContext->getIndirectStageMask() & ShaderStageComputeBit;

  if (opcode == OpTraceRayKHR) {
    func->addFnAttr(Attribute::AlwaysInline);
    auto entryBlock = BasicBlock::Create(*m_context, ".entry", func);
    m_builder->SetInsertPoint(entryBlock);
    auto payloadTy = rayTracingContext->getPayloadType(m_builder);
    Value *payload = m_builder->CreateAlloca(payloadTy, SPIRAS_Private);

    // Copy payload variable to the global payload variable
    auto payloadArg = func->getArg(TraceRayParam::Payload);
    auto payloadTypeArg = func->arg_end() - 1;
    unsigned payloadArgSize = alignTo(m_module->getDataLayout().getTypeAllocSize(payloadTypeArg->getType()), 4);
    // TODO: Remove this when LLPC will switch fully to opaque pointers.
    assert(payloadArg->getType()->isOpaquePointerTy() ||
           (payloadArgSize == (alignTo(m_module->getDataLayout().getTypeAllocSize(
                                           payloadArg->getType()->getNonOpaquePointerElementType()),
                                       4))));
    const Align align = Align(4);
    // type conversion
    m_builder->CreateMemCpy(payload, align, payloadArg, align, payloadArgSize);

    SmallVector<Value *, 8> args;
    args.push_back(m_builder->CreateLoad(payloadTy, payload));

    // Exclude payload variable parameter
    for (unsigned i = TraceRayParam::AccelStruct; i < TraceRayParam::Payload; ++i)
      args.push_back(func->getArg(i));

    CallInst *result = nullptr;
    auto funcTy = getTraceRayFuncTy();
    if (indirect) {
      Value *traceRayGpuVa =
          m_builder->CreateLoad(m_builder->getInt64Ty(), createShaderTableVariable(ShaderTable::TraceRayGpuVirtAddr));
      auto funcPtrTy = PointerType::get(funcTy, SPIRAS_Generic);
      auto funcPtr = m_builder->CreateIntToPtr(traceRayGpuVa, funcPtrTy);
      // Create the indirect function call
      result = m_builder->CreateCall(funcTy, funcPtr, args);
      result->setCallingConv(CallingConv::SPIR_FUNC);
    } else {
      result =
          m_builder->CreateNamedCall(RtName::TraceRayKHR, funcTy->getReturnType(), args, {Attribute::AlwaysInline});
    }

    // Save the return value to the input payloads for memcpy of type conversion
    m_builder->CreateStore(result, payload);
    m_builder->CreateMemCpy(payloadArg, align, payload, align, payloadArgSize);
    m_builder->CreateRetVoid();
  } else {
    assert(opcode == OpTraceNV);
    func->addFnAttr(Attribute::AlwaysInline);
    func->setName(RtName::TraceRayKHR);
  }
}

// =====================================================================================================================
// Create function to handle OpExecuteCallable
//
// @param func : Function to process
template <> void SpirvLowerRayTracing::createRayTracingFunc<OpExecuteCallableKHR>(Function *func, unsigned opcode) {
  func->setLinkage(GlobalVariable::InternalLinkage);
  func->addFnAttr(Attribute::AlwaysInline);

  auto rayTracingContext = static_cast<RayTracingContext *>(m_context->getPipelineContext());
  bool indirect = rayTracingContext->getIndirectStageMask() & ShaderStageRayTracingCallableBit;

  // Create the end block
  BasicBlock *endBlock = BasicBlock::Create(*m_context, ".end", func);
  Instruction *funcRet = ReturnInst::Create(*m_context, endBlock);

  // Create the entry block
  BasicBlock *entryBlock = BasicBlock::Create(*m_context, ".entry", func, endBlock);
  m_builder->SetInsertPoint(entryBlock);
  auto inputResultTy = rayTracingContext->getCallableDataType(m_builder);
  Value *inputResult = m_builder->CreateAlloca(inputResultTy, SPIRAS_Private);
  Value *shaderRecordIndexValue = func->arg_begin();

  // Copy callable data variable to the global callable variable
  Value *callableData = func->arg_end() - 2;
  Value *callableTypeArg = func->arg_end() - 1;
  unsigned callableDataSize = alignTo(m_module->getDataLayout().getTypeAllocSize(callableTypeArg->getType()), 4);
  // TODO: Remove this when LLPC will switch fully to opaque pointers.
  assert(callableData->getType()->isOpaquePointerTy() ||
         (callableDataSize == (alignTo(m_module->getDataLayout().getTypeAllocSize(
                                           callableData->getType()->getNonOpaquePointerElementType()),
                                       4))));
  const Align align = Align(4);
  m_builder->CreateMemCpy(inputResult, align, callableData, align, callableDataSize);
  SmallVector<Value *, 8> args;
  // Assemble the argument from callabledata
  args.push_back(m_builder->CreateLoad(inputResultTy, inputResult));

  // Assemble the argument from shader record index
  args.push_back(shaderRecordIndexValue);

  auto shaderIdentifier = getShaderIdentifier(ShaderStageRayTracingCallable, shaderRecordIndexValue);
  if (indirect) {
    auto funcTy = getCallableShaderEntryFuncTy();
    auto funcPtrTy = PointerType::get(funcTy, SPIRAS_Generic);
    if (rayTracingContext->isReplay()) {
      auto remapFunc = getOrCreateRemapCapturedVaToReplayVaFunc();
      shaderIdentifier = m_builder->CreateCall(remapFunc->getFunctionType(), remapFunc, shaderIdentifier);
    }
    auto funcPtr = m_builder->CreateIntToPtr(shaderIdentifier, funcPtrTy);
    CallInst *result = m_builder->CreateCall(funcTy, funcPtr, args);
    result->setCallingConv(CallingConv::SPIR_FUNC);
    m_builder->CreateStore(result, inputResult);
    m_builder->CreateBr(endBlock);
  } else {
    shaderIdentifier = m_builder->CreateTrunc(shaderIdentifier, m_builder->getInt32Ty());
    // Create Shader selection
    createShaderSelection(func, entryBlock, endBlock, shaderIdentifier, RayTracingContext::InvalidShaderId,
                          ShaderStageRayTracingCallable, args, inputResult, inputResultTy);
  }
  m_builder->SetInsertPoint(funcRet);
  m_builder->CreateMemCpy(callableData, align, inputResult, align, callableDataSize);
}

// =====================================================================================================================
// Create the function to report intersection
//
// @param func : Function to report intersection
template <> void SpirvLowerRayTracing::createRayTracingFunc<OpReportIntersectionKHR>(Function *func, unsigned opcode) {
  // .entry
  //    %checkStatus = icmp ne i32 %status, %AcceptAndEndSearch
  //    store i1 1, i1 addrspace(5)* @funcRetFlag
  //    br i1 %checkStatus, label %.notAcceptAndSearch, label %.end
  //
  // .notAcceptAndSearch:
  //    %shift = fsub float %paramHitT, %tMin
  //    %tCurrentGeShift = fcmp float %tCurrent, %shift
  //    %shiftGeZero = fcmp float %shift, 0.0
  //    %checkStatus  = and i1 %tCurrentGeShift, %shiftGeZero
  //    br i1 %checkStatus, label %.accept, label %.end
  //
  // .accept:
  //    store float %tCurrentValue, float addrspace(5)* %tCurrentLocal
  //    store float %tMaxValue, float addrspace(5)* %tMaxLocal
  //    store i32 %kindValue, i32 addrspace(5)* %kindLocal
  //    store i32 %statusValue, i32 addrspace(5)* %statusLocal
  //
  //    store float %shift, float addrspace(5)* @tCurrent
  //    store float %paramHitT, float addrspace(5)* @tMax
  //    store i32 %paramKind, i32 addrspace(5)* @kind
  //    call void @AmdTraceRayCallAnyHitShader()
  //    %checkStatus = icmp ne i32 %status, 0
  //    br i1 %checkStatus, label %.notIgnore, label %.ignore
  //
  // .notIgnore:
  //    %and = and i32 %rayflag, 4
  //    %checkStatus = icmp ne i32 %and, 0
  //    %checkAcceptHitAndSearch = icmp eq i32 %status, %AcceptAndEndSearch
  //    %checkStatus = or i1 %checkStatus, %checkAcceptHitAndSearch
  //    br i1 %checkStatus, label %.acceptHitAndSearch, label %.funcRet
  //
  // .acceptHitAndSearch:
  //    store i32 AcceptAndEndSearch, i32 addrspace(5)* @status
  //    br label %.end
  //
  // .ignore:
  //    store float %tCurrentLocalValue, float addrspace(5)* @tCurrent
  //    store float %tMaxLocalValue, float addrspace(5)* @tMax
  //    store i32 %kindLocalValue, i32 addrspace(5)* @kind
  //    store i32 %statusLocalValue, i32 addrspace(5)* @status
  //    br label %.funcRet
  //
  //.funcRet:
  //   store i1 0, i1 addrspace(5)* @funcRetFlag
  //   br label %.end
  //
  //.end:
  //    %result = icmp ne i32 %status, %Ignore
  //    ret i1 %result

  assert(m_shaderStage == ShaderStageRayTracingIntersect);
  func->setLinkage(GlobalVariable::InternalLinkage);
  func->addFnAttr(Attribute::AlwaysInline);

  // Function input parameters
  Value *paramHitT = func->arg_begin();
  Value *paramHitKind = func->arg_begin() + 1;

  // Create the entry block
  auto entryBlock = BasicBlock::Create(*m_context, ".entry", func);
  // Create notAcceptAndSearch
  auto notAcceptAndSearchBlock = BasicBlock::Create(*m_context, ".notAcceptAndSearch", func);
  // Create acceptBlock
  auto acceptBlock = BasicBlock::Create(*m_context, ".accept", func);
  // Create not ignore block
  auto notIgnoreBlock = BasicBlock::Create(*m_context, ".notIgnore", func);
  // Create accept hit end block
  auto acceptHitEndBlock = BasicBlock::Create(*m_context, ".acceptHitEnd", func);
  // Create ignore block
  auto ignoreBlock = BasicBlock::Create(*m_context, ".ignore", func);
  // Create funcRet block to set funcRetFlag
  auto funcRetBlock = BasicBlock::Create(*m_context, ".funcRet", func);
  // Create end block
  auto endBlock = BasicBlock::Create(*m_context, ".end", func);

  // Construct entry block
  m_builder->SetInsertPoint(entryBlock);
  m_builder->CreateStore(m_builder->getTrue(), m_funcRetFlag);

  // Create local copies
  auto tCurrentLocal = m_builder->CreateAlloca(m_builder->getFloatTy(), SPIRAS_Private);
  auto tMaxLocal = m_builder->CreateAlloca(m_builder->getFloatTy(), SPIRAS_Private);
  auto hitKindLocal = m_builder->CreateAlloca(m_builder->getInt32Ty(), SPIRAS_Private);
  auto statusLocal = m_builder->CreateAlloca(m_builder->getInt32Ty(), SPIRAS_Private);

  const static std::string ModuleNamePrefix =
      std::string("_") + getShaderStageAbbreviation(ShaderStageRayTracingIntersect) + "_";

  unsigned intersectId = 0;
  m_module->getName().substr(ModuleNamePrefix.size()).consumeInteger(0, intersectId);

  std::vector<unsigned> anyHitIds;
  auto context = static_cast<RayTracingContext *>(m_context->getPipelineContext());
  context->getStageModuleIds(ShaderStageRayTracingAnyHit, intersectId, anyHitIds);

  Value *status = m_traceParams[TraceParam::Status];
  Type *statusTy = m_traceParamsTys[TraceParam::Status];
  Value *statusValue = m_builder->CreateLoad(statusTy, status);
  Value *checkStatus = m_builder->CreateICmpNE(statusValue, m_builder->getInt32(RayHitStatus::AcceptAndEndSearch));
  m_builder->CreateCondBr(checkStatus, notAcceptAndSearchBlock, endBlock);

  // Construct notAcceptAndSearch block
  m_builder->SetInsertPoint(notAcceptAndSearchBlock);
  Value *tMin = m_builder->CreateLoad(m_traceParamsTys[TraceParam::TMin], m_traceParams[TraceParam::TMin]);
  Value *tMax = m_builder->CreateLoad(m_traceParamsTys[TraceParam::TMax], m_traceParams[TraceParam::TMax]);
  Value *kind = m_builder->CreateLoad(m_traceParamsTys[TraceParam::Kind], m_traceParams[TraceParam::Kind]);

  Value *shift = m_builder->CreateFSub(paramHitT, tMin);
  Value *tCurrent = m_builder->CreateLoad(m_traceParamsTys[TraceParam::TCurrent], m_traceParams[TraceParam::TCurrent]);
  Value *shiftGeZero = m_builder->CreateFCmpOGE(shift, ConstantFP::get(shift->getType(), 0.0));
  Value *tCurrentGeShift = m_builder->CreateFCmpOGE(tCurrent, shift);
  checkStatus = m_builder->CreateAnd(shiftGeZero, tCurrentGeShift);
  m_builder->CreateCondBr(checkStatus, acceptBlock, endBlock);

  // Construct accept block
  m_builder->SetInsertPoint(acceptBlock);

  // Backup tCurrent, tMax, hitKind, hitStatus
  m_builder->CreateStore(tCurrent, tCurrentLocal);
  m_builder->CreateStore(tMax, tMaxLocal);
  m_builder->CreateStore(kind, hitKindLocal);
  m_builder->CreateStore(statusValue, statusLocal);

  // Replace tCurrent with tShift
  m_builder->CreateStore(shift, m_traceParams[TraceParam::TCurrent]);
  // Replace tMax with paramHit
  m_builder->CreateStore(paramHitT, m_traceParams[TraceParam::TMax]);
  // Replace hitKind with paramHitKind
  m_builder->CreateStore(paramHitKind, m_traceParams[TraceParam::Kind]);
  m_builder->CreateStore(m_builder->getInt32(RayHitStatus::Accept), status);
  if (!anyHitIds.empty() || context->hasLibraryStage(shaderStageToMask(ShaderStageRayTracingAnyHit))) {
    createShaderTableVariable(ShaderTable::ShaderRecordIndex);
    auto shaderRecordIndex =
        m_builder->CreateLoad(m_builder->getInt32Ty(), m_shaderTable[ShaderTable::ShaderRecordIndex]);
    auto shaderIdentifier = getShaderIdentifier(ShaderStageRayTracingAnyHit, shaderRecordIndex);
    auto curPos = m_builder->saveIP();
    createAnyHitFunc(shaderIdentifier);
    m_builder->restoreIP(curPos);
    m_builder->CreateNamedCall(RtName::CallAnyHitShader, m_builder->getVoidTy(), {shaderIdentifier},
                               {Attribute::NoUnwind, Attribute::AlwaysInline});
  }
  // Update the status value after callAnyHit function
  statusValue = m_builder->CreateLoad(statusTy, status);
  checkStatus = m_builder->CreateICmpNE(statusValue, m_builder->getInt32(RayHitStatus::Ignore));
  m_builder->CreateCondBr(checkStatus, notIgnoreBlock, ignoreBlock);

  // Construct notIgnore block
  m_builder->SetInsertPoint(notIgnoreBlock);
  Value *rayFlags = m_builder->CreateLoad(m_traceParamsTys[TraceParam::RayFlags], m_traceParams[TraceParam::RayFlags]);
  auto checkRayFlags = m_builder->CreateAnd(rayFlags, m_builder->getInt32(RayFlag::AcceptFirstHitAndEndSearch));
  checkRayFlags = m_builder->CreateICmpEQ(checkRayFlags, m_builder->getInt32(RayFlag::AcceptFirstHitAndEndSearch));
  checkStatus = m_builder->CreateICmpEQ(statusValue, m_builder->getInt32(RayHitStatus::AcceptAndEndSearch));
  checkStatus = m_builder->CreateOr(checkRayFlags, checkStatus);
  m_builder->CreateCondBr(checkStatus, acceptHitEndBlock, funcRetBlock);

  // Construct acceptHitEnd block
  m_builder->SetInsertPoint(acceptHitEndBlock);
  // Set status value to the AcceptAndEndSearch
  m_builder->CreateStore(m_builder->getInt32(RayHitStatus::AcceptAndEndSearch), status);
  m_builder->CreateBr(endBlock);

  // Construct ignore block
  m_builder->SetInsertPoint(ignoreBlock);
  // Restore local copies to tCurrent, tMax, kind
  auto tCurrentLocalValue = m_builder->CreateLoad(m_builder->getFloatTy(), tCurrentLocal);
  auto tMaxLocalValue = m_builder->CreateLoad(m_builder->getFloatTy(), tMaxLocal);
  auto kindLocalValue = m_builder->CreateLoad(m_builder->getInt32Ty(), hitKindLocal);
  auto statusLocalValue = m_builder->CreateLoad(m_builder->getInt32Ty(), statusLocal);

  m_builder->CreateStore(tCurrentLocalValue, m_traceParams[TraceParam::TCurrent]);
  m_builder->CreateStore(tMaxLocalValue, m_traceParams[TraceParam::TMax]);
  m_builder->CreateStore(kindLocalValue, m_traceParams[TraceParam::Kind]);
  m_builder->CreateStore(statusLocalValue, m_traceParams[TraceParam::Status]);
  m_builder->CreateBr(funcRetBlock);

  // Construct funcRet block
  m_builder->SetInsertPoint(funcRetBlock);
  m_builder->CreateStore(m_builder->getFalse(), m_funcRetFlag);
  m_builder->CreateBr(endBlock);

  // Construct end block
  m_builder->SetInsertPoint(endBlock);
  Value *result =
      m_builder->CreateICmpNE(m_builder->CreateLoad(statusTy, status), m_builder->getInt32(RayHitStatus::Ignore));
  m_builder->CreateRet(result);
}

// =====================================================================================================================
// Executes this SPIR-V lowering pass on the specified LLVM module.
//
// @param [in/out] module : LLVM module to be run on
bool LegacySpirvLowerRayTracing::runOnModule(Module &module) {
  return Impl.runImpl(module);
}

// =====================================================================================================================
// Executes this SPIR-V lowering pass on the specified LLVM module.
//
// @param [in/out] module : LLVM module to be run on
// @param [in/out] analysisManager : Analysis manager to use for this transformation
PreservedAnalyses SpirvLowerRayTracing::run(Module &module, ModuleAnalysisManager &analysisManager) {
  runImpl(module);
  return PreservedAnalyses::none();
}

// =====================================================================================================================
// Executes this SPIR-V lowering pass on the specified LLVM module.
//
// @param [in,out] module : LLVM module to be run on
bool SpirvLowerRayTracing::runImpl(Module &module) {
  LLVM_DEBUG(dbgs() << "Run the pass Spirv-Lower-Ray-Tracing\n");

  SpirvLower::init(&module);
  auto rayTracingContext = static_cast<RayTracingContext *>(m_context->getPipelineContext());
  memset(m_shaderTable, 0, sizeof(m_shaderTable));
  memset(m_traceParams, 0, sizeof(m_traceParams));
  initTraceParamsTy(rayTracingContext->getAttributeDataSize());
  initGlobalPayloads();
  initShaderBuiltIns();
  initGlobalCallableData();
  createGlobalLdsUsage();
  createGlobalRayQueryObj();
  createGlobalTraceParams();

  // Create empty raygen main module
  if (module.empty()) {
    m_shaderStage = ShaderStageRayTracingRayGen;
    createRayGenEntryFunc();
    rayTracingContext->setEntryName("main");
    return true;
  }
  Instruction *insertPos = &*(m_entryPoint->begin()->getFirstInsertionPt());

  // Process traceRays module
  if (m_shaderStage == ShaderStageCompute) {
    createGlobalStack();
    for (auto funcIt = module.begin(), funcEnd = module.end(); funcIt != funcEnd;) {
      Function *func = &*funcIt++;
      SpirvLowerRayQuery::processLibraryFunction(func);
      if (func)
        processLibraryFunction(func);
    }
    // Create traceRay module entry function
    createTraceRay();

  } else { // Process ray tracing modules
    m_entryPoint->setName(module.getName());
    m_entryPoint->addFnAttr(Attribute::AlwaysInline);
    m_builder->SetInsertPoint(insertPos);
    initGlobalVariable();
    m_spirvOpMetaKindId = m_context->getMDKindID(MetaNameSpirvOp);

    if (m_shaderStage == ShaderStageRayTracingAnyHit || m_shaderStage == ShaderStageRayTracingClosestHit ||
        m_shaderStage == ShaderStageRayTracingIntersect) {
      m_worldToObjMatrix = nullptr;

      if (m_shaderStage == ShaderStageRayTracingIntersect) {
        m_funcRetFlag = new GlobalVariable(*m_module, m_builder->getInt1Ty(), false, GlobalValue::ExternalLinkage,
                                           nullptr, "", nullptr, GlobalValue::NotThreadLocal, SPIRAS_Private);
      }
    }

    for (auto globalIt = m_module->global_begin(); globalIt != m_module->global_end();) {
      GlobalVariable *global = &*globalIt++;
      if (global->getName().startswith(RtName::HitAttribute)) {
        replaceGlobal(global, m_traceParams[TraceParam::HitAttributes]);
        continue;
      } else if (global->getName().startswith(RtName::IncomingPayLoad)) {
        replaceGlobal(global, m_globalPayload);
        continue;
      } else if (global->getName().startswith(RtName::IncomingCallableData)) {
        replaceGlobal(global, m_globalCallableData);
        continue;
      } else if (global->getName().startswith(RtName::ShaderRecordBuffer)) {
        processShaderRecordBuffer(global, insertPos);
        continue;
      }

      if (global->getType()->getAddressSpace() != SPIRAS_Input)
        continue;

      ShaderInOutMetadata inputMeta = {};
      MDNode *metaNode = global->getMetadata(gSPIRVMD::InOut);
      Type *globalTy = global->getValueType();
      // TODO: Remove this when LLPC will switch fully to opaque pointers.
      assert(IS_OPAQUE_OR_POINTEE_TYPE_MATCHES(global->getType(), globalTy));
      auto meta = mdconst::dyn_extract<Constant>(metaNode->getOperand(0));

      unsigned startOperand = 0;
      if (globalTy->isArrayTy()) {
        assert(meta->getNumOperands() == 4);
        startOperand += 2;
      }

      inputMeta.U64All[0] = cast<ConstantInt>(meta->getOperand(startOperand))->getZExtValue();
      inputMeta.U64All[1] = cast<ConstantInt>(meta->getOperand(startOperand + 1))->getZExtValue();
      assert(inputMeta.IsBuiltIn);
      unsigned builtInId = inputMeta.Value;

      m_builder->SetInsertPoint(insertPos);
      Value *input = processBuiltIn(builtInId, insertPos);
      if (input)
        m_builder->CreateStore(input, global);
    }
    for (Function &func : module.functions()) {
      unsigned opcode = getFuncOpcode(&func);
      SpirvLowerRayQuery::processShaderFunction(&func, opcode);
      if (opcode == OpTraceRayKHR || opcode == OpTraceNV)
        createRayTracingFunc<OpTraceRayKHR>(&func, opcode);
      else if (opcode == OpExecuteCallableKHR)
        createRayTracingFunc<OpExecuteCallableKHR>(&func, opcode);
      else if (opcode == OpReportIntersectionKHR)
        createRayTracingFunc<OpReportIntersectionKHR>(&func, opcode);
    }

    if (m_shaderStage == ShaderStageRayTracingAnyHit || m_shaderStage == ShaderStageRayTracingIntersect) {
      // Assuming AnyHit/Intersect module is inlined, find the processed call instructions first
      std::vector<CallInst *> callInsts;

<<<<<<< HEAD
      for (auto &block : *m_entryPoint) {
=======
      for (auto &block : m_entryPoint->getBasicBlockList()) {
#if LLVM_MAIN_REVISION && LLVM_MAIN_REVISION < 445640
        // Old version of the code
>>>>>>> f19868f0
        for (auto &inst : block.getInstList()) {
#else
        // New version of the code (also handles unknown version, which we treat as latest)
        for (auto &inst : block) {
#endif
          if (isa<CallInst>(&inst))
            callInsts.push_back(dyn_cast<CallInst>(&inst));
        }
      }

      for (auto callInst : callInsts) {
        auto opcode = getFuncOpcode(callInst->getCalledFunction());
        if (opcode == OpTerminateRayKHR || opcode == OpTerminateRayNV)
          processTerminalFunc(m_entryPoint, callInst, RayHitStatus::AcceptAndEndSearch);
        else if (opcode == OpIgnoreIntersectionKHR || opcode == OpIgnoreIntersectionNV)
          processTerminalFunc(m_entryPoint, callInst, RayHitStatus::Ignore);
        else if (opcode == OpReportIntersectionKHR)
          processPostReportIntersection(m_entryPoint, callInst);
      }
    }

    if (m_shaderStage == ShaderStageRayTracingClosestHit || m_shaderStage == ShaderStageRayTracingAnyHit ||
        m_shaderStage == ShaderStageRayTracingIntersect || m_shaderStage == ShaderStageRayTracingMiss) {
      createEntryFunc(m_entryPoint);
    }

    if (m_shaderStage == ShaderStageRayTracingCallable) {
      createCallableShaderEntryFunc(m_entryPoint);
    }
  }

  LLVM_DEBUG(dbgs() << "After the pass Spirv-Lower-Ray-Tracing " << module);

  return true;
}

// =====================================================================================================================
// Process function in the TraceRays module
//
// @param func : Function to process
void SpirvLowerRayTracing::processLibraryFunction(Function *func) {
  assert(m_shaderStage == ShaderStageCompute);
  auto mangledName = func->getName();
  const char *traceRayFuncName = m_context->getPipelineContext()->getRayTracingFunctionName(Vkgc::RT_ENTRY_TRACE_RAY);

  if (mangledName.startswith(traceRayFuncName)) {
    func->setLinkage(GlobalValue::ExternalLinkage);
  } else if (mangledName.startswith(RtName::GetFlattenedGroupThreadId)) {
    eraseFunctionBlocks(func);
    BasicBlock *entryBlock = BasicBlock::Create(*m_context, "", func);
    m_builder->SetInsertPoint(entryBlock);
    m_builder->CreateRet(getThreadIdInGroup());
  } else if (mangledName.startswith(RtName::GetHitAttributes)) {
    eraseFunctionBlocks(func);
    BasicBlock *entryBlock = BasicBlock::Create(*m_context, "", func);
    m_builder->SetInsertPoint(entryBlock);
    auto argIt = func->arg_begin();

    // Store the TCurrent
    Value *arg = argIt++;
    Value *tCurrent =
        m_builder->CreateLoad(m_traceParamsTys[TraceParam::TCurrent], m_traceParams[TraceParam::TCurrent]);
    m_builder->CreateStore(tCurrent, arg);

    // Store kind
    arg = argIt++;
    Value *kind = m_builder->CreateLoad(m_traceParamsTys[TraceParam::Kind], m_traceParams[TraceParam::Kind]);
    m_builder->CreateStore(kind, arg);

    // Store status
    arg = argIt++;
    Value *status = m_builder->CreateLoad(m_traceParamsTys[TraceParam::Status], m_traceParams[TraceParam::Status]);
    m_builder->CreateStore(status, arg);
    m_builder->CreateRetVoid();
  } else if (mangledName.startswith(RtName::SetHitAttributes)) {
    createSetHitAttributes(func);
  } else if (mangledName.startswith(RtName::SetTraceParams)) {
    createSetTraceParams(func);
  } else if (mangledName.startswith(RtName::CallClosestHitShader)) {
    createCallShaderFunc(func, ShaderStageRayTracingClosestHit, RayTracingContext::InvalidShaderId,
                         m_builder->getTrue());
  } else if (mangledName.startswith(RtName::CallMissShader)) {
    createCallShaderFunc(func, ShaderStageRayTracingMiss, RayTracingContext::InvalidShaderId, m_builder->getTrue());

  } else if (mangledName.startswith(RtName::CallTriangleAnyHitShader)) {
    createCallShaderFunc(func, ShaderStageRayTracingAnyHit, RayTracingContext::TriangleHitGroup, nullptr);

  } else if (mangledName.startswith(RtName::CallIntersectionShader)) {
    createCallShaderFunc(func, ShaderStageRayTracingIntersect, RayTracingContext::InvalidShaderId, nullptr);

  } else if (mangledName.startswith(RtName::SetTriangleIntersectionAttributes)) {
    createSetTriangleInsection(func);
  }
}

// =====================================================================================================================
// Create global variable for the TraceParam
void SpirvLowerRayTracing::createGlobalTraceParams() {
  for (unsigned i = 0; i < TraceParam::Count; ++i) {
    m_traceParams[i] = new GlobalVariable(*m_module, m_traceParamsTys[i], false, GlobalValue::ExternalLinkage, nullptr,
                                          Twine(RtName::TraceRaySetTraceParams) + std::to_string(i), nullptr,
                                          GlobalValue::NotThreadLocal, SPIRAS_Private);
  }
}

// =====================================================================================================================
// Create function to set HitAttributes
//
// @param func : Function to create
void SpirvLowerRayTracing::createSetHitAttributes(Function *func) {
  eraseFunctionBlocks(func);
  BasicBlock *entryBlock = BasicBlock::Create(*m_context, "", func);
  m_builder->SetInsertPoint(entryBlock);

  auto argIt = func->arg_begin();
  assert(func->arg_size() == (TraceParam::GeometryIndex - TraceParam::TCurrent + 1));

  for (unsigned i = 0; i < func->arg_size(); ++i) {
    Value *storeValue = argIt++;
    storeValue = m_builder->CreateLoad(m_traceParamsTys[i + TraceParam::TCurrent], storeValue);
    m_builder->CreateStore(storeValue, m_traceParams[i + TraceParam::TCurrent]);
  }

  auto tCurrent = m_builder->CreateLoad(m_traceParamsTys[TraceParam::TCurrent], m_traceParams[TraceParam::TCurrent]);
  auto tMin = m_builder->CreateLoad(m_traceParamsTys[TraceParam::TMin], m_traceParams[TraceParam::TMin]);
  auto tMax = m_builder->CreateFAdd(tCurrent, tMin);
  m_builder->CreateStore(tMax, m_traceParams[TraceParam::TMax]);

  m_builder->CreateRetVoid();
}

// =====================================================================================================================
// Create function to set TraceParams
//
// @param func : Function to create
void SpirvLowerRayTracing::createSetTraceParams(Function *func) {
  eraseFunctionBlocks(func);
  BasicBlock *entryBlock = BasicBlock::Create(*m_context, "", func);
  m_builder->SetInsertPoint(entryBlock);

#if GPURT_INTERFACE_VERSION >= MAKE_GPURT_VERSION(12, 0)
  assert(func->arg_size() == 9);
#else
  assert(func->arg_size() == 8);
#endif

  auto argIt = func->arg_begin();

  Value *rayFlags = argIt++;
  rayFlags = m_builder->CreateLoad(m_traceParamsTys[TraceParam::RayFlags], rayFlags);
  m_builder->CreateStore(rayFlags, m_traceParams[TraceParam::RayFlags]);

#if GPURT_INTERFACE_VERSION >= MAKE_GPURT_VERSION(12, 0)
  Value *instanceInclusionMask = argIt++;
  instanceInclusionMask =
      m_builder->CreateLoad(m_traceParamsTys[TraceParam::InstanceInclusionMask], instanceInclusionMask);
  m_builder->CreateStore(instanceInclusionMask, m_traceParams[TraceParam::InstanceInclusionMask]);
#endif

  Value *originX = argIt++;
  Value *originY = argIt++;
  Value *originZ = argIt++;
  originX = m_builder->CreateLoad(m_builder->getFloatTy(), originX);
  originY = m_builder->CreateLoad(m_builder->getFloatTy(), originY);
  originZ = m_builder->CreateLoad(m_builder->getFloatTy(), originZ);
  Value *origin = UndefValue::get(FixedVectorType::get(Type::getFloatTy(*m_context), 3));
  origin = m_builder->CreateInsertElement(origin, originX, uint64_t(0));
  origin = m_builder->CreateInsertElement(origin, originY, 1);
  origin = m_builder->CreateInsertElement(origin, originZ, 2);
  m_builder->CreateStore(origin, m_traceParams[TraceParam::Origin]);

  Value *tMin = argIt++;
  tMin = m_builder->CreateLoad(m_traceParamsTys[TraceParam::TMin], tMin);
  m_builder->CreateStore(tMin, m_traceParams[TraceParam::TMin]);

  Value *dirX = argIt++;
  Value *dirY = argIt++;
  Value *dirZ = argIt++;
  dirX = m_builder->CreateLoad(m_builder->getFloatTy(), dirX);
  dirY = m_builder->CreateLoad(m_builder->getFloatTy(), dirY);
  dirZ = m_builder->CreateLoad(m_builder->getFloatTy(), dirZ);
  Value *dir = UndefValue::get(FixedVectorType::get(Type::getFloatTy(*m_context), 3));
  dir = m_builder->CreateInsertElement(dir, dirX, uint64_t(0));
  dir = m_builder->CreateInsertElement(dir, dirY, 1);
  dir = m_builder->CreateInsertElement(dir, dirZ, 2);
  m_builder->CreateStore(dir, m_traceParams[TraceParam::Dir]);

  Value *zero = ConstantFP::get(m_builder->getFloatTy(), 0.0);
  m_builder->CreateStore(zero, m_traceParams[TraceParam::TMax]);

  m_builder->CreateRetVoid();
}

// =======================================================================================================================
// Create function to process hook function between traceray and intersection shaders: ClosestHit, AnyHit, Miss,
// Intersect
//
// @param func : Function to create
// @param stage : Ray tracing shader stage
// @param intersectId : Module ID of intersection shader
// @param retVal : Function return value
void SpirvLowerRayTracing::createCallShaderFunc(Function *func, ShaderStage stage, unsigned intersectId,
                                                Value *retVal) {
  auto rayTracingContext = static_cast<RayTracingContext *>(m_context->getPipelineContext());
  auto shaderStageMask = rayTracingContext->getShaderStageMask();

  eraseFunctionBlocks(func);
  // Create the end block
  BasicBlock *endBlock = BasicBlock::Create(*m_context, ".end", func);
  auto stageMask = shaderStageToMask(stage);
  // Skip shader call instructions if there is no actual shader for the given shader stage
  if ((shaderStageMask & stageMask) || rayTracingContext->hasLibraryStage(stageMask)) {
    // Create the entry block
    BasicBlock *entryBlock = BasicBlock::Create(*m_context, ".entry", func, endBlock);
    m_builder->SetInsertPoint(entryBlock);
    Value *inputResult = m_builder->CreateAlloca(getShaderReturnTy(stage), SPIRAS_Private);
    updateGlobalFromCallShaderFunc(func, stage);

    Type *shaderIdType = nullptr;

    switch (stage) {
    default:
      llvm_unreachable("Should never be called!");
      break;

    case ShaderStage::ShaderStageRayTracingClosestHit:
    case ShaderStage::ShaderStageRayTracingMiss:
    case ShaderStage::ShaderStageRayTracingAnyHit:
    case ShaderStage::ShaderStageRayTracingIntersect:
      shaderIdType = FixedVectorType::get(m_builder->getInt32Ty(), 2);
      break;
    }

    Value *shaderId = func->arg_begin();
    // TODO: Remove this when LLPC will switch fully to opaque pointers.
    assert(IS_OPAQUE_OR_POINTEE_TYPE_MATCHES(shaderId->getType(), shaderIdType));
    shaderId = m_builder->CreateLoad(shaderIdType, shaderId);
    shaderId = m_builder->CreateBitCast(shaderId, m_builder->getInt64Ty());
    createCallShader(func, stage, intersectId, shaderId, inputResult, entryBlock, endBlock);
  } else {
    m_builder->SetInsertPoint(endBlock);
  }

  m_builder->CreateRet(retVal);
}

// =====================================================================================================================
// Create indirect call/inline call
//
// @param func : Function to insert shader selection
// @param stage : Shader stage
// @param intersectId : Module ID of intersection shader
// @param shaderId : Shader ID to select shader
// @param inputResult : input result to get shader selection return value
// @param entryBlock : Entry block
// @param endBlock : End block
void SpirvLowerRayTracing::createCallShader(Function *func, ShaderStage stage, unsigned intersectId, Value *shaderId,
                                            Value *inputResult, BasicBlock *entryBlock, BasicBlock *endBlock) {
  auto rayTracingContext = static_cast<RayTracingContext *>(m_context->getPipelineContext());
  auto indirectStageMask = rayTracingContext->getIndirectStageMask();
  bool indirectShader = indirectStageMask & shaderStageToMask(stage);

  // Current m_builder inside entry block
  if (indirectShader) {
    // Create indirect call block
    BasicBlock *callBlock = BasicBlock::Create(*m_context, ".call", func, endBlock);
    // If the shaderId is zero, goto the endblock, or else, go to the call block
    auto checkShaderId = m_builder->CreateICmpNE(shaderId, m_builder->getInt64(0));
    m_builder->CreateCondBr(checkShaderId, callBlock, endBlock);
    m_builder->SetInsertPoint(callBlock);
  }

  SmallVector<Value *, 8> args;

  Value *traceParams[TraceParam::Count] = {};
  const auto payloadType = rayTracingContext->getPayloadType(m_builder);
  Value *payload = m_builder->CreateLoad(payloadType, m_globalPayload);

  // Assemble the arguments from payloads in traceray module
  args.push_back(payload);

  // Assemble the arguments from builtIns
  for (auto builtIn : m_builtInParams) {
    traceParams[builtIn] = m_builder->CreateLoad(m_traceParamsTys[builtIn], m_traceParams[builtIn]);
    args.push_back(traceParams[builtIn]);
  }

  // Assemble the extra arguments for specific shader stage
  for (auto param : getShaderExtraInputParams(stage)) {
    traceParams[param] = m_builder->CreateLoad(m_traceParamsTys[param], m_traceParams[param]);
    args.push_back(traceParams[param]);
  }

  args.push_back(
      m_builder->CreateLoad(m_builder->getInt32Ty(), createShaderTableVariable(ShaderTable::ShaderRecordIndex)));

  if (indirectShader) {
    auto funcTy = getShaderEntryFuncTy(stage);
    auto funcPtrTy = PointerType::get(funcTy, SPIRAS_Generic);

    if (rayTracingContext->isReplay()) {
      auto remapFunc = getOrCreateRemapCapturedVaToReplayVaFunc();
      shaderId = m_builder->CreateCall(remapFunc->getFunctionType(), remapFunc, shaderId);
    }

    auto funcPtr = m_builder->CreateIntToPtr(shaderId, funcPtrTy);
    CallInst *result = m_builder->CreateCall(funcTy, funcPtr, args);
    result->setCallingConv(CallingConv::SPIR_FUNC);
    storeFunctionCallResult(stage, result);
    m_builder->CreateBr(endBlock);
    m_builder->SetInsertPoint(endBlock);
  } else {
    initInputResult(stage, payload, traceParams, inputResult);
    shaderId = m_builder->CreateTrunc(shaderId, m_builder->getInt32Ty());
    Type *inputResultTy = getShaderReturnTy(stage);
    // TODO: Remove this when LLPC will switch fully to opaque pointers.
    assert(IS_OPAQUE_OR_POINTEE_TYPE_MATCHES(inputResult->getType(), inputResultTy));
    createShaderSelection(func, entryBlock, endBlock, shaderId, intersectId, stage, args, inputResult, inputResultTy);
    m_builder->SetInsertPoint(endBlock);
    inputResult = m_builder->CreateLoad(inputResultTy, inputResult);
    storeFunctionCallResult(stage, inputResult);
  }
}

// =====================================================================================================================
// Process global variable HitAttribute
//
// @param global : Global variable HitAttribute
// @param replacedGlobalglobal : Replaced global variable
void SpirvLowerRayTracing::replaceGlobal(GlobalVariable *global, GlobalVariable *replacedGlobal) {
  removeConstantExpr(m_context, global);
  for (auto userIt = global->user_begin(); userIt != global->user_end();) {
    User *user = *userIt++;
    Instruction *inst = dyn_cast<Instruction>(user);
    if (inst) {
      m_builder->SetInsertPoint(inst);
      Value *castHitAttribute = m_builder->CreateBitCast(replacedGlobal, global->getType());
      user->replaceUsesOfWith(global, castHitAttribute);
    }
  }
  global->dropAllReferences();
  global->eraseFromParent();
}

// =====================================================================================================================
// Patch library AmdTraceRaySetTriangleIntersectionAttributes function
//
// @param func : Function to create
void SpirvLowerRayTracing::createSetTriangleInsection(Function *func) {
  eraseFunctionBlocks(func);
  BasicBlock *entryBlock = BasicBlock::Create(*m_context, "", func);
  m_builder->SetInsertPoint(entryBlock);
  Value *barycentrics = func->arg_begin();
  // barycentrics type for AmdTraceRaySetTriangleIntersectionAttributes from gpurt/src/shaders/Extensions.hlsl
  Type *barycentricsEltTy = FixedVectorType::get(m_builder->getFloatTy(), 2);
  // TODO: Remove this when LLPC will switch fully to opaque pointers.
  assert(IS_OPAQUE_OR_POINTEE_TYPE_MATCHES(barycentrics->getType()->getScalarType(), barycentricsEltTy));
  auto zero = m_builder->getInt32(0);
  auto one = m_builder->getInt32(1);
  Value *attribSrcPtr = m_builder->CreateGEP(barycentricsEltTy, barycentrics, {zero, zero});
  Value *attribValue = m_builder->CreateLoad(m_builder->getFloatTy(), attribSrcPtr);
  Type *attribHitEltTy = m_traceParamsTys[TraceParam::HitAttributes];
  // TODO: Remove this when LLPC will switch fully to opaque pointers.
  assert(IS_OPAQUE_OR_POINTEE_TYPE_MATCHES(m_traceParams[TraceParam::HitAttributes]->getType()->getScalarType(),
                                           attribHitEltTy));
  Value *attribDestPtr = m_builder->CreateGEP(attribHitEltTy, m_traceParams[TraceParam::HitAttributes], {zero, zero});
  m_builder->CreateStore(attribValue, attribDestPtr);

  attribSrcPtr = m_builder->CreateGEP(barycentricsEltTy, barycentrics, {zero, one});
  attribValue = m_builder->CreateLoad(m_builder->getFloatTy(), attribSrcPtr);
  attribDestPtr = m_builder->CreateGEP(attribHitEltTy, m_traceParams[TraceParam::HitAttributes], {zero, one});
  m_builder->CreateStore(attribValue, attribDestPtr);
  m_builder->CreateRetVoid();
}

// =====================================================================================================================
// Processes ray tracing "call" builtIn instruction
//
// @param builtInId : ID of the built-in variable
// @param insertPos : Where to insert instructions
Value *SpirvLowerRayTracing::processBuiltIn(unsigned builtInId, Instruction *insertPos) {
  Value *input = nullptr;

  auto int32x2Ty = FixedVectorType::get(m_builder->getInt32Ty(), 2);
  auto instNodeAddrTy = m_traceParamsTys[TraceParam::InstNodeAddrLo];

  m_builder->SetInsertPoint(insertPos);
  switch (builtInId) {
  case BuiltInLaunchIdKHR:
  case BuiltInLaunchSizeKHR:
  case BuiltInPrimitiveId:
  case BuiltInHitKindKHR:
  case BuiltInIncomingRayFlagsKHR:
  case BuiltInRayTminKHR:
  case BuiltInHitTNV:
  case BuiltInRayTmaxKHR:
  case BuiltInWorldRayOriginKHR:
  case BuiltInWorldRayDirectionKHR:
  case BuiltInRayGeometryIndexKHR: {
    break;
  }
  case BuiltInCullMaskKHR: {
    break;
  }
  case BuiltInObjectToWorldKHR: {
    input = createLoadRayTracingMatrix(builtInId, insertPos);
    break;
  }
  case BuiltInWorldToObjectKHR: {
    m_worldToObjMatrix = !m_worldToObjMatrix ? createLoadRayTracingMatrix(builtInId, insertPos) : m_worldToObjMatrix;

    input = m_worldToObjMatrix;
    break;
  }
  case BuiltInObjectRayOriginKHR: {
    Value *origin = m_builder->CreateLoad(m_traceParamsTys[TraceParam::Origin], m_traceParams[TraceParam::Origin]);

    m_worldToObjMatrix =
        !m_worldToObjMatrix ? createLoadRayTracingMatrix(BuiltInWorldToObjectKHR, insertPos) : m_worldToObjMatrix;

    // one = vec3(1.0f)
    Value *one = ConstantFP::get(m_worldToObjMatrix->getType()->getArrayElementType(), 1.0);
    // vec3 -> vec4, origin = vec4(origin.xyz, 1.0>
    origin = m_builder->CreateShuffleVector(origin, one, ArrayRef<int>{0, 1, 2, 3});
    // Transform origin
    origin = m_builder->CreateMatrixTimesVector(m_worldToObjMatrix, origin);
    // vec4 -> vec3
    input = m_builder->CreateShuffleVector(origin, origin, ArrayRef<int>{0, 1, 2});
    break;
  }
  case BuiltInObjectRayDirectionKHR: {
    Value *dir = m_builder->CreateLoad(m_traceParamsTys[TraceParam::Dir], m_traceParams[TraceParam::Dir]);
    m_worldToObjMatrix =
        !m_worldToObjMatrix ? createLoadRayTracingMatrix(BuiltInWorldToObjectKHR, insertPos) : m_worldToObjMatrix;

    // zero = vec3(0.0f)
    Value *zero = ConstantFP::get(m_worldToObjMatrix->getType()->getArrayElementType(), 0.0);
    // vec3 -> vec4, vec4 dir = vec4(dir.xyz, 0.0)
    dir = m_builder->CreateShuffleVector(dir, zero, ArrayRef<int>{0, 1, 2, 3});
    // Transform dir
    dir = m_builder->CreateMatrixTimesVector(m_worldToObjMatrix, dir);
    // vec4 -> vec3
    input = m_builder->CreateShuffleVector(dir, dir, ArrayRef<int>{0, 1, 2});
    break;
  }
  case BuiltInInstanceCustomIndexKHR:
  case BuiltInInstanceId: {
    Value *instNodeAddrLo = m_builder->CreateLoad(instNodeAddrTy, m_traceParams[TraceParam::InstNodeAddrLo]);
    Value *instNodeAddrHi = m_builder->CreateLoad(instNodeAddrTy, m_traceParams[TraceParam::InstNodeAddrHi]);

    Value *instNodeAddr = UndefValue::get(int32x2Ty);
    instNodeAddr = m_builder->CreateInsertElement(instNodeAddr, instNodeAddrLo, uint64_t(0));
    instNodeAddr = m_builder->CreateInsertElement(instNodeAddr, instNodeAddrHi, 1u);

    if (builtInId == BuiltInInstanceCustomIndexKHR) {
      input = createLoadInstanceId(instNodeAddr);
    } else {
      assert(builtInId == BuiltInInstanceId);
      input = createLoadInstanceIndex(instNodeAddr);
    }
    break;
  }
  default: {
    // Nothing to do
    break;
  }
  }

  return input;
}

// =====================================================================================================================
// Create shader table variable
//
// @param tableKind : Kind of shader table variable to create
GlobalVariable *SpirvLowerRayTracing::createShaderTableVariable(ShaderTable tableKind) {
  assert(tableKind < ShaderTable::Count);
  if (!m_shaderTable[tableKind]) {
    bool tableAddr = (tableKind == ShaderTable::RayGenTableAddr || tableKind == ShaderTable::MissTableAddr ||
                      tableKind == ShaderTable::HitGroupTableAddr || tableKind == ShaderTable::CallableTableAddr ||
                      tableKind == ShaderTable::TraceRayGpuVirtAddr);

    Type *globalTy = (tableAddr ? m_builder->getInt64Ty() : m_builder->getInt32Ty());
    m_shaderTable[tableKind] = new GlobalVariable(*m_module, globalTy, false, GlobalValue::ExternalLinkage, nullptr,
                                                  Twine(RtName::ShaderTable) + std::to_string(tableKind), nullptr,
                                                  GlobalValue::NotThreadLocal, SPIRAS_Private);
  }

  return m_shaderTable[tableKind];
}

// =====================================================================================================================
// Create switch case of shader selection
//
// @param func : Function to insert shader selection
// @param entryBlock : Entry block
// @param endBlock : End block
// @param shaderId : Shader ID to select shader
// @param intersectId : Module ID of intersection shader
// @param stage : Shader stage
// @param args : Argument list of function call
// @param inResult : Allocated value to store function return value
// @param inResultTy : Base type of inResult param
void SpirvLowerRayTracing::createShaderSelection(Function *func, BasicBlock *entryBlock, BasicBlock *endBlock,
                                                 Value *shaderId, unsigned intersectId, ShaderStage stage,
                                                 const SmallVector<Value *, 8> &args, Value *inResult,
                                                 Type *inResultTy) {
  // .entry:
  // switch i32 %shaderId, label % .end[
  //    i32 2, label % .shader2
  //    i32 3, label % .shader3]
  //
  // .shader2:
  //    call void @llpc.closesthit.2() #0
  //    br label % .end
  // .shader3:
  //    call void @llpc.closesthit.3() #0
  //    br label % .end

  // .end:
  //   ret i1 true

  auto context = static_cast<RayTracingContext *>(m_context->getPipelineContext());
  std::vector<unsigned> moduleIds;
  context->getStageModuleIds(stage, intersectId, moduleIds);
  if (moduleIds.size() == 0) {
    BranchInst::Create(endBlock, entryBlock);
    return;
  }

  auto switchInst = SwitchInst::Create(shaderId, endBlock, moduleIds.size(), entryBlock);
  for (unsigned i = 0; i < moduleIds.size(); ++i) {
    auto moduleIdStr = std::to_string(moduleIds[i]);
    std::string branchName = ".shader" + moduleIdStr;
    BasicBlock *shaderBlock = BasicBlock::Create(*m_context, branchName, func, endBlock);
    switchInst->addCase(m_builder->getInt32(moduleIds[i]), shaderBlock);
    m_builder->SetInsertPoint(shaderBlock);
    auto funcName = std::string("_") + getShaderStageAbbreviation(stage) + "_" + moduleIdStr;
    // TODO: Remove this when LLPC will switch fully to opaque pointers.
    assert(!inResult || IS_OPAQUE_OR_POINTEE_TYPE_MATCHES(inResult->getType(), inResultTy));
    Value *result =
        m_builder->CreateNamedCall(funcName, inResultTy, args, {Attribute::NoUnwind, Attribute::AlwaysInline});
    if (inResult)
      m_builder->CreateStore(result, inResult);

    BranchInst::Create(endBlock, shaderBlock);
  }
}

// =====================================================================================================================
// Process global variable shader record buffer
//
// @param global : Global variable corresponding to shader record buffer
// @param insertPos : Where to insert instruction
void SpirvLowerRayTracing::processShaderRecordBuffer(GlobalVariable *global, Instruction *insertPos) {
  m_builder->SetInsertPoint(insertPos);
  Value *tableAddr = nullptr;
  Value *tableStride = nullptr;

  switch (m_shaderStage) {
  case ShaderStageRayTracingRayGen: {
    tableAddr = createShaderTableVariable(ShaderTable::RayGenTableAddr);
    tableAddr = m_builder->CreateLoad(m_builder->getInt64Ty(), tableAddr);
    tableStride = m_builder->getInt32(0);
    break;
  }
  case ShaderStageRayTracingClosestHit:
  case ShaderStageRayTracingAnyHit:
  case ShaderStageRayTracingIntersect: {
    tableAddr = createShaderTableVariable(ShaderTable::HitGroupTableAddr);
    tableAddr = m_builder->CreateLoad(m_builder->getInt64Ty(), tableAddr);
    tableStride = createShaderTableVariable(ShaderTable::HitGroupTableStride);
    tableStride = m_builder->CreateLoad(m_builder->getInt32Ty(), tableStride);
    break;
  }
  case ShaderStageRayTracingCallable: {
    tableAddr = createShaderTableVariable(ShaderTable::CallableTableAddr);
    tableAddr = m_builder->CreateLoad(m_builder->getInt64Ty(), tableAddr);
    tableStride = createShaderTableVariable(ShaderTable::CallableTableStride);
    tableStride = m_builder->CreateLoad(m_builder->getInt32Ty(), tableStride);
    break;
  }
  case ShaderStageRayTracingMiss: {
    tableAddr = createShaderTableVariable(ShaderTable::MissTableAddr);
    tableAddr = m_builder->CreateLoad(m_builder->getInt64Ty(), tableAddr);
    tableStride = createShaderTableVariable(ShaderTable::MissTableStride);
    tableStride = m_builder->CreateLoad(m_builder->getInt32Ty(), tableStride);
    break;
  }
  default: {
    llvm_unreachable("Should never be called!");
    break;
  }
  }

  assert(tableAddr);
  assert(tableStride);

  // ShaderIdsSize should be 4 * 8 bytes = 32 bytes
  const unsigned shaderIdsSize = sizeof(Vkgc::RayTracingShaderIdentifier);
  Value *shaderIdsSizeVal = m_builder->getInt32(shaderIdsSize);

  // Byte offset = (tableStride * tableIndex) + shaderIdsSize
  Value *tableIndex = createShaderTableVariable(ShaderTable::ShaderRecordIndex);
  tableIndex = m_builder->CreateLoad(m_builder->getInt32Ty(), tableIndex);
  Value *offset = m_builder->CreateMul(tableIndex, tableStride);
  offset = m_builder->CreateAdd(offset, shaderIdsSizeVal);

  // Zero-extend offset value to 64 bit
  offset = m_builder->CreateZExt(offset, m_builder->getInt64Ty());

  // Final addr
  tableAddr = m_builder->CreateAdd(tableAddr, offset);

  // Convert to the global shader record buffer type pointer
  assert(global->getAddressSpace() == SPIRAS_Global);
  tableAddr = m_builder->CreateIntToPtr(tableAddr, global->getType());

  removeConstantExpr(m_context, global);
  global->replaceAllUsesWith(tableAddr);
  global->eraseFromParent();
}

// =====================================================================================================================
// Get shader identifier
//
// @param stage : Shader stage
// @param shaderRecordIndex : Shader table record index
Value *SpirvLowerRayTracing::getShaderIdentifier(ShaderStage stage, Value *shaderRecordIndex) {
  ShaderTable tableAddr = ShaderTable::Count;
  ShaderTable tableStride = ShaderTable::Count;
  unsigned offset = 0;
  switch (stage) {
  case ShaderStageRayTracingRayGen: {
    tableAddr = ShaderTable::RayGenTableAddr;
    break;
  }
  case ShaderStageRayTracingMiss: {
    tableAddr = ShaderTable::MissTableAddr;
    tableStride = ShaderTable::MissTableStride;
    break;
  }
  case ShaderStageRayTracingClosestHit: {
    tableAddr = ShaderTable::HitGroupTableAddr;
    tableStride = ShaderTable::HitGroupTableStride;
    break;
  }
  case ShaderStageRayTracingAnyHit: {
    tableAddr = ShaderTable::HitGroupTableAddr;
    tableStride = ShaderTable::HitGroupTableStride;
    offset = 8;
    break;
  }
  case ShaderStageRayTracingIntersect: {
    tableAddr = ShaderTable::HitGroupTableAddr;
    tableStride = ShaderTable::HitGroupTableStride;
    offset = 16;
    break;
  }
  case ShaderStageRayTracingCallable: {
    tableAddr = ShaderTable::CallableTableAddr;
    tableStride = ShaderTable::CallableTableStride;
    break;
  }
  default: {
    llvm_unreachable("Should never be called!");
    break;
  }
  }

  assert(tableAddr != ShaderTable::Count);
  Value *tableAddrVal = createShaderTableVariable(tableAddr);
  tableAddrVal = m_builder->CreateLoad(m_builder->getInt64Ty(), tableAddrVal);

  Value *stride = m_builder->getInt32(0);
  if (tableStride != ShaderTable::Count) {
    stride = createShaderTableVariable(tableStride);
    stride = m_builder->CreateLoad(m_builder->getInt32Ty(), stride);
  }

  // Table offset sbtIndex * stride + offset
  Value *offsetVal = m_builder->CreateMul(shaderRecordIndex, stride);
  offsetVal = m_builder->CreateAdd(offsetVal, m_builder->getInt32(offset));

  // DWord_Load(TableAddr, offset)
  Type *gpuAddrAsPtrTy = Type::getInt8PtrTy(*m_context, SPIRAS_Global);
  auto shaderIdentifierAsPtr = m_builder->CreateIntToPtr(tableAddrVal, gpuAddrAsPtrTy);
  Value *shaderIdentifier = m_builder->CreateGEP(m_builder->getInt8Ty(), shaderIdentifierAsPtr, offsetVal);
  auto loadPtrTy = m_builder->getInt64Ty()->getPointerTo(SPIRAS_Global);
  shaderIdentifier = m_builder->CreateBitCast(shaderIdentifier, loadPtrTy);
  shaderIdentifier = m_builder->CreateLoad(m_builder->getInt64Ty(), shaderIdentifier);

  return shaderIdentifier;
}

// =====================================================================================================================
// Create AnyHit shaders call function for use reportIntersection
//
// @param shaderIdentifier : Input shader identifier for the function
void SpirvLowerRayTracing::createAnyHitFunc(Value *shaderIdentifier) {
  Function *func = dyn_cast_or_null<Function>(m_module->getFunction(RtName::CallAnyHitShader));
  if (!func) {
    auto funcTy = FunctionType::get(m_builder->getVoidTy(), {shaderIdentifier->getType()}, false);
    func = Function::Create(funcTy, GlobalValue::InternalLinkage, RtName::CallAnyHitShader, m_module);
    func->addFnAttr(Attribute::NoUnwind);
    func->addFnAttr(Attribute::AlwaysInline);

    // Create the entry block
    BasicBlock *entryBlock = BasicBlock::Create(*m_context, ".entry", func);

    // Create the shader block to call anyhit shader
    BasicBlock *shaderBlock = BasicBlock::Create(*m_context, ".shader", func);

    // Create duplicate block to set the anyhit duplicate visit flag
    BasicBlock *duplicateBlock = BasicBlock::Create(*m_context, ".duplicate", func);

    // Create the end block with return instruction
    BasicBlock *endBlock = BasicBlock::Create(*m_context, ".end", func);
    auto zero = m_builder->getInt32(0);

    m_builder->SetInsertPoint(entryBlock);
    Value *shaderId = func->arg_begin();
    Value *inputResult = m_builder->CreateAlloca(getShaderReturnTy(ShaderStageRayTracingAnyHit), SPIRAS_Private);
    Value *anyHitCallATypeAddr = m_traceParams[TraceParam::DuplicateAnyHit];
    Value *anyHitCallType = m_builder->CreateLoad(m_traceParamsTys[TraceParam::DuplicateAnyHit], anyHitCallATypeAddr);
    Value *checkCallType = m_builder->CreateICmpEQ(anyHitCallType, zero);
    m_builder->CreateCondBr(checkCallType, endBlock, shaderBlock);

    m_builder->SetInsertPoint(shaderBlock);
    createCallShader(func, ShaderStageRayTracingAnyHit, RayTracingContext::InvalidShaderId, shaderId, inputResult,
                     shaderBlock, duplicateBlock);

    m_builder->SetInsertPoint(duplicateBlock);
    checkCallType = m_builder->CreateICmpEQ(anyHitCallType, m_builder->getInt32(1));
    anyHitCallType = m_builder->CreateSelect(checkCallType, zero, anyHitCallType);
    m_builder->CreateStore(anyHitCallType, anyHitCallATypeAddr);
    m_builder->CreateBr(endBlock);

    m_builder->SetInsertPoint(endBlock);
    m_builder->CreateRetVoid();
  }
}

// =====================================================================================================================
// Create global built-in variable
//
// @param builtInId : ID of the global built-in  variable
GlobalVariable *SpirvLowerRayTracing::createGlobalBuiltIn(unsigned builtInId) {
  assert(builtInId == BuiltInLaunchSizeKHR);

  GlobalVariable *global = new GlobalVariable(*m_module, FixedVectorType::get(m_builder->getInt32Ty(), 3), false,
                                              GlobalValue::ExternalLinkage, nullptr, "launchSize", nullptr,
                                              GlobalValue::NotThreadLocal, SPIRAS_Input);

  ShaderInOutMetadata inputMeta = {};
  inputMeta.IsBuiltIn = true;
  inputMeta.Value = builtInId;
  std::vector<Type *> metaTys = {m_builder->getInt64Ty(), m_builder->getInt64Ty()};
  auto metaTy = StructType::get(*m_context, metaTys);

  std::vector<Constant *> metaDataValues = {ConstantInt::get(m_builder->getInt64Ty(), inputMeta.U64All[0]),
                                            ConstantInt::get(m_builder->getInt64Ty(), inputMeta.U64All[1])};

  Constant *metaDataValue = ConstantStruct::get(metaTy, metaDataValues);

  std::vector<Metadata *> metaDatas = {ConstantAsMetadata::get(metaDataValue)};
  auto metaDataNode = MDNode::get(*m_context, metaDatas);
  global->addMetadata(gSPIRVMD::InOut, *metaDataNode);

  return global;
}

// =====================================================================================================================
// Process ray gen functions, threads of launchId should not exceed the launchSize
void SpirvLowerRayTracing::createRayGenEntryFunc() {
  // .entry
  //    %xgreat = icmp ge i32 %launchId.x, %launchSize.x
  //    %ygreat = icmp ge i32 %launchId.y, %launchSize.y
  //    %xygreat = or i1 %xgreat, %ygreat
  //    br i1 %xygreate, label %.earlyRet, %.main
  //
  // .earlyRet
  //    ret void
  //
  // .main
  //    switch i32 %regenid, label % .end[
  //      i32 1, label % .shader1
  //      i32 2, label % .shader2]
  //
  // .shader1:
  //    call void @llpcraygen1() #0
  //    br label % .end
  //
  // .shader2:
  //    call void @llpcraygen2() #0
  //    br label % .end
  //
  // .end:
  //    ret void
  //

  assert(m_shaderStage == ShaderStageRayTracingRayGen);

  // Create main function to call raygen entry functions
  auto funcTy = FunctionType::get(m_builder->getVoidTy(), {}, false);
  auto func = Function::Create(funcTy, GlobalValue::ExternalLinkage, "main", m_module);
  func->addFnAttr(Attribute::NoUnwind);

  // Currently PAL does not support the debug section in the elf file
  if (!cl::TrimDebugInfo)
    createDbgInfo(*m_module, func);

  // Create function blocks
  auto entryBlock = BasicBlock::Create(*m_context, ".entry", func);
  auto earlyRetBlock = BasicBlock::Create(*m_context, ".earlyRet", func);
  auto mainBlock = BasicBlock::Create(*m_context, ".main", func);
  auto endBlock = BasicBlock::Create(*m_context, ".end", func);

  lgc::Pipeline::markShaderEntryPoint(func, lgc::ShaderStageCompute);

  GlobalVariable *global = createGlobalBuiltIn(BuiltInLaunchSizeKHR);

  // Construct entry block guard the launchId from launchSize
  m_builder->SetInsertPoint(entryBlock);
  Value *launchSize = m_builder->CreateLoad(global->getValueType(), global);
  auto builtIn = lgc::BuiltInGlobalInvocationId;
  lgc::InOutInfo inputInfo = {};
  auto launchlId = m_builder->CreateReadBuiltInInput(builtIn, inputInfo, nullptr, nullptr, "");
  auto launchSizeX = m_builder->CreateExtractElement(launchSize, uint64_t(0));
  auto launchSizeY = m_builder->CreateExtractElement(launchSize, 1);
  auto launchIdX = m_builder->CreateExtractElement(launchlId, uint64_t(0));
  auto launchIdY = m_builder->CreateExtractElement(launchlId, 1);
  auto idOutOfRangX = m_builder->CreateICmpUGE(launchIdX, launchSizeX);
  auto idOutOfRangY = m_builder->CreateICmpUGE(launchIdY, launchSizeY);
  auto idOutOfRange = m_builder->CreateOr(idOutOfRangX, idOutOfRangY);
  m_builder->CreateCondBr(idOutOfRange, earlyRetBlock, mainBlock);

  // Construct early return block
  m_builder->SetInsertPoint(earlyRetBlock);
  m_builder->CreateRetVoid();

  // Construct main block
  m_builder->SetInsertPoint(mainBlock);
  auto rayGenId = getShaderIdentifier(m_shaderStage, m_builder->getInt32(0));
  auto rayTracingContext = static_cast<RayTracingContext *>(m_context->getPipelineContext());
  bool indirect = rayTracingContext->getIndirectStageMask() & shaderStageToMask(m_shaderStage);
  if (!indirect) {
    // Create Shader selection
    rayGenId = m_builder->CreateTrunc(rayGenId, m_builder->getInt32Ty());
    createShaderSelection(func, mainBlock, endBlock, rayGenId, RayTracingContext::InvalidShaderId, m_shaderStage, {},
                          nullptr, m_builder->getVoidTy());
  } else {
    auto funcTy = FunctionType::get(m_builder->getVoidTy(), {}, false);
    auto funcPtrTy = PointerType::get(funcTy, SPIRAS_Generic);
    if (rayTracingContext->isReplay()) {
      auto remapFunc = getOrCreateRemapCapturedVaToReplayVaFunc();
      rayGenId = m_builder->CreateCall(remapFunc->getFunctionType(), remapFunc, rayGenId);
    }
    auto funcPtr = m_builder->CreateIntToPtr(rayGenId, funcPtrTy);
    CallInst *call = m_builder->CreateCall(funcTy, funcPtr, {});
    call->setCallingConv(CallingConv::SPIR_FUNC);
    m_builder->CreateBr(endBlock);
  }
  // Construct end block
  m_builder->SetInsertPoint(endBlock);
  m_builder->CreateRetVoid();
}

// =====================================================================================================================
// Create DICompileUnit and DISubprogram
//
// @param module : LLVM module to be used by the DIBuilder
// @param func : Function to process
void SpirvLowerRayTracing::createDbgInfo(Module &module, Function *func) {
  DIBuilder builder(module);
  DIFile *file = builder.createFile(func->getName(), ".");

  // Create the DISubprogram for the module entry function
  auto *funcTy = builder.createSubroutineType(builder.getOrCreateTypeArray({}));
  auto spFlags = DISubprogram::SPFlagDefinition;
  auto subProgram =
      builder.createFunction(file, func->getName(), module.getName(), file, 0, funcTy, 0, DINode::FlagZero, spFlags);
  auto dbgInfoLoc = DILocation::get(subProgram->getContext(), 0, 0, subProgram);
  func->setSubprogram(subProgram);
  // Builder finalize to remove temporary node
  builder.finalize();
  m_builder->SetCurrentDebugLocation(dbgInfoLoc);
}

// =====================================================================================================================
// Clone DISubprogram to the new function
//
// @param func : Old Function to be deprecated
// @param newFunc : New Function to be processed
void SpirvLowerRayTracing::cloneDbgInfoSubgrogram(llvm::Function *func, llvm::Function *newFunc) {
  if (auto subprogram = func->getSubprogram()) {
    auto metadata = MDString::get(*m_context, newFunc->getName());
    // Replace DISubProgram name and linkname to the new function name
    subprogram->replaceOperandWith(2, metadata); // DISubProgram Name
    subprogram->replaceOperandWith(3, metadata); // DISubProgram Link name
    newFunc->setSubprogram(subprogram);
    auto dbgInfoLoc = DILocation::get(subprogram->getContext(), 0, 0, subprogram);
    m_builder->SetCurrentDebugLocation(dbgInfoLoc);
  }
}

// =====================================================================================================================
// Process OpTerminateRay and OpIgnoreIntersection
//
// @param func : Processed function
// @param callInst : CallInst of terminal op
// @param hitStatus : Ray hit Status
void SpirvLowerRayTracing::processTerminalFunc(Function *func, CallInst *callInst, RayHitStatus hitStatus) {

  // .entry:
  // ...
  //    call void @TerminateRayKHR()
  // ...
  //    ret void
  //
  // ==>
  //
  // .entry:
  // ...
  //    store i32 2, i32 addrspace(7)* %HitAttibute2
  //    ret void
  // .split:
  // ...

  // Set the status
  m_builder->SetInsertPoint(callInst);
  m_builder->CreateStore(m_builder->getInt32(hitStatus), m_traceParams[TraceParam::Status]);
  m_builder->CreateRetVoid();

  // Split the basic block at the instruction Call TerminatorRay/IgnoreIntersection
  BasicBlock *block = callInst->getParent();
  block->splitBasicBlock(callInst, ".split");
  block->getTerminator()->eraseFromParent();
  callInst->dropAllReferences();
  callInst->eraseFromParent();
}

// =====================================================================================================================
// Process termination after reportIntersection
//
// @param func : Processed function
// @param callInst : CallInst of reportInspection
void SpirvLowerRayTracing::processPostReportIntersection(Function *func, CallInst *callInst) {
  // .entry:
  // ...
  //    %check = call spir_func i1 @ReportIntersectionKHR
  // ...
  //    ret void
  //
  // ===>
  //
  // .entry:
  //     call spir_func i1 @ReportIntersectionKHR
  //     %check = load i1, i1 addrspace(5)* funcRetFlag
  //     br i1 %check, label %.ret, label %.split
  // .ret:
  //     ret void
  // .split:
  // ...

  auto currentBlock = callInst->getParent();
  auto splitBlock = currentBlock->splitBasicBlock(callInst->getNextNonDebugInstruction(), ".split");
  auto retBlock = BasicBlock::Create(*m_context, ".ret", func, splitBlock);
  m_builder->SetInsertPoint(retBlock);
  m_builder->CreateRetVoid();

  auto terminator = currentBlock->getTerminator();
  m_builder->SetInsertPoint(terminator);
  m_builder->CreateCondBr(m_builder->CreateLoad(m_builder->getInt1Ty(), m_funcRetFlag), retBlock, splitBlock);

  terminator->dropAllReferences();
  terminator->eraseFromParent();
}

// =====================================================================================================================
// Create traceray module entry function
void SpirvLowerRayTracing::createTraceRay() {
  assert(m_shaderStage == ShaderStageCompute);
  auto rayTracingContext = static_cast<RayTracingContext *>(m_context->getPipelineContext());
  bool indirect = rayTracingContext->getIndirectStageMask() & ShaderStageComputeBit;

  auto funcTy = getTraceRayFuncTy();
  StringRef funcName = indirect ? m_module->getName() : RtName::TraceRayKHR;
  Function *func = Function::Create(funcTy, GlobalValue::ExternalLinkage, funcName, m_module);
  func->setCallingConv(CallingConv::SPIR_FUNC);
  if (!indirect)
    func->addFnAttr(Attribute::AlwaysInline);

  func->addFnAttr(Attribute::NoUnwind);

  // Currently PAL does not support the debug section in the elf file
  if (!cl::TrimDebugInfo)
    createDbgInfo(*m_module, func);

  BasicBlock *entryBlock = BasicBlock::Create(*m_context, "", func);
  m_builder->SetInsertPoint(entryBlock);
  if (indirect)
    initGlobalVariable();

  // traceRaysInline argument types
  Type *funcArgTys[] = {
      m_builder->getInt32Ty(), // 0, Scene Addr low
      m_builder->getInt32Ty(), // 1, Scene Addr high
      m_builder->getInt32Ty(), // 2, Ray flags
      m_builder->getInt32Ty(), // 3, InstanceInclusionMask
      m_builder->getInt32Ty(), // 4, RayContributionToHitGroupIndex
      m_builder->getInt32Ty(), // 5, MultiplierForGeometryContributionToShaderIndex
      m_builder->getInt32Ty(), // 6, MissShaderIndex
      m_builder->getFloatTy(), // 7, OriginX
      m_builder->getFloatTy(), // 8, OriginY
      m_builder->getFloatTy(), // 9, OriginZ
      m_builder->getFloatTy(), // 10, TMin
      m_builder->getFloatTy(), // 11, DirX
      m_builder->getFloatTy(), // 12, DirY
      m_builder->getFloatTy(), // 13, DirZ
      m_builder->getFloatTy()  // 14, TMax
  };

  SmallVector<Value *, 8> traceRaysArgs(TraceRayLibFuncParam::Count);
  for (size_t i = 0; i < traceRaysArgs.size(); ++i)
    traceRaysArgs[i] = m_builder->CreateAlloca(funcArgTys[i], SPIRAS_Private);

  auto argIt = func->arg_begin();
  // Payload
  Value *arg = argIt++;
  m_builder->CreateStore(arg, m_globalPayload);

  // 0, Scene Addr low  1, Scene Addr high
  arg = argIt++;

  Value *sceneAddLow = m_builder->CreateExtractElement(arg, uint64_t(0));
  Value *sceneAddHigh = m_builder->CreateExtractElement(arg, 1);

  m_builder->CreateStore(sceneAddLow, traceRaysArgs[TraceRayLibFuncParam::AcceleStructLo]);
  m_builder->CreateStore(sceneAddHigh, traceRaysArgs[TraceRayLibFuncParam::AcceleStructHi]);

  // 2, Ray flags
  arg = argIt++;
  m_builder->CreateStore(arg, traceRaysArgs[TraceRayLibFuncParam::RayTracingFlags]);

  // 3, InstanceInclusionMask, Cull Mask, only 8 bits used for this value, other bits are ignored
  arg = argIt++;
  arg = m_builder->CreateAnd(arg, m_builder->getInt32(255));
  m_builder->CreateStore(arg, traceRaysArgs[TraceRayLibFuncParam::InstanceInclusionMask]);

  // 4, RayContributionToHitGroupIndex, SBT_OFFSET, only 4 bits used for this value, other bits are ignored
  arg = argIt++;
  arg = m_builder->CreateAnd(arg, m_builder->getInt32(15));
  m_builder->CreateStore(arg, traceRaysArgs[TraceRayLibFuncParam::RayContributionToHitGroupIndex]);

  // 5, MultiplierForGeometryContributionToShaderIndex, SBT_STRIDE, only 4 bits used for this value
  arg = argIt++;
  arg = m_builder->CreateAnd(arg, m_builder->getInt32(15));
  m_builder->CreateStore(arg, traceRaysArgs[TraceRayLibFuncParam::MultiplierForGeometryContributionToShaderIndex]);

  // 6, MissShaderIndex
  arg = argIt++;
  // Only the 16 least-significant bits of miss shader index are used by this instruction - other bits are ignored.
  arg = m_builder->CreateAnd(arg, m_builder->getInt32(UINT16_MAX));
  m_builder->CreateStore(arg, traceRaysArgs[TraceRayLibFuncParam::MissShaderIndex]);

  // 7, OriginX, 8，OriginY, 9，OriginZ
  arg = argIt++;
  Value *elem0 = m_builder->CreateExtractElement(arg, uint64_t(0));
  Value *elem1 = m_builder->CreateExtractElement(arg, 1);
  Value *elem2 = m_builder->CreateExtractElement(arg, 2);
  m_builder->CreateStore(elem0, traceRaysArgs[TraceRayLibFuncParam::OriginX]);
  m_builder->CreateStore(elem1, traceRaysArgs[TraceRayLibFuncParam::OriginY]);
  m_builder->CreateStore(elem2, traceRaysArgs[TraceRayLibFuncParam::OriginZ]);

  // 10, TMin
  arg = argIt++;
  m_builder->CreateStore(arg, traceRaysArgs[TraceRayLibFuncParam::TMin]);

  // 11, DirX  12, DirY 13, DirZ
  arg = argIt++;
  elem0 = m_builder->CreateExtractElement(arg, uint64_t(0));
  elem1 = m_builder->CreateExtractElement(arg, 1);
  elem2 = m_builder->CreateExtractElement(arg, 2);
  m_builder->CreateStore(elem0, traceRaysArgs[TraceRayLibFuncParam::DirX]);
  m_builder->CreateStore(elem1, traceRaysArgs[TraceRayLibFuncParam::DirY]);
  m_builder->CreateStore(elem2, traceRaysArgs[TraceRayLibFuncParam::DirZ]);

  // 14, TMax
#if LLPC_CLIENT_INTERFACE_MAJOR_VERSION >= 56
  const float rayTMax = m_context->getPipelineContext()->getRayTracingState()->maxRayLength;
#else
  const float rayTMax = m_context->getPipelineContext()->getPipelineOptions()->rtMaxRayLength;
#endif
  if (rayTMax > 0.0) {
    arg = ConstantFP::get(m_builder->getFloatTy(), rayTMax);
  } else {
    arg = argIt;
  }
  m_builder->CreateStore(arg, traceRaysArgs[TraceRayLibFuncParam::TMax]);

  // Call TraceRay function from traceRays module
  auto result =
      m_builder->CreateNamedCall(m_context->getPipelineContext()->getRayTracingFunctionName(Vkgc::RT_ENTRY_TRACE_RAY),
                                 m_builder->getVoidTy(), traceRaysArgs, {Attribute::NoUnwind, Attribute::AlwaysInline});

  (void(result)); // unused
  // TODO: Remove this when LLPC will switch fully to opaque pointers.
  assert(IS_OPAQUE_OR_POINTEE_TYPE_MATCHES(m_globalPayload->getType(), m_globalPayload->getValueType()));
  m_builder->CreateRet(m_builder->CreateLoad(m_globalPayload->getValueType(), m_globalPayload));
}

// =====================================================================================================================
// init TraceParam types
//
// @param traceParam : trace params
void SpirvLowerRayTracing::initTraceParamsTy(unsigned attributeSize) {
  auto floatx3Ty = FixedVectorType::get(Type::getFloatTy(*m_context), 3);
  m_traceParamsTys = {
      m_builder->getInt32Ty(),                                // 1, rayFlags
      m_builder->getInt32Ty(),                                // 2, instanceInclusionMask
      floatx3Ty,                                              // 3, origin
      m_builder->getFloatTy(),                                // 4, tMin
      floatx3Ty,                                              // 5, dir
      m_builder->getFloatTy(),                                // 6, tMax
      m_builder->getFloatTy(),                                // 7, tCurrent
      m_builder->getInt32Ty(),                                // 8, kind
      m_builder->getInt32Ty(),                                // 9, status
      m_builder->getInt32Ty(),                                // 10, instNodeAddrLo
      m_builder->getInt32Ty(),                                // 11, instNodeAddrHi
      m_builder->getInt32Ty(),                                // 12, primitiveIndex
      m_builder->getInt32Ty(),                                // 13, duplicateAnyHit
      m_builder->getInt32Ty(),                                // 14, geometryIndex
      ArrayType::get(m_builder->getFloatTy(), attributeSize), // 15, hit attribute
  };
  TraceParamsTySize[TraceParam::HitAttributes] = attributeSize;
  assert(sizeof(TraceParamsTySize) / sizeof(TraceParamsTySize[0]) == TraceParam::Count);
}

// =====================================================================================================================
// Initialize m_globalPayloads
void SpirvLowerRayTracing::initGlobalPayloads() {
  auto rayTracingContext = static_cast<RayTracingContext *>(m_context->getPipelineContext());
  // Payload max size in bytes
  const auto payloadType = rayTracingContext->getPayloadType(m_builder);
  if (m_globalPayload == nullptr) {
    m_globalPayload =
        new GlobalVariable(*m_module, payloadType, false, GlobalValue::ExternalLinkage, nullptr,
                           Twine(RtName::GlobalPayload), nullptr, GlobalValue::NotThreadLocal, SPIRAS_Private);
  }
}

// =====================================================================================================================
// Initialize m_globalCallableData
void SpirvLowerRayTracing::initGlobalCallableData() {
  auto rayTracingContext = static_cast<RayTracingContext *>(m_context->getPipelineContext());
  // Callable data max size in bytes
  const auto dataType = rayTracingContext->getCallableDataType(m_builder);
  if (m_globalCallableData == nullptr) {
    m_globalCallableData =
        new GlobalVariable(*m_module, dataType, false, GlobalValue::ExternalLinkage, nullptr,
                           Twine(RtName::GlobalCallableData), nullptr, GlobalValue::NotThreadLocal, SPIRAS_Private);
  }
}

// =====================================================================================================================
// Initialize builting for shader call
void SpirvLowerRayTracing::initShaderBuiltIns() {
  assert(m_builtInParams.size() == 0);
  auto rayTracingContext = static_cast<RayTracingContext *>(m_context->getPipelineContext());
  auto &contextBuiltIn = rayTracingContext->getBuiltIns();

  for (const unsigned builtIn : contextBuiltIn) {
    switch (builtIn) {
    case BuiltInPrimitiveId:
      m_builtInParams.insert(TraceParam::PrimitiveIndex);
      break;
    case BuiltInHitKindKHR:
      m_builtInParams.insert(TraceParam::Kind);
      break;
    case BuiltInIncomingRayFlagsKHR:
      m_builtInParams.insert(TraceParam::RayFlags);
      break;
    case BuiltInInstanceCustomIndexKHR:
      m_builtInParams.insert(TraceParam::InstNodeAddrLo);
      m_builtInParams.insert(TraceParam::InstNodeAddrHi);
      break;
    case BuiltInInstanceId:
      m_builtInParams.insert(TraceParam::InstNodeAddrLo);
      m_builtInParams.insert(TraceParam::InstNodeAddrHi);
      break;
    case BuiltInRayTminKHR:
      m_builtInParams.insert(TraceParam::TMin);
      break;
    case BuiltInWorldRayOriginKHR:
      m_builtInParams.insert(TraceParam::Origin);
      break;
    case BuiltInWorldRayDirectionKHR:
      m_builtInParams.insert(TraceParam::Dir);
      break;
    case BuiltInRayGeometryIndexKHR:
      m_builtInParams.insert(TraceParam::GeometryIndex);
      break;
    case BuiltInHitTNV:
    case BuiltInRayTmaxKHR:
      m_builtInParams.insert(TraceParam::TMax);
      break;
    case BuiltInObjectToWorldKHR:
    case BuiltInWorldToObjectKHR: {
      m_builtInParams.insert(TraceParam::InstNodeAddrLo);
      m_builtInParams.insert(TraceParam::InstNodeAddrHi);
      break;
    }
    case BuiltInObjectRayOriginKHR: {
      m_builtInParams.insert(TraceParam::InstNodeAddrLo);
      m_builtInParams.insert(TraceParam::InstNodeAddrHi);
      m_builtInParams.insert(TraceParam::Origin);
      break;
    }
    case BuiltInObjectRayDirectionKHR: {
      m_builtInParams.insert(TraceParam::InstNodeAddrLo);
      m_builtInParams.insert(TraceParam::InstNodeAddrHi);
      m_builtInParams.insert(TraceParam::Dir);
      break;
    }
    case BuiltInCullMaskKHR: {
      m_builtInParams.insert(TraceParam::InstanceInclusionMask);
      break;
    }
    default:
      llvm_unreachable("Unexpected built-in!");
      break;
    }
  }

  if (rayTracingContext->getHitAttribute())
    m_builtInParams.insert(TraceParam::HitAttributes);
}

// =====================================================================================================================
// Get closeshit/miss/anyhit/intersect entry function type
//
// @param func : The shader stage of entry function
FunctionType *SpirvLowerRayTracing::getShaderEntryFuncTy(ShaderStage stage) {
  auto rayTracingContext = static_cast<RayTracingContext *>(m_context->getPipelineContext());
  SmallVector<Type *, 8> argTys;
  auto payloadTy = rayTracingContext->getPayloadType(m_builder);
  argTys.push_back(payloadTy);

  auto retTy = getShaderReturnTy(stage);

  for (auto &builtIn : m_builtInParams) {
    argTys.push_back(m_traceParamsTys[builtIn]);
  }

  for (auto &param : getShaderExtraInputParams(stage)) {
    argTys.push_back(m_traceParamsTys[param]);
  }

  argTys.push_back(createShaderTableVariable(ShaderTable::ShaderRecordIndex)->getValueType());

  return FunctionType::get(retTy, argTys, false);
}

// =====================================================================================================================
// Mutate entry function for the shader stage, ClosestHit, Intersect, AnyHit, Miss
//
// @param func : Function to create
void SpirvLowerRayTracing::createEntryFunc(Function *func) {
  auto rayTracingContext = static_cast<RayTracingContext *>(m_context->getPipelineContext());
  // Set old entry function name deprecated
  func->setName("deprecated");

  // Create new entry function with new payload and builtIns arguments
  auto newFuncTy = getShaderEntryFuncTy(m_shaderStage);
  Function *newFunc = Function::Create(newFuncTy, GlobalValue::ExternalLinkage, m_module->getName(), m_module);
  newFunc->setCallingConv(CallingConv::SPIR_FUNC);

  // Transfer code from old entry function to the new entry function
  while (!func->empty()) {
    BasicBlock *block = &func->front();
    block->removeFromParent();
    block->insertInto(newFunc);
  }

  // Transfer DiSubprogram to the new function
  cloneDbgInfoSubgrogram(func, newFunc);

  // Now entry function pointer to the new function
  m_entryPoint = newFunc;
  m_entryPoint->addFnAttr(Attribute::NoUnwind);
  m_entryPoint->addFnAttr(Attribute::AlwaysInline);
  Instruction *insertPos = &*(newFunc->begin()->getFirstInsertionPt());
  m_builder->SetInsertPoint(insertPos);
  auto argIt = newFunc->arg_begin();

  // Save the function input parameter value to the global payloads and builtIns
  // the global payload here are needed for the recursive traceray function of the shader stage
  Value *arg = argIt++;
  m_builder->CreateStore(arg, m_globalPayload);

  for (auto &builtIn : m_builtInParams) {
    Value *arg = argIt++;
    m_builder->CreateStore(arg, m_traceParams[builtIn]);
  }

  for (auto &param : getShaderExtraInputParams(m_shaderStage)) {
    Value *arg = argIt++;
    m_builder->CreateStore(arg, m_traceParams[param]);
  }

  m_builder->CreateStore(argIt, createShaderTableVariable(ShaderTable::ShaderRecordIndex));

  // Initialize hit status for intersection shader (ignore) and any hit shader (accept)
  if (m_shaderStage == ShaderStageRayTracingIntersect || m_shaderStage == ShaderStageRayTracingAnyHit) {
    RayHitStatus hitStatus =
        m_shaderStage == ShaderStageRayTracingIntersect ? RayHitStatus::Ignore : RayHitStatus::Accept;
    m_builder->CreateStore(m_builder->getInt32(hitStatus), m_traceParams[TraceParam::Status]);
  }

  // Return incoming payload, and other values if needed
  SmallVector<Instruction *, 4> rets;
  getFuncRets(newFunc, rets);
  for (auto ret : rets) {
    m_builder->SetInsertPoint(ret);
    // TODO: Remove this when LLPC will switch fully to opaque pointers.
    assert(IS_OPAQUE_OR_POINTEE_TYPE_MATCHES(m_globalPayload->getType(), m_globalPayload->getValueType()));
    Value *retVal = m_builder->CreateLoad(m_globalPayload->getValueType(), m_globalPayload);

    const auto rets = getShaderExtraRets(m_shaderStage);
    unsigned payloadSizeInDword = rayTracingContext->getPayloadSizeInDword();

    if (rets.size()) {
      // We have extra values to return here
      Value *newRetVal = UndefValue::get(getShaderReturnTy(m_shaderStage));
      unsigned index = 0;
      // Get payload value first
      for (; index < payloadSizeInDword; index++)
        newRetVal = m_builder->CreateInsertValue(newRetVal, m_builder->CreateExtractValue(retVal, index), index);
      // Get other values
      for (auto ret : rets) {
        Value *traceParam = m_builder->CreateLoad(m_traceParamsTys[ret], m_traceParams[ret]);
        // If TraceParams type is vector or array
        if (m_traceParamsTys[ret]->isVectorTy() || m_traceParamsTys[ret]->isArrayTy()) {
          for (unsigned i = 0; i < TraceParamsTySize[ret]; ++i) {
            Value *traceParamElement = m_builder->CreateExtractValue(traceParam, i);
            newRetVal = m_builder->CreateInsertValue(
                newRetVal, m_builder->CreateBitCast(traceParamElement, m_builder->getInt32Ty()), index++);
          }
        } else {
          assert(TraceParamsTySize[ret] == 1);
          newRetVal = m_builder->CreateInsertValue(
              newRetVal, m_builder->CreateBitCast(traceParam, m_builder->getInt32Ty()), index++);
        }
      }
      retVal = newRetVal;
    }

    Instruction *newfuncEnd = m_builder->CreateRet(retVal);
    ret->replaceAllUsesWith(newfuncEnd);
    ret->eraseFromParent();
  }
}

// =====================================================================================================================
// Update global variable from function parameters, assuming the m_builder has been setup
//
// @param func : Function to create
// @param stage : Ray tracing shader stage
void SpirvLowerRayTracing::updateGlobalFromCallShaderFunc(Function *func, ShaderStage stage) {
  auto zero = m_builder->getInt32(0);
  auto one = m_builder->getInt32(1);

  // Table Index is second parameter for non-intersect shader and third for intersect shader
  Value *tableIndexValue = stage != ShaderStageRayTracingIntersect ? (func->arg_begin() + 1) : (func->arg_begin() + 2);

  tableIndexValue = m_builder->CreateLoad(m_builder->getInt32Ty(), tableIndexValue);
  Value *shaderRecordIndex = createShaderTableVariable(ShaderTable::ShaderRecordIndex);
  m_builder->CreateStore(tableIndexValue, shaderRecordIndex);

  if (stage == ShaderStageRayTracingAnyHit) {
    // Third function parameter attribute
    Value *attrib = func->arg_begin() + 2;
    // attribute type from gpurt/src/shaders/Common.hlsl
    Type *attribEltTy = StructType::get(*m_context, FixedVectorType::get(m_builder->getFloatTy(), 2), false);
    // TODO: Remove this when LLPC will switch fully to opaque pointers.
    assert(IS_OPAQUE_OR_POINTEE_TYPE_MATCHES(attrib->getType()->getScalarType(), attribEltTy));

    Value *attribSrcPtr = m_builder->CreateGEP(attribEltTy, attrib, {zero, zero, zero});
    Value *attribValue = m_builder->CreateLoad(m_builder->getFloatTy(), attribSrcPtr);
    Type *hitAttribEltTy = m_traceParamsTys[TraceParam::HitAttributes];
    // TODO: Remove this when LLPC will switch fully to opaque pointers.
    assert(IS_OPAQUE_OR_POINTEE_TYPE_MATCHES(m_traceParams[TraceParam::HitAttributes]->getType()->getScalarType(),
                                             hitAttribEltTy));
    Value *attribDestPtr = m_builder->CreateGEP(hitAttribEltTy, m_traceParams[TraceParam::HitAttributes], {zero, zero});
    m_builder->CreateStore(attribValue, attribDestPtr);

    attribSrcPtr = m_builder->CreateGEP(attribEltTy, attrib, {zero, zero, one});
    attribValue = m_builder->CreateLoad(m_builder->getFloatTy(), attribSrcPtr);
    attribDestPtr = m_builder->CreateGEP(hitAttribEltTy, m_traceParams[TraceParam::HitAttributes], {zero, one});
    m_builder->CreateStore(attribValue, attribDestPtr);
  }
}

// =====================================================================================================================
// Get callabe shader entry function type
FunctionType *SpirvLowerRayTracing::getCallableShaderEntryFuncTy() {
  auto rayTracingContext = static_cast<RayTracingContext *>(m_context->getPipelineContext());
  SmallVector<Type *, 8> argTys;
  auto callableDataTy = rayTracingContext->getCallableDataType(m_builder);
  argTys.push_back(callableDataTy);

  argTys.push_back(createShaderTableVariable(ShaderTable::ShaderRecordIndex)->getValueType());

  return FunctionType::get(callableDataTy, argTys, false);
}

// =====================================================================================================================
// Get traceray function type
FunctionType *SpirvLowerRayTracing::getTraceRayFuncTy() {
  auto rayTracingContext = static_cast<RayTracingContext *>(m_context->getPipelineContext());
  auto retTy = rayTracingContext->getPayloadType(m_builder);
  SmallVector<Type *, 11> argsTys = {
      rayTracingContext->getPayloadType(m_builder),     // Payload
      FixedVectorType::get(m_builder->getInt32Ty(), 2), // Acceleration structure
      m_builder->getInt32Ty(),                          // Ray flags
      m_builder->getInt32Ty(),                          // Cull mask
      m_builder->getInt32Ty(),                          // Shader binding table offset
      m_builder->getInt32Ty(),                          // Shader binding table stride
      m_builder->getInt32Ty(),                          // Miss shader index
      FixedVectorType::get(m_builder->getFloatTy(), 3), // Ray origin
      m_builder->getFloatTy(),                          // Ray Tmin
      FixedVectorType::get(m_builder->getFloatTy(), 3), // Ray direction
      m_builder->getFloatTy(),                          // Ray Tmax
  };
  auto funcTy = FunctionType::get(retTy, argsTys, false);
  return funcTy;
}

// =====================================================================================================================
// Mutate entry function for the shader stage callable shader
//
// @param func : Function to create
void SpirvLowerRayTracing::createCallableShaderEntryFunc(Function *func) {
  // Set old entry function name deprecated
  func->setName("deprecatedCallableShader");

  // Create new entry function with new callable data
  auto newFuncTy = getCallableShaderEntryFuncTy();
  Function *newFunc = Function::Create(newFuncTy, GlobalValue::ExternalLinkage, m_module->getName(), m_module);
  newFunc->setCallingConv(CallingConv::C);

  // Transfer code from old entry function to the new entry function
  while (!func->empty()) {
    BasicBlock *block = &func->front();
    block->removeFromParent();
    block->insertInto(newFunc);
  }

  // Transfer DiSubprogram to the new function
  cloneDbgInfoSubgrogram(func, newFunc);

  // Now entry function pointer to the new function
  m_entryPoint = newFunc;
  m_entryPoint->addFnAttr(Attribute::NoUnwind);
  m_entryPoint->addFnAttr(Attribute::AlwaysInline);
  Instruction *insertPos = &*(newFunc->begin()->getFirstInsertionPt());
  m_builder->SetInsertPoint(insertPos);

  auto argIt = newFunc->arg_begin();

  // Save the function input parameter value to the global callable
  // the global payload here are needed for the recursive traceray function of the shader stage
  Value *arg = argIt++;
  m_builder->CreateStore(arg, m_globalCallableData);

  // Save the shader record index
  m_builder->CreateStore(argIt++, createShaderTableVariable(ShaderTable::ShaderRecordIndex));

  // Sync global payload variable to the incoming payload,
  SmallVector<Instruction *, 4> rets;
  getFuncRets(newFunc, rets);
  for (auto ret : rets) {
    m_builder->SetInsertPoint(ret);
    // TODO: Remove this when LLPC will switch fully to opaque pointers.
    assert(IS_OPAQUE_OR_POINTEE_TYPE_MATCHES(m_globalCallableData->getType(), m_globalCallableData->getValueType()));
    Instruction *newfuncEnd =
        m_builder->CreateRet(m_builder->CreateLoad(m_globalCallableData->getValueType(), m_globalCallableData));
    ret->replaceAllUsesWith(newfuncEnd);
    ret->eraseFromParent();
  }
}

// =====================================================================================================================
// Get all the function ReturnInst
//
// @param func : Function to gather ReturnInst
// @param rets : returned vector of  ReturnInst instructions
void SpirvLowerRayTracing::getFuncRets(Function *func, SmallVector<Instruction *, 4> &rets) {
  for (auto &block : *func) {
    auto blockTerm = block.getTerminator();
    if (blockTerm != nullptr && isa<ReturnInst>(blockTerm))
      rets.push_back(blockTerm);
  }
}

// =====================================================================================================================
// Get the extra parameters needed for calling indirect shader
//
// @param stage : The shader stage of shader to call
SmallSet<unsigned, 4> SpirvLowerRayTracing::getShaderExtraInputParams(ShaderStage stage) {
  SmallSet<unsigned, 4> params;

  switch (stage) {
  case ShaderStageRayTracingIntersect:
    params.insert(TraceParam::TMin);
    params.insert(TraceParam::TMax);
    params.insert(TraceParam::TCurrent);
    params.insert(TraceParam::Kind);
    params.insert(TraceParam::DuplicateAnyHit);
    break;
  default:
    break;
  }

  // Remove duplicated ones
  for (auto builtIn : m_builtInParams) {
    if (params.contains(builtIn))
      params.erase(builtIn);
  }

  return params;
}

// =====================================================================================================================
// Get the extra return values needed for indirect shader, in addition to payload
//
// @param stage : The shader stage
SmallSet<unsigned, 4> SpirvLowerRayTracing::getShaderExtraRets(ShaderStage stage) {
  auto rayTracingContext = static_cast<RayTracingContext *>(m_context->getPipelineContext());
  SmallSet<unsigned, 4> rets;

  switch (stage) {
  case ShaderStageRayTracingIntersect:
    rets.insert(TraceParam::TMax);
    rets.insert(TraceParam::TCurrent);
    rets.insert(TraceParam::Kind);
    rets.insert(TraceParam::Status);
    rets.insert(TraceParam::DuplicateAnyHit);
    // Intersection shader need to output HitAttribute if necessary
    if (rayTracingContext->getHitAttribute())
      rets.insert(TraceParam::HitAttributes);
    break;
  case ShaderStageRayTracingAnyHit:
    rets.insert(TraceParam::Status);
    break;
  default:
    break;
  }

  return rets;
}

// =====================================================================================================================
// Get return type for specific shader stage
//
// @param stage : The shader stage
Type *SpirvLowerRayTracing::getShaderReturnTy(ShaderStage stage) {
  auto rayTracingContext = static_cast<RayTracingContext *>(m_context->getPipelineContext());

  // Return payload in default
  auto returnTySizeInDword = rayTracingContext->getPayloadSizeInDword();
  const auto &retParams = getShaderExtraRets(stage);

  for (auto param : retParams)
    returnTySizeInDword += TraceParamsTySize[param];

  return ArrayType::get(m_builder->getInt32Ty(), returnTySizeInDword);
}

// =====================================================================================================================
// Store function call result to payload and other global variables
//
// @param stage : The shader stage
// @param result : The result to store
void SpirvLowerRayTracing::storeFunctionCallResult(ShaderStage stage, Value *result) {
  auto rayTracingContext = static_cast<RayTracingContext *>(m_context->getPipelineContext());

  unsigned payloadSizeInDword = rayTracingContext->getPayloadSizeInDword();

  const auto &rets = getShaderExtraRets(stage);
  if (!rets.size()) {
    // No extra return value, only return payload
    m_builder->CreateStore(result, m_globalPayload);
  } else {
    // Return extra values
    Value *payloadVal = UndefValue::get(rayTracingContext->getPayloadType(m_builder));
    unsigned index = 0;

    // Store payload first
    for (; index < payloadSizeInDword; index++)
      payloadVal = m_builder->CreateInsertValue(payloadVal, m_builder->CreateExtractValue(result, index), index);
    m_builder->CreateStore(payloadVal, m_globalPayload);

    // Store extra values, do bitcast if needed
    for (auto ret : rets) {
      Value *retVal = nullptr;
      // If TraceParams type is vector or array
      if (m_traceParamsTys[ret]->isVectorTy() || m_traceParamsTys[ret]->isArrayTy()) {
        retVal = UndefValue::get(m_traceParamsTys[ret]);
        for (unsigned i = 0; i < TraceParamsTySize[ret]; ++i) {
          Value *retElement = m_builder->CreateExtractValue(result, index++);
          retElement = m_builder->CreateBitCast(retElement, m_traceParamsTys[ret]->getArrayElementType());
          retVal = m_builder->CreateInsertValue(retVal, retElement, i);
        }
      } else {
        assert(TraceParamsTySize[ret] == 1);
        retVal = m_builder->CreateBitCast(m_builder->CreateExtractValue(result, index++), m_traceParamsTys[ret]);
      }

      m_builder->CreateStore(retVal, m_traceParams[ret]);
    }
  }
}

// =====================================================================================================================
// Init inputResult from payload and other global variables
//
// @param stage : The shader stage
// @param payload : The value to initialize first part of inputResult
// @param traceParams : The value to initialize second part of inputResult
// @param result : The result to initialize
void SpirvLowerRayTracing::initInputResult(ShaderStage stage, Value *payload, Value *traceParams[], Value *result) {
  auto rayTracingContext = static_cast<RayTracingContext *>(m_context->getPipelineContext());

  unsigned payloadSizeInDword = rayTracingContext->getPayloadSizeInDword();

  const auto &rets = getShaderExtraRets(stage);
  if (!rets.size()) {
    // No extra return value, initialize inputResult directly
    m_builder->CreateStore(payload, result);
  } else {
    // Create inputResult values
    Value *resultVal = UndefValue::get(getShaderReturnTy(stage));
    unsigned index = 0;

    // Initialize inputResultVal from payload first
    for (; index < payloadSizeInDword; index++)
      resultVal = m_builder->CreateInsertValue(resultVal, m_builder->CreateExtractValue(payload, index), index);

    // Initialize inputResultVal from extra values, do bitcast if needed
    for (auto ret : rets) {
      Value *param = traceParams[ret] == nullptr ? m_builder->CreateLoad(m_traceParamsTys[ret], m_traceParams[ret])
                                                 : traceParams[ret];
      // If TraceParams type is vector or array
      if (m_traceParamsTys[ret]->isVectorTy() || m_traceParamsTys[ret]->isArrayTy()) {
        for (unsigned i = 0; i < TraceParamsTySize[ret]; ++i) {
          Value *paramElement = m_builder->CreateExtractValue(param, i);
          resultVal = m_builder->CreateInsertValue(
              resultVal, m_builder->CreateBitCast(paramElement, m_builder->getInt32Ty()), index++);
        }
      } else {
        assert(TraceParamsTySize[ret] == 1);
        param = m_builder->CreateBitCast(param, m_builder->getInt32Ty());
        resultVal = m_builder->CreateInsertValue(resultVal, param, index++);
      }
    }

    // Store the inputResultVal
    m_builder->CreateStore(resultVal, result);
  }
}

// =====================================================================================================================
// Load ObjectToWorld or WorldToObject matrix
//
// @param builtInId : ID of the built-in variable
Value *SpirvLowerRayTracing::createLoadRayTracingMatrix(unsigned builtInId, Instruction *insertPos) {
  assert(builtInId == BuiltInWorldToObjectKHR || builtInId == BuiltInObjectToWorldKHR);
  m_builder->SetInsertPoint(insertPos);

  auto int32x2Ty = FixedVectorType::get(m_builder->getInt32Ty(), 2);
  auto instNodeAddrTy = m_traceParamsTys[TraceParam::InstNodeAddrLo];
  assert(instNodeAddrTy == m_traceParamsTys[TraceParam::InstNodeAddrHi]);
  Value *zero = m_builder->getInt32(0);

  // Get matrix address from instance node address
  Value *instNodeAddrLo = m_builder->CreateLoad(instNodeAddrTy, m_traceParams[TraceParam::InstNodeAddrLo]);
  Value *instNodeAddrHi = m_builder->CreateLoad(instNodeAddrTy, m_traceParams[TraceParam::InstNodeAddrHi]);

  Value *instNodeAddr = UndefValue::get(int32x2Ty);
  instNodeAddr = m_builder->CreateInsertElement(instNodeAddr, instNodeAddrLo, uint64_t(0));
  instNodeAddr = m_builder->CreateInsertElement(instNodeAddr, instNodeAddrHi, 1u);

  Value *matrixAddr = instNodeAddr;

  unsigned transformOffset = offsetof(RayTracingInstanceNode, desc.Transform);
  if (builtInId == BuiltInObjectToWorldKHR) {
    transformOffset = offsetof(RayTracingInstanceNode, extra.Transform);
  }

  Value *matrixOffset = UndefValue::get(int32x2Ty);
  matrixOffset = m_builder->CreateInsertElement(matrixOffset, m_builder->getInt32(transformOffset), uint64_t(0));
  matrixOffset = m_builder->CreateInsertElement(matrixOffset, zero, 1);

  matrixAddr = m_builder->CreateAdd(matrixAddr, matrixOffset);

  return createLoadMatrixFromAddr(matrixAddr);
}

// =====================================================================================================================
// Get RemapCapturedVaToReplayVa function for indirect pipeline capture replay, create it if it does not exist.
Function *SpirvLowerRayTracing::getOrCreateRemapCapturedVaToReplayVaFunc() {
  Function *func = dyn_cast_or_null<Function>(m_module->getFunction(RtName::RemapCapturedVaToReplayVa));
  // uint64_t RemapCapturedVaToReplayVa(uint64_t shdaerId) {
  //   // InternalBuffer contains array of Vkgc::RayTracingCaptureReplayVaMappingEntry
  //   numEntries = unsigned(InternalBuffer[0].capturedGpuVa)
  //
  //   for (unsigned i = 1; i <= numEntries; i++)
  //     if (shaderId == InternalBuffer[i].capturedGpuVa)
  //       return InternalBuffer[i].replayGpuVa
  //
  //   return 0
  // }
  if (!func) {
    // Guard original insert point
    IRBuilderBase::InsertPointGuard guard(*m_builder);

    Type *int8Ty = m_builder->getInt8Ty();
    Type *int32Ty = m_builder->getInt32Ty();
    Type *int64Ty = m_builder->getInt64Ty();
    Type *int64PtrTy = m_builder->getBufferDescTy(int64Ty);

    // Takes a shader ID (uint64_t) and returns a remapped one (uint64_t)
    auto funcTy = FunctionType::get(int64Ty, {int64Ty}, false);
    func = Function::Create(funcTy, GlobalValue::InternalLinkage, RtName::RemapCapturedVaToReplayVa, m_module);
    func->addFnAttr(Attribute::NoUnwind);
    func->addFnAttr(Attribute::AlwaysInline);

    Value *shaderId = func->arg_begin();

    BasicBlock *entryBlock = BasicBlock::Create(*m_context, ".entry", func);
    BasicBlock *loopConditionBlock = BasicBlock::Create(*m_context, ".loopCondition", func);
    BasicBlock *loopBodyBlock = BasicBlock::Create(*m_context, ".loopBody", func);
    BasicBlock *vaMatchBlock = BasicBlock::Create(*m_context, ".vaMatch", func);
    BasicBlock *vaMismatchBlock = BasicBlock::Create(*m_context, ".vaMismatch", func);
    BasicBlock *endBlock = BasicBlock::Create(*m_context, ".end", func);

    auto zero = m_builder->getInt32(0);
    auto one = m_builder->getInt32(1);
    auto entryStride = m_builder->getInt32(sizeof(Vkgc::RayTracingCaptureReplayVaMappingEntry));

    // Entry block
    m_builder->SetInsertPoint(entryBlock);

    auto loopIteratorPtr = m_builder->CreateAlloca(int32Ty, SPIRAS_Private);

    auto bufferDesc = m_builder->CreateLoadBufferDesc(Vkgc::InternalDescriptorSetId,
                                                      Vkgc::RtCaptureReplayInternalBufferBinding, zero, 0, int8Ty);

    auto numEntriesPtr = m_builder->CreateInBoundsGEP(int8Ty, bufferDesc, zero);
    auto numEntries = m_builder->CreateTrunc(
        m_builder->CreateLoad(int64Ty, m_builder->CreateBitCast(numEntriesPtr, int64PtrTy)), int32Ty);
    m_builder->CreateStore(one, loopIteratorPtr);
    m_builder->CreateBr(loopConditionBlock);

    // Loop condition block
    m_builder->SetInsertPoint(loopConditionBlock);

    auto loopIteratorVal = m_builder->CreateLoad(int32Ty, loopIteratorPtr);
    auto loopCondition = m_builder->CreateICmpULE(loopIteratorVal, numEntries);
    m_builder->CreateCondBr(loopCondition, loopBodyBlock, endBlock);

    // Loop body block
    m_builder->SetInsertPoint(loopBodyBlock);

    auto entryOffset = m_builder->CreateMul(loopIteratorVal, entryStride);
    auto capturedGpuVaPtr = m_builder->CreateInBoundsGEP(int8Ty, bufferDesc, entryOffset);
    auto capturedGpuVa = m_builder->CreateLoad(int64Ty, m_builder->CreateBitCast(capturedGpuVaPtr, int64PtrTy));
    auto match = m_builder->CreateICmpEQ(shaderId, capturedGpuVa);
    m_builder->CreateCondBr(match, vaMatchBlock, vaMismatchBlock);

    // VA match block
    m_builder->SetInsertPoint(vaMatchBlock);

    auto replayGpuVaOffset = m_builder->CreateAdd(
        entryOffset, m_builder->getInt32(offsetof(Vkgc::RayTracingCaptureReplayVaMappingEntry, replayGpuVa)));
    auto replayGpuVaPtr = m_builder->CreateInBoundsGEP(int8Ty, bufferDesc, replayGpuVaOffset);
    auto replayGpuVa = m_builder->CreateLoad(int64Ty, m_builder->CreateBitCast(replayGpuVaPtr, int64PtrTy));
    m_builder->CreateRet(replayGpuVa);

    // VA mismatch block
    m_builder->SetInsertPoint(vaMismatchBlock);

    m_builder->CreateStore(m_builder->CreateAdd(loopIteratorVal, one), loopIteratorPtr);
    m_builder->CreateBr(loopConditionBlock);

    // End block
    m_builder->SetInsertPoint(endBlock);
    m_builder->CreateRet(m_builder->getInt64(0));
  }

  return func;
}

} // namespace Llpc

// =====================================================================================================================
// Initializes the pass of SPIR-V lowering the ray tracing operations.
INITIALIZE_PASS(LegacySpirvLowerRayTracing, DEBUG_TYPE, "Lower SPIR-V RayTracing operations", false, false)<|MERGE_RESOLUTION|>--- conflicted
+++ resolved
@@ -583,13 +583,9 @@
       // Assuming AnyHit/Intersect module is inlined, find the processed call instructions first
       std::vector<CallInst *> callInsts;
 
-<<<<<<< HEAD
       for (auto &block : *m_entryPoint) {
-=======
-      for (auto &block : m_entryPoint->getBasicBlockList()) {
 #if LLVM_MAIN_REVISION && LLVM_MAIN_REVISION < 445640
         // Old version of the code
->>>>>>> f19868f0
         for (auto &inst : block.getInstList()) {
 #else
         // New version of the code (also handles unknown version, which we treat as latest)
