--- conflicted
+++ resolved
@@ -114,14 +114,9 @@
 
   Context *context = static_cast<Context *>(&module->getContext());
 
-<<<<<<< HEAD
-  if (!readSpirv(context->getBuilder(), &(moduleData->usage), spirvStream, convertToExecModel(entryStage),
-                 shaderInfo->pEntryTarget, specConstMap, convertingSamplers, module, errMsg)) {
-=======
   if (!readSpirv(context->getBuilder(), &(moduleData->usage), &(shaderInfo->options), spirvStream,
                  convertToExecModel(entryStage), shaderInfo->pEntryTarget, specConstMap, convertingSamplers, module,
                  errMsg)) {
->>>>>>> 4ee4fb5a
     report_fatal_error(Twine("Failed to translate SPIR-V to LLVM (") +
                            getShaderStageName(static_cast<ShaderStage>(entryStage)) + " shader): " + errMsg,
                        false);
