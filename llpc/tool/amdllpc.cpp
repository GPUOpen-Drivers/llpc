--- conflicted
+++ resolved
@@ -325,14 +325,10 @@
 cl::opt<bool> EnableInternalRtShaders("enable-internal-rt-shaders",
                                       cl::desc("Enable intrinsics for internal RT shaders"),
                                       cl::init(false));
-<<<<<<< HEAD
 
 cl::opt<bool> GpuRtUseDumped("gpurt-use-dumped", cl::desc("Use the GPURT shader library that was dumped with the pipeline dump (may fail due to incompatibility)"));
 
 cl::opt<std::string> GpuRtLibrary("gpurt-library", cl::desc("Use the GPURT shader library from the given file"));
-#endif
-=======
->>>>>>> f44e737f
 
 } // namespace
 // clang-format on
