/*
 ***********************************************************************************************************************
 *
 *  Copyright (c) 2016-2021 Advanced Micro Devices, Inc. All Rights Reserved.
 *
 *  Permission is hereby granted, free of charge, to any person obtaining a copy
 *  of this software and associated documentation files (the "Software"), to deal
 *  in the Software without restriction, including without limitation the rights
 *  to use, copy, modify, merge, publish, distribute, sublicense, and/or sell
 *  copies of the Software, and to permit persons to whom the Software is
 *  furnished to do so, subject to the following conditions:
 *
 *  The above copyright notice and this permission notice shall be included in all
 *  copies or substantial portions of the Software.
 *
 *  THE SOFTWARE IS PROVIDED "AS IS", WITHOUT WARRANTY OF ANY KIND, EXPRESS OR
 *  IMPLIED, INCLUDING BUT NOT LIMITED TO THE WARRANTIES OF MERCHANTABILITY,
 *  FITNESS FOR A PARTICULAR PURPOSE AND NONINFRINGEMENT. IN NO EVENT SHALL THE
 *  AUTHORS OR COPYRIGHT HOLDERS BE LIABLE FOR ANY CLAIM, DAMAGES OR OTHER
 *  LIABILITY, WHETHER IN AN ACTION OF CONTRACT, TORT OR OTHERWISE, ARISING FROM,
 *  OUT OF OR IN CONNECTION WITH THE SOFTWARE OR THE USE OR OTHER DEALINGS IN THE
 *  SOFTWARE.
 *
 **********************************************************************************************************************/
/**
 ***********************************************************************************************************************
 * @file  llpcCompilationUtils.cpp
 * @brief LLPC source file: contains the implementation of standalone LLPC compilation logic.
 ***********************************************************************************************************************
 */
#ifdef WIN_OS
// NOTE: Disable Windows-defined min()/max() because we use STL-defined std::min()/std::max() in LLPC.
#define NOMINMAX
#endif

#include "llpcCompilationUtils.h"
#include "llpcAutoLayout.h"
#include "llpcDebug.h"
#include "llpcInputUtils.h"
#include "llpcUtil.h"
#include "vkgcElfReader.h"
#include "llvm/Support/Path.h"
#include "llvm/Support/raw_ostream.h"

#ifndef LLPC_ENABLE_SPIRV_OPT
#define SPVGEN_STATIC_LIB 1
#endif

#include "spvgen.h"
#include "vfx.h"
#include <cassert>

using namespace llvm;
using namespace Vkgc;

namespace Llpc {
namespace StandaloneCompiler {

// =====================================================================================================================
// Callback function to allocate buffer for building shader module and building pipeline.
//
// @param instance : Placeholder instance object, unused
// @param userData : User data
// @param size : Requested allocation size
// @returns : Pointer to the allocated memory
void *VKAPI_CALL allocateBuffer(void *instance, void *userData, size_t size) {
  (void)instance;
  void *allocBuf = malloc(size);
  memset(allocBuf, 0, size);

  assert(userData);
  auto *outBuf = reinterpret_cast<void **>(userData);
  *outBuf = allocBuf;
  return allocBuf;
}

// =====================================================================================================================
// Performs cleanup work for LLPC standalone compiler.
//
// @param [in/out] compileInfo : Compilation info of LLPC standalone tool
void cleanupCompileInfo(CompileInfo *compileInfo) {
  for (unsigned i = 0; i < compileInfo->shaderModuleDatas.size(); ++i) {
    // NOTE: We do not have to free SPIR-V binary for pipeline info file.
    // It will be freed when we close the VFX doc.
    if (!compileInfo->pipelineInfoFile)
      delete[] reinterpret_cast<const char *>(compileInfo->shaderModuleDatas[i].spirvBin.pCode);

    free(compileInfo->shaderModuleDatas[i].shaderBuf);
  }

  free(compileInfo->pipelineBuf);

  if (compileInfo->pipelineInfoFile)
    Vfx::vfxCloseDoc(compileInfo->pipelineInfoFile);
}

// =====================================================================================================================
// Translates GLSL source language to corresponding shader stage.
//
// @param sourceLang : GLSL source language
static ShaderStage sourceLangToShaderStage(SpvGenStage sourceLang) {
  switch (sourceLang) {
  case SpvGenStageVertex:
    return ShaderStage::ShaderStageVertex;
  case SpvGenStageTessControl:
    return ShaderStage::ShaderStageTessControl;
  case SpvGenStageTessEvaluation:
    return ShaderStage::ShaderStageTessEval;
  case SpvGenStageGeometry:
    return ShaderStage::ShaderStageGeometry;
  case SpvGenStageFragment:
    return ShaderStage::ShaderStageFragment;
  case SpvGenStageCompute:
    return ShaderStage::ShaderStageCompute;
  }

  llvm_unreachable("Unexpected shading language type!");
  return ShaderStage::ShaderStageInvalid;
}

// =====================================================================================================================
// GLSL compiler, compiles GLSL source text file (input) to SPIR-V binary file (output).
//
// @param inFilename : Input filename, GLSL source text
// @param [out] stage : Shader stage
// @param [out] outFilename : Output filename, SPIR-V binary
// @param defaultEntryTarget : Default shader entry point name
// @returns : Result::Success on success, Result::ErrorUnavailable on failure.
Result compileGlsl(const std::string &inFilename, ShaderStage *stage, std::string &outFilename,
                   const std::string &defaultEntryTarget) {
  if (!InitSpvGen()) {
    LLPC_ERRS("Failed to load SPVGEN -- cannot compile GLSL\n");
    return Result::ErrorUnavailable;
  }

  Result result = Result::Success;
  bool isHlsl = false;

  SpvGenStage lang = spvGetStageTypeFromName(inFilename.c_str(), &isHlsl);
  if (lang == SpvGenStageInvalid) {
    LLPC_ERRS("File " << inFilename << ": Bad file extension; try -help\n");
    return Result::ErrorInvalidShader;
  }
  *stage = sourceLangToShaderStage(lang);

  FILE *inFile = fopen(inFilename.c_str(), "r");
  if (!inFile) {
    LLPC_ERRS("Fails to open input file: " << inFilename << "\n");
    result = Result::ErrorUnavailable;
  }

  FILE *outFile = nullptr;
  if (result == Result::Success) {
    outFilename = sys::path::filename(inFilename).str() + Ext::SpirvBin.str();

    outFile = fopen(outFilename.c_str(), "wb");
    if (!outFile) {
      LLPC_ERRS("Fails to open output file: " << outFilename << "\n");
      result = Result::ErrorUnavailable;
    }
  }

  if (result == Result::Success) {
    fseek(inFile, 0, SEEK_END);
    size_t textSize = ftell(inFile);
    fseek(inFile, 0, SEEK_SET);

    char *glslText = new char[textSize + 1];
    assert(glslText);
    memset(glslText, 0, textSize + 1);
    auto readSize = fread(glslText, 1, textSize, inFile);
    glslText[readSize] = 0;

    LLPC_OUTS("===============================================================================\n");
    LLPC_OUTS("// GLSL sources: " << inFilename << "\n\n");
    LLPC_OUTS(glslText);
    LLPC_OUTS("\n\n");

    int sourceStringCount = 1;
    const char *const *sourceList[1] = {};
    const char *fileName = inFilename.c_str();
    const char *const *fileList[1] = {&fileName};
    sourceList[0] = &glslText;

    void *program = nullptr;
    const char *log = nullptr;
    int compileOption = SpvGenOptionDefaultDesktop | SpvGenOptionVulkanRules | SpvGenOptionDebug;
    compileOption |= isHlsl ? SpvGenOptionReadHlsl : 0;
    const char *entryPoints[] = {defaultEntryTarget.c_str()};
    bool compileResult = spvCompileAndLinkProgramEx(1, &lang, &sourceStringCount, sourceList, fileList,
                                                    isHlsl ? entryPoints : nullptr, &program, &log, compileOption);

    LLPC_OUTS("// GLSL program compile/link log\n");

    if (compileResult) {
      const unsigned *spvBin = nullptr;
      unsigned binSize = spvGetSpirvBinaryFromProgram(program, 0, &spvBin);
      fwrite(spvBin, 1, binSize, outFile);

      textSize = binSize * 10 + 1024;
      char *spvText = new char[textSize];
      assert(spvText);
      memset(spvText, 0, textSize);
      LLPC_OUTS("\nSPIR-V disassembly: " << outFilename << "\n");
      spvDisassembleSpirv(binSize, spvBin, textSize, spvText);
      LLPC_OUTS(spvText << "\n");
      delete[] spvText;
    } else {
      LLPC_ERRS("Fail to compile GLSL sources\n\n" << log << "\n");
      result = Result::ErrorInvalidShader;
    }

    delete[] glslText;

    fclose(inFile);
    fclose(outFile);
  }

  return result;
}

// =====================================================================================================================
// SPIR-V assembler, converts SPIR-V assembly text file (input) to SPIR-V binary file (output).
//
// @param inFilename : Input filename, SPIR-V assembly text
// @param [out] outFilename : Output filename, SPIR-V binary
// @returns : Result::Success on success, Result::ErrorUnavailable on failure.
Result assembleSpirv(const std::string &inFilename, std::string &outFilename) {
  if (!InitSpvGen()) {
    LLPC_ERRS("Failed to load SPVGEN -- cannot assemble SPIR-V assembler source\n");
    return Result::ErrorUnavailable;
  }

  Result result = Result::Success;

  FILE *inFile = fopen(inFilename.c_str(), "r");
  if (!inFile) {
    LLPC_ERRS("Fails to open input file: " << inFilename << "\n");
    result = Result::ErrorUnavailable;
  }

  FILE *outFile = nullptr;
  if (result == Result::Success) {
    outFilename = sys::path::stem(sys::path::filename(inFilename)).str() + Ext::SpirvBin.str();

    outFile = fopen(outFilename.c_str(), "wb");
    if (!outFile) {
      LLPC_ERRS("Fails to open output file: " << outFilename << "\n");
      result = Result::ErrorUnavailable;
    }
  }

  if (result == Result::Success) {
    fseek(inFile, 0, SEEK_END);
    size_t textSize = ftell(inFile);
    fseek(inFile, 0, SEEK_SET);

    char *spvText = new char[textSize + 1];
    assert(spvText);
    memset(spvText, 0, textSize + 1);

    size_t realSize = fread(spvText, 1, textSize, inFile);
    spvText[realSize] = '\0';

    int binSize = realSize * 4 + 1024; // Estimated SPIR-V binary size
    unsigned *spvBin = new unsigned[binSize / sizeof(unsigned)];
    assert(spvBin);

    const char *log = nullptr;
    binSize = spvAssembleSpirv(spvText, binSize, spvBin, &log);
    if (binSize < 0) {
      LLPC_ERRS("Fails to assemble SPIR-V: \n" << log << "\n");
      result = Result::ErrorInvalidShader;
    } else {
      fwrite(spvBin, 1, binSize, outFile);

      LLPC_OUTS("===============================================================================\n");
      LLPC_OUTS("// SPIR-V disassembly: " << inFilename << "\n");
      LLPC_OUTS(spvText);
      LLPC_OUTS("\n\n");
    }

    fclose(inFile);
    fclose(outFile);

    delete[] spvText;
    delete[] spvBin;
  }

  return result;
}

// =====================================================================================================================
// Decodes the binary after building a pipeline and outputs the decoded info.
//
// @param pipelineBin : Pipeline binary
// @param [in/out] compileInfo : Compilation info of LLPC standalone tool
// @param isGraphics : Whether it is graphics pipeline
// @returns : Always returns Result::Success
Result decodePipelineBinary(const BinaryData *pipelineBin, CompileInfo *compileInfo, bool isGraphics) {
  // Ignore failure from ElfReader. It fails if pPipelineBin is not ELF, as happens with
  // -filetype=asm.
  ElfReader<Elf64> reader(compileInfo->gfxIp);
  size_t readSize = 0;
  if (reader.ReadFromBuffer(pipelineBin->pCode, &readSize) == Result::Success) {
    LLPC_OUTS("===============================================================================\n");
    LLPC_OUTS("// LLPC final ELF info\n");
    LLPC_OUTS(reader);
  }

  return Result::Success;
}

// =====================================================================================================================
// Builds shader module based on the specified SPIR-V binary.
//
// @param compiler : LLPC compiler object
// @param [in/out] compileInfo : Compilation info of LLPC standalone tool
// @returns : Result::Success on success, other return status on failure
Result buildShaderModules(ICompiler *compiler, CompileInfo *compileInfo) {
  Result result = Result::Success;

  for (unsigned i = 0; i < compileInfo->shaderModuleDatas.size(); ++i) {
    ShaderModuleBuildInfo *shaderInfo = &(compileInfo->shaderModuleDatas[i].shaderInfo);
    ShaderModuleBuildOut *shaderOut = &(compileInfo->shaderModuleDatas[i].shaderOut);

    shaderInfo->pInstance = nullptr; // Placeholder, unused.
    shaderInfo->pUserData = &(compileInfo->shaderModuleDatas[i].shaderBuf);
    shaderInfo->pfnOutputAlloc = allocateBuffer;
    shaderInfo->shaderBin = compileInfo->shaderModuleDatas[i].spirvBin;

    result = compiler->BuildShaderModule(shaderInfo, shaderOut);
    if (result != Result::Success && result != Result::Delayed) {
      LLPC_ERRS("Fails to build " << getShaderStageName(compileInfo->shaderModuleDatas[i].shaderStage)
                                  << " shader module:\n");
      break;
    }
  }

  return result;
}

// =====================================================================================================================
// Builds pipeline and do linking.
//
// @param compiler : LLPC compiler object
// @param [in/out] compileInfo : Compilation info of LLPC standalone tool
// @param compileInfo : Pipeline dump options. Pipeline dumps are disabled when this is llvm::None.
// @param timePasses : Whether to time compiler passes
// @returns : Result::Success on success, other status codes on failure
Result buildPipeline(ICompiler *compiler, CompileInfo *compileInfo,
		     llvm::Optional<Vkgc::PipelineDumpOptions> pipelineDumpOptions, bool timePasses) {
  Result result = Result::Success;

  bool isGraphics = (compileInfo->stageMask & (shaderStageToMask(ShaderStageCompute) - 1)) != 0;
  if (isGraphics) {
    // Build graphics pipeline
    GraphicsPipelineBuildInfo *pipelineInfo = &compileInfo->gfxPipelineInfo;
    GraphicsPipelineBuildOut *pipelineOut = &compileInfo->gfxPipelineOut;

    // Fill pipeline shader info
    PipelineShaderInfo *shaderInfos[ShaderStageGfxCount] = {
        &pipelineInfo->vs, &pipelineInfo->tcs, &pipelineInfo->tes, &pipelineInfo->gs, &pipelineInfo->fs,
    };

    ResourceMappingNodeMap nodeSets;
    unsigned pushConstSize = 0;
    for (unsigned i = 0; i < compileInfo->shaderModuleDatas.size(); ++i) {

      PipelineShaderInfo *shaderInfo = shaderInfos[compileInfo->shaderModuleDatas[i].shaderStage];
      const ShaderModuleBuildOut *shaderOut = &(compileInfo->shaderModuleDatas[i].shaderOut);

      if (!shaderInfo->pEntryTarget) {
        // If entry target is not specified, use the one from command line option
        shaderInfo->pEntryTarget = compileInfo->entryTarget.c_str();
      }
      shaderInfo->pModuleData = shaderOut->pModuleData;
      shaderInfo->entryStage = compileInfo->shaderModuleDatas[i].shaderStage;

      // If not compiling from pipeline, lay out user data now.
      if (compileInfo->doAutoLayout) {
        doAutoLayoutDesc(compileInfo->shaderModuleDatas[i].shaderStage, compileInfo->shaderModuleDatas[i].spirvBin,
                         pipelineInfo, shaderInfo, nodeSets, pushConstSize,
                         /*autoLayoutDesc = */ compileInfo->autoLayoutDesc);
      }
    }

    if (compileInfo->doAutoLayout) {
      buildTopLevelMapping(compileInfo->stageMask, nodeSets, pushConstSize, &pipelineInfo->resourceMapping,
                           compileInfo->autoLayoutDesc);
    }

    pipelineInfo->pInstance = nullptr; // Dummy, unused
    pipelineInfo->pUserData = &compileInfo->pipelineBuf;
    pipelineInfo->pfnOutputAlloc = allocateBuffer;
    pipelineInfo->unlinked = compileInfo->unlinked;

    // NOTE: If number of patch control points is not specified, we set it to 3.
    if (pipelineInfo->iaState.patchControlPoints == 0)
      pipelineInfo->iaState.patchControlPoints = 3;

    pipelineInfo->options.robustBufferAccess = compileInfo->robustBufferAccess;
    pipelineInfo->options.enableRelocatableShaderElf = compileInfo->relocatableShaderElf;
    pipelineInfo->options.enableScratchAccessBoundsChecks = compileInfo->scratchAccessBoundsChecks;

    void *pipelineDumpHandle = nullptr;
    if (pipelineDumpOptions) {
      PipelineBuildInfo localPipelineInfo = {};
      localPipelineInfo.pGraphicsInfo = pipelineInfo;
      pipelineDumpHandle = Vkgc::IPipelineDumper::BeginPipelineDump(&*pipelineDumpOptions, localPipelineInfo);
    }

    if (timePasses) {
      auto hash = Vkgc::IPipelineDumper::GetPipelineHash(pipelineInfo);
      outs() << "LLPC PipelineHash: " << format("0x%016" PRIX64, hash) << " Files: " << compileInfo->fileNames << "\n";
      outs().flush();
    }

    result = compiler->BuildGraphicsPipeline(pipelineInfo, pipelineOut, pipelineDumpHandle);

    if (result == Result::Success) {
      if (pipelineDumpOptions) {
        Vkgc::BinaryData pipelineBinary = {};
        pipelineBinary.codeSize = pipelineOut->pipelineBin.codeSize;
        pipelineBinary.pCode = pipelineOut->pipelineBin.pCode;
        Vkgc::IPipelineDumper::DumpPipelineBinary(pipelineDumpHandle, compileInfo->gfxIp, &pipelineBinary);

        Vkgc::IPipelineDumper::EndPipelineDump(pipelineDumpHandle);
      }

      result = decodePipelineBinary(&pipelineOut->pipelineBin, compileInfo, true);
    }
  }
  else {
    // Build compute pipeline
    assert(compileInfo->shaderModuleDatas.size() == 1);
    assert(compileInfo->shaderModuleDatas[0].shaderStage == ShaderStageCompute);

    ComputePipelineBuildInfo *pipelineInfo = &compileInfo->compPipelineInfo;
    ComputePipelineBuildOut *pipelineOut = &compileInfo->compPipelineOut;

    PipelineShaderInfo *shaderInfo = &pipelineInfo->cs;
    const ShaderModuleBuildOut *shaderOut = &compileInfo->shaderModuleDatas[0].shaderOut;

    if (!shaderInfo->pEntryTarget) {
      // If entry target is not specified, use the one from command line option
      shaderInfo->pEntryTarget = compileInfo->entryTarget.c_str();
    }

    shaderInfo->entryStage = ShaderStageCompute;
    shaderInfo->pModuleData = shaderOut->pModuleData;

    // If not compiling from pipeline, lay out user data now.
    if (compileInfo->doAutoLayout) {
      ResourceMappingNodeMap nodeSets;
      unsigned pushConstSize = 0;
      doAutoLayoutDesc(ShaderStageCompute, compileInfo->shaderModuleDatas[0].spirvBin, nullptr, shaderInfo, nodeSets,
<<<<<<< HEAD
                       pushConstSize,
                       /*autoLayoutDesc =*/compileInfo->autoLayoutDesc);
=======
                       pushConstSize, /*checkAutoLayoutCompatible = */ false,
		       /*autoLayoutDesc =*/compileInfo->autoLayoutDesc);
>>>>>>> 65aaf501

      buildTopLevelMapping(ShaderStageComputeBit, nodeSets, pushConstSize, &pipelineInfo->resourceMapping,
                           compileInfo->autoLayoutDesc);
    }

    pipelineInfo->pInstance = nullptr; // Dummy, unused
    pipelineInfo->pUserData = &compileInfo->pipelineBuf;
    pipelineInfo->pfnOutputAlloc = allocateBuffer;
    pipelineInfo->unlinked = compileInfo->unlinked;
    pipelineInfo->options.robustBufferAccess = compileInfo->robustBufferAccess;
    pipelineInfo->options.enableRelocatableShaderElf = compileInfo->relocatableShaderElf;
    pipelineInfo->options.enableScratchAccessBoundsChecks = compileInfo->scratchAccessBoundsChecks;

    void *pipelineDumpHandle = nullptr;
    if (pipelineDumpOptions) {
      PipelineBuildInfo localPipelineInfo = {};
      localPipelineInfo.pComputeInfo = pipelineInfo;
      pipelineDumpHandle = Vkgc::IPipelineDumper::BeginPipelineDump(&*pipelineDumpOptions, localPipelineInfo);
    }

    if (timePasses) {
      auto hash = Vkgc::IPipelineDumper::GetPipelineHash(pipelineInfo);
      outs() << "LLPC PipelineHash: " << format("0x%016" PRIX64, hash) << " Files: " << compileInfo->fileNames << "\n";
      outs().flush();
    }

    result = compiler->BuildComputePipeline(pipelineInfo, pipelineOut, pipelineDumpHandle);

    if (result == Result::Success) {
      if (pipelineDumpOptions) {
        Vkgc::BinaryData pipelineBinary = {};
        pipelineBinary.codeSize = pipelineOut->pipelineBin.codeSize;
        pipelineBinary.pCode = pipelineOut->pipelineBin.pCode;
        Vkgc::IPipelineDumper::DumpPipelineBinary(pipelineDumpHandle, compileInfo->gfxIp, &pipelineBinary);

        Vkgc::IPipelineDumper::EndPipelineDump(pipelineDumpHandle);
      }

      result = decodePipelineBinary(&pipelineOut->pipelineBin, compileInfo, false);
    }
  }

  return result;
}

// =====================================================================================================================
// Output LLPC resulting binary (ELF binary, ISA assembly text, or LLVM bitcode) to the specified target file.
//
// @param compileInfo : Compilation info of LLPC standalone tool
// @param suppliedOutFile : Name of the file to output ELF binary (specify "" to use base name of first input file with
// appropriate extension; specify "-" to use stdout)
// @param firstInFile : Name of first input file
// @returns : Result::Success on success, other return status on failure
Result outputElf(CompileInfo *compileInfo, const std::string &suppliedOutFile, StringRef firstInFile) {
  const BinaryData &pipelineBin = (compileInfo->stageMask & shaderStageToMask(ShaderStageCompute))
                                      ? compileInfo->compPipelineOut.pipelineBin
                                      : compileInfo->gfxPipelineOut.pipelineBin;
  SmallString<64> outFileName(suppliedOutFile);
  if (outFileName.empty()) {
    // Detect the data type as we are unable to access the values of the options "-filetype" and "-emit-llvm".
    StringLiteral ext = fileExtFromBinary(pipelineBin);
    outFileName = sys::path::filename(firstInFile);
    sys::path::replace_extension(outFileName, ext);
  }

  return writeFile(pipelineBin, outFileName);
}

} // namespace StandaloneCompiler
} // namespace Llpc<|MERGE_RESOLUTION|>--- conflicted
+++ resolved
@@ -455,13 +455,8 @@
       ResourceMappingNodeMap nodeSets;
       unsigned pushConstSize = 0;
       doAutoLayoutDesc(ShaderStageCompute, compileInfo->shaderModuleDatas[0].spirvBin, nullptr, shaderInfo, nodeSets,
-<<<<<<< HEAD
                        pushConstSize,
                        /*autoLayoutDesc =*/compileInfo->autoLayoutDesc);
-=======
-                       pushConstSize, /*checkAutoLayoutCompatible = */ false,
-		       /*autoLayoutDesc =*/compileInfo->autoLayoutDesc);
->>>>>>> 65aaf501
 
       buildTopLevelMapping(ShaderStageComputeBit, nodeSets, pushConstSize, &pipelineInfo->resourceMapping,
                            compileInfo->autoLayoutDesc);
