/*
 ***********************************************************************************************************************
 *
 *  Copyright (c) 2016-2021 Advanced Micro Devices, Inc. All Rights Reserved.
 *
 *  Permission is hereby granted, free of charge, to any person obtaining a copy
 *  of this software and associated documentation files (the "Software"), to deal
 *  in the Software without restriction, including without limitation the rights
 *  to use, copy, modify, merge, publish, distribute, sublicense, and/or sell
 *  copies of the Software, and to permit persons to whom the Software is
 *  furnished to do so, subject to the following conditions:
 *
 *  The above copyright notice and this permission notice shall be included in all
 *  copies or substantial portions of the Software.
 *
 *  THE SOFTWARE IS PROVIDED "AS IS", WITHOUT WARRANTY OF ANY KIND, EXPRESS OR
 *  IMPLIED, INCLUDING BUT NOT LIMITED TO THE WARRANTIES OF MERCHANTABILITY,
 *  FITNESS FOR A PARTICULAR PURPOSE AND NONINFRINGEMENT. IN NO EVENT SHALL THE
 *  AUTHORS OR COPYRIGHT HOLDERS BE LIABLE FOR ANY CLAIM, DAMAGES OR OTHER
 *  LIABILITY, WHETHER IN AN ACTION OF CONTRACT, TORT OR OTHERWISE, ARISING FROM,
 *  OUT OF OR IN CONNECTION WITH THE SOFTWARE OR THE USE OR OTHER DEALINGS IN THE
 *  SOFTWARE.
 *
 **********************************************************************************************************************/
/*
 ***********************************************************************************************************************
 *
 *  Copyright (c) 2021 Google LLC. All Rights Reserved.
 *
 *  Permission is hereby granted, free of charge, to any person obtaining a copy
 *  of this software and associated documentation files (the "Software"), to deal
 *  in the Software without restriction, including without limitation the rights
 *  to use, copy, modify, merge, publish, distribute, sublicense, and/or sell
 *  copies of the Software, and to permit persons to whom the Software is
 *  furnished to do so, subject to the following conditions:
 *
 *  The above copyright notice and this permission notice shall be included in all
 *  copies or substantial portions of the Software.
 *
 *  THE SOFTWARE IS PROVIDED "AS IS", WITHOUT WARRANTY OF ANY KIND, EXPRESS OR
 *  IMPLIED, INCLUDING BUT NOT LIMITED TO THE WARRANTIES OF MERCHANTABILITY,
 *  FITNESS FOR A PARTICULAR PURPOSE AND NONINFRINGEMENT. IN NO EVENT SHALL THE
 *  AUTHORS OR COPYRIGHT HOLDERS BE LIABLE FOR ANY CLAIM, DAMAGES OR OTHER
 *  LIABILITY, WHETHER IN AN ACTION OF CONTRACT, TORT OR OTHERWISE, ARISING FROM,
 *  OUT OF OR IN CONNECTION WITH THE SOFTWARE OR THE USE OR OTHER DEALINGS IN THE
 *  SOFTWARE.
 *
 **********************************************************************************************************************/
/**
 ***********************************************************************************************************************
 * @file  llpcCompilationUtils.cpp
 * @brief LLPC source file: contains the implementation LLPC pipeline compilation logic for standalone LLPC compilers.
 ***********************************************************************************************************************
 */
#ifdef WIN_OS
// NOTE: Disable Windows-defined min()/max() because we use STL-defined std::min()/std::max() in LLPC.
#define NOMINMAX
#endif

#include "llpcPipelineBuilder.h"
#include "llpcAutoLayout.h"
#include "llpcCompilationUtils.h"
#include "llpcDebug.h"
#include "llpcInputUtils.h"
#include "llpcUtil.h"
#include "vkgcUtil.h"
#include "llvm/ADT/ScopeExit.h"
#include "llvm/ADT/StringExtras.h"

using namespace llvm;
using namespace Vkgc;

namespace Llpc {
namespace StandaloneCompiler {

// =====================================================================================================================
<<<<<<< HEAD
=======
// Returns true if the compiled pipeline is a graphics pipeline.
//
// @returns : True if the compiled pipeline is a graphics pipeline, false if not.
bool PipelineBuilder::isGraphicsPipeline() const {
  return (m_compileInfo.stageMask & ShaderStageAllGraphicsBit) != 0;
}

// =====================================================================================================================
>>>>>>> 87df95ca
// Builds pipeline using the provided build info and performs linking.
//
// @returns : Result::Success on success, other status on failure.
Result PipelineBuilder::build() {
  // Even though `build*Pipeline` produces a single `BinaryData` today, future pipeline types () will
  // result multiple outputs. We use a vector instead of a single variable to prepare for that.
  SmallVector<BinaryData, 1> pipelines;
  pipelines.push_back({});
  const bool isGraphics = isGraphicsPipeline(m_compileInfo.stageMask);
  const bool isCompute = isComputePipeline(m_compileInfo.stageMask);
  assert(!(isGraphics && isCompute) && "Bad stage mask");

  if (isGraphics) {
    Result result = buildGraphicsPipeline(pipelines[0]);
    if (result != Result::Success)
      return result;
  } else if (isCompute) {
    Result result = buildComputePipeline(pipelines[0]);
    if (result != Result::Success)
      return result;
  } else {
    return Result::ErrorInvalidShader;
  }

  for (const auto &pipeline : pipelines) {
    Result result = decodePipelineBinary(&pipeline, &m_compileInfo);
    if (result != Result::Success)
      return result;
  }
  return Result::Success;
}

// =====================================================================================================================
// Build the graphics pipeline.
//
// @param [in/out] outBinaryData : The compiled pipeline. The caller must value-initialize this parameter.
// @returns : Result::Success on success, other status on failure.
Result PipelineBuilder::buildGraphicsPipeline(BinaryData &outBinaryData) {
  GraphicsPipelineBuildInfo *pipelineInfo = &m_compileInfo.gfxPipelineInfo;
  GraphicsPipelineBuildOut *pipelineOut = &m_compileInfo.gfxPipelineOut;

  // Fill pipeline shader info.
  PipelineShaderInfo *shaderInfos[ShaderStageGfxCount] = {
      &pipelineInfo->vs,
      &pipelineInfo->tcs,
      &pipelineInfo->tes,
      &pipelineInfo->gs,
      &pipelineInfo->fs,
  };

  ResourceMappingNodeMap nodeSets;
  unsigned pushConstSize = 0;
  for (StandaloneCompiler::ShaderModuleData &moduleData : m_compileInfo.shaderModuleDatas) {
    const ShaderStage stage = moduleData.shaderStage;
    PipelineShaderInfo *shaderInfo = shaderInfos[stage];
    const ShaderModuleBuildOut *shaderOut = &moduleData.shaderOut;

    // If entry target is not specified, use the one from command line option.
    if (!shaderInfo->pEntryTarget)
      shaderInfo->pEntryTarget = moduleData.entryPoint.c_str();

    shaderInfo->pModuleData = shaderOut->pModuleData;
    shaderInfo->entryStage = stage;

    // If not compiling from pipeline, lay out user data now.
    if (m_compileInfo.doAutoLayout)
      doAutoLayoutDesc(stage, moduleData.spirvBin, pipelineInfo, shaderInfo, nodeSets, pushConstSize,
                       /*autoLayoutDesc = */ m_compileInfo.autoLayoutDesc);
  }

  if (m_compileInfo.doAutoLayout)
    buildTopLevelMapping(m_compileInfo.stageMask, nodeSets, pushConstSize, &pipelineInfo->resourceMapping,
                         m_compileInfo.autoLayoutDesc);

  pipelineInfo->pInstance = nullptr; // Placeholder, unused.
  pipelineInfo->pUserData = &m_compileInfo.pipelineBuf;
  pipelineInfo->pfnOutputAlloc = allocateBuffer;
  pipelineInfo->unlinked = m_compileInfo.unlinked;

  // NOTE: If number of patch control points is not specified, we set it to 3.
  if (pipelineInfo->iaState.patchControlPoints == 0)
    pipelineInfo->iaState.patchControlPoints = 3;

  pipelineInfo->options.robustBufferAccess = m_compileInfo.robustBufferAccess;
  pipelineInfo->options.enableRelocatableShaderElf = m_compileInfo.relocatableShaderElf;
  pipelineInfo->options.scalarBlockLayout = m_compileInfo.scalarBlockLayout;
  pipelineInfo->options.enableScratchAccessBoundsChecks = m_compileInfo.scratchAccessBoundsChecks;

  PipelineBuildInfo localPipelineInfo = {};
  localPipelineInfo.pGraphicsInfo = pipelineInfo;
  void *pipelineDumpHandle = runPreBuildActions(localPipelineInfo);

  Result result = m_compiler.BuildGraphicsPipeline(pipelineInfo, pipelineOut, pipelineDumpHandle);
  if (result != Result::Success)
    return result;

  SmallVector<BinaryData, 1> pipelines;
  outBinaryData = pipelineOut->pipelineBin;
  pipelines.push_back(outBinaryData);

  auto onExit = make_scope_exit([&] { runPostBuildActions(pipelineDumpHandle, pipelines); });

  return Result::Success;
}

// =====================================================================================================================
// Build the compute pipeline.
//
// @param [in/out] outBinaryData : The compiled pipeline. The caller must value-initialize this parameter.
// @returns : Result::Success on success, other status on failure.
Result PipelineBuilder::buildComputePipeline(BinaryData &outBinaryData) {
  assert(m_compileInfo.shaderModuleDatas.size() == 1);

  StandaloneCompiler::ShaderModuleData &moduleData = m_compileInfo.shaderModuleDatas[0];
  assert(moduleData.shaderStage == ShaderStageCompute);

  ComputePipelineBuildInfo *pipelineInfo = &m_compileInfo.compPipelineInfo;
  ComputePipelineBuildOut *pipelineOut = &m_compileInfo.compPipelineOut;

  PipelineShaderInfo *shaderInfo = &pipelineInfo->cs;
  const ShaderModuleBuildOut *shaderOut = &moduleData.shaderOut;

  // If entry target is not specified, use the one from command line option.
  if (!shaderInfo->pEntryTarget)
    shaderInfo->pEntryTarget = moduleData.entryPoint.c_str();

  shaderInfo->entryStage = ShaderStageCompute;
  shaderInfo->pModuleData = shaderOut->pModuleData;

  // If not compiling from pipeline, lay out user data now.
  if (m_compileInfo.doAutoLayout) {
    ResourceMappingNodeMap nodeSets;
    unsigned pushConstSize = 0;
    doAutoLayoutDesc(ShaderStageCompute, moduleData.spirvBin, nullptr, shaderInfo, nodeSets, pushConstSize,
                     /*autoLayoutDesc =*/m_compileInfo.autoLayoutDesc);

    buildTopLevelMapping(ShaderStageComputeBit, nodeSets, pushConstSize, &pipelineInfo->resourceMapping,
                         m_compileInfo.autoLayoutDesc);
  }

  pipelineInfo->pInstance = nullptr; // Placeholder, unused.
  pipelineInfo->pUserData = &m_compileInfo.pipelineBuf;
  pipelineInfo->pfnOutputAlloc = allocateBuffer;
  pipelineInfo->unlinked = m_compileInfo.unlinked;
  pipelineInfo->options.robustBufferAccess = m_compileInfo.robustBufferAccess;
  pipelineInfo->options.enableRelocatableShaderElf = m_compileInfo.relocatableShaderElf;
  pipelineInfo->options.scalarBlockLayout = m_compileInfo.scalarBlockLayout;
  pipelineInfo->options.enableScratchAccessBoundsChecks = m_compileInfo.scratchAccessBoundsChecks;

  PipelineBuildInfo localPipelineInfo = {};
  localPipelineInfo.pComputeInfo = pipelineInfo;
  void *pipelineDumpHandle = runPreBuildActions(localPipelineInfo);

  Result result = m_compiler.BuildComputePipeline(pipelineInfo, pipelineOut, pipelineDumpHandle);
  if (result != Result::Success)
    return result;

  outBinaryData = pipelineOut->pipelineBin;
  SmallVector<BinaryData, 1> pipelines;
  pipelines.push_back(outBinaryData);

  auto onExit = make_scope_exit([&] { runPostBuildActions(pipelineDumpHandle, pipelines); });

  return Result::Success;
}

// =====================================================================================================================
// Runs pre-compilation actions: starts a pipeline dump (if requested) and prints pipeline info (if requested).
// The caller must call `runPostBuildActions` after calling this function to perform the necessary cleanup.
//
// @param buildInfo : Build info of the pipeline.
// @returns : Handle to the started pipeline dump, nullptr if pipeline dump was not started.
void *PipelineBuilder::runPreBuildActions(PipelineBuildInfo buildInfo) {
  void *pipelineDumpHandle = nullptr;
  if (shouldDumpPipelines())
    pipelineDumpHandle = IPipelineDumper::BeginPipelineDump(m_dumpOptions.getPointer(), buildInfo);

  if (m_printPipelineInfo)
    printPipelineInfo(buildInfo);

  return pipelineDumpHandle;
}

// =====================================================================================================================
// Runs post-compilation actions: finalizes the pipeline dump, if started. Must be called after `runPreBuildActions`.
//
// @param pipelineDumpHandle : Handle to the started pipeline dump.
// @param pipeline : The compiled pipeline.
void PipelineBuilder::runPostBuildActions(void *pipelineDumpHandle, SmallVector<BinaryData, 1>& pipelines) {
  if (!pipelineDumpHandle)
    return;

  for (const auto& pipeline: pipelines)
    if (pipeline.pCode)
      IPipelineDumper::DumpPipelineBinary(pipelineDumpHandle, m_compileInfo.gfxIp, &pipeline);

  IPipelineDumper::EndPipelineDump(pipelineDumpHandle);
}

// =====================================================================================================================
// Prints pipeline dump hash code and filenames. Can be called before pipeline compilation.
//
// @param buildInfo : Build info of the pipeline.
void PipelineBuilder::printPipelineInfo(PipelineBuildInfo buildInfo) {
  uint64_t hash = 0;
  if (isGraphicsPipeline(m_compileInfo.stageMask))
    hash = IPipelineDumper::GetPipelineHash(buildInfo.pGraphicsInfo);
  else if (isComputePipeline(m_compileInfo.stageMask))
    hash = IPipelineDumper::GetPipelineHash(buildInfo.pComputeInfo);
  else
    llvm_unreachable("Unhandled pipeline kind");

  LLPC_OUTS("LLPC PipelineHash: " << format("0x%016" PRIX64, hash) << " Files: "
                                  << join(map_range(m_compileInfo.inputSpecs,
                                                    [](const InputSpec &spec) { return spec.filename; }),
                                          " ")
                                  << "\n");
}

} // namespace StandaloneCompiler
} // namespace Llpc<|MERGE_RESOLUTION|>--- conflicted
+++ resolved
@@ -74,17 +74,6 @@
 namespace StandaloneCompiler {
 
 // =====================================================================================================================
-<<<<<<< HEAD
-=======
-// Returns true if the compiled pipeline is a graphics pipeline.
-//
-// @returns : True if the compiled pipeline is a graphics pipeline, false if not.
-bool PipelineBuilder::isGraphicsPipeline() const {
-  return (m_compileInfo.stageMask & ShaderStageAllGraphicsBit) != 0;
-}
-
-// =====================================================================================================================
->>>>>>> 87df95ca
 // Builds pipeline using the provided build info and performs linking.
 //
 // @returns : Result::Success on success, other status on failure.
