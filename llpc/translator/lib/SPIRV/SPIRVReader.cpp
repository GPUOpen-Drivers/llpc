--- conflicted
+++ resolved
@@ -618,20 +618,12 @@
     } else {
       // Uniform constant variable outside of a block use std430 layout.
       pointeeLayout = isAccelerationStructureType(spvElementType) ? LayoutMode::Explicit : LayoutMode::Std430;
-    }
-<<<<<<< HEAD
-#if VKI_RAY_TRACING
-    else if (spvElementType->isTypeAccelerationStructureKHR()) {
-      pointeeLayout = LayoutMode::Explicit;
       // From now on (GPURT major version >= 34), AS header may start at a non-zero offset, GPURT now request base
       // offset of the resource, and it will calculate the actual GPUVA, instead of compiler providing one loaded from
       // offset 0. Here we use SPIRAS_Constant because later in llpcSpirvLowerGlobal the AS will be lowered to
       // get.desc.ptr which returns SPIRAS_Constant ptr.
-      addrSpace = SPIRAS_Constant;
-    }
-#endif
-=======
->>>>>>> f44e737f
+      addrSpace = isAccelerationStructureType(spvElementType) ? SPIRAS_Constant : addrSpace;
+    }
   }
 
   Type *const pointeeType =
