--- conflicted
+++ resolved
@@ -440,16 +440,11 @@
   const BinaryData &shaderBinary = shaderInfo->shaderBin;
   bool trimDebugInfo = cl::TrimDebugInfo;
 #if VKI_RAY_TRACING
-#if LLPC_CLIENT_INTERFACE_MAJOR_VERSION < 55
   trimDebugInfo = trimDebugInfo &&
 #if LLPC_CLIENT_INTERFACE_MAJOR_VERSION < 55
                   !(shaderInfo->options.pipelineOptions.internalRtShaders || shaderInfo->options.isInternalRtShader);
 #else
-<<<<<<< HEAD
-  trimDebugInfo = trimDebugInfo && !(shaderInfo->options.pipelineOptions.internalRtShaders);
-=======
                   !(shaderInfo->options.pipelineOptions.internalRtShaders);
->>>>>>> 83e59f97
 #endif
 #endif
   if (trimDebugInfo) {
@@ -470,16 +465,11 @@
   const BinaryData &shaderBinary = shaderInfo->shaderBin;
   bool trimDebugInfo = cl::TrimDebugInfo;
 #if VKI_RAY_TRACING
-#if LLPC_CLIENT_INTERFACE_MAJOR_VERSION < 55
   trimDebugInfo = trimDebugInfo &&
 #if LLPC_CLIENT_INTERFACE_MAJOR_VERSION < 55
                   !(shaderInfo->options.pipelineOptions.internalRtShaders || shaderInfo->options.isInternalRtShader);
 #else
-<<<<<<< HEAD
-  trimDebugInfo = trimDebugInfo && !(shaderInfo->options.pipelineOptions.internalRtShaders);
-=======
                   !(shaderInfo->options.pipelineOptions.internalRtShaders);
->>>>>>> 83e59f97
 #endif
 #endif
   if (!trimDebugInfo)
