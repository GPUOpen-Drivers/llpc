--- conflicted
+++ resolved
@@ -177,7 +177,6 @@
          (stageMask & Vkgc::ShaderStageBit::ShaderStageComputeBit) == 0;
 }
 
-<<<<<<< HEAD
 // =====================================================================================================================
 // Find userDataNode with specified set and binding. And return Node index.
 //
@@ -201,9 +200,6 @@
 const ResourceMappingNode *findResourceNode(const ResourceMappingRootNode *userDataNodes, unsigned nodeCount,
                                             unsigned set, unsigned binding, unsigned *index);
 
-#if VKI_RAY_TRACING
-=======
->>>>>>> f44e737f
 // =====================================================================================================================
 // Returns true iff the compiled pipeline is a raytracing pipeline.
 //
