##
 #######################################################################################################################
 #
 #  Copyright (c) 2017-2018 Advanced Micro Devices, Inc. All Rights Reserved.
 #
 #  Permission is hereby granted, free of charge, to any person obtaining a copy
 #  of this software and associated documentation files (the "Software"), to deal
 #  in the Software without restriction, including without limitation the rights
 #  to use, copy, modify, merge, publish, distribute, sublicense, and/or sell
 #  copies of the Software, and to permit persons to whom the Software is
 #  furnished to do so, subject to the following conditions:
 #
 #  The above copyright notice and this permission notice shall be included in all
 #  copies or substantial portions of the Software.
 #
 #  THE SOFTWARE IS PROVIDED "AS IS", WITHOUT WARRANTY OF ANY KIND, EXPRESS OR
 #  IMPLIED, INCLUDING BUT NOT LIMITED TO THE WARRANTIES OF MERCHANTABILITY,
 #  FITNESS FOR A PARTICULAR PURPOSE AND NONINFRINGEMENT. IN NO EVENT SHALL THE
 #  AUTHORS OR COPYRIGHT HOLDERS BE LIABLE FOR ANY CLAIM, DAMAGES OR OTHER
 #  LIABILITY, WHETHER IN AN ACTION OF CONTRACT, TORT OR OTHERWISE, ARISING FROM,
 #  OUT OF OR IN CONNECTION WITH THE SOFTWARE OR THE USE OR OTHER DEALINGS IN THE
 #  SOFTWARE.
 #
 #######################################################################################################################

import binascii
import os
import re
import subprocess
import sys

import genGlslArithOpEmuCode
import genGlslGroupOpEmuCode
import genGlslImageOpEmuCode

def bin2hex(libFile, hFile):
  print(">>>  (LL-bin2hex) " + libFile + "  ==>  " + hFile)
  fBin = open(libFile, "rb")
  binData = fBin.read()
  fBin.close()

  hexData = binascii.hexlify(binData).decode()
  with open(hFile, "w") as fHex:
    i = 0
    while i < len(hexData):
        fHex.writelines(["0x", hexData[i], hexData[i + 1]])
        i += 2
        if (i != len(hexData)):
            fHex.write(", ")
        if (i % 32 == 0):
            fHex.write("\n")

# The directory where all the auxiliary and input files can be found
# (/llpc/patch/generate/).
INPUT_DIR = os.path.abspath(os.path.join(os.path.dirname(sys.argv[0]), ".."))

LLVM_AS_DIR = sys.argv[1]
LLVM_LINK_DIR = sys.argv[2]
OS_TYPE = sys.argv[3]
OUTPUT_DIR = os.path.abspath(sys.argv[4]) if len(sys.argv) == 5 else INPUT_DIR

# The source directories where we expect to find .ll files. This
# can be a single directory, if OUTPUT_DIR and INPUT_DIR are the same.
SRC_DIRS = sorted(set([INPUT_DIR, OUTPUT_DIR]))

# LLVM utility binaries
<<<<<<< HEAD
LLVM_AS = os.path.join(LLVM_AS_DIR, "llvm-as")
LLVM_LINK = os.path.join(LLVM_LINK_DIR, "llvm-link")
LLVM_AR = os.path.join(LLVM_LINK_DIR, "llvm-ar")
=======
LLVM_OPT = LLVM_AS_DIR + "opt"
LLVM_LINK = LLVM_LINK_DIR + "llvm-link"
LLVM_AR = LLVM_LINK_DIR + "llvm-ar"
>>>>>>> 4aa2bb1e

# Cleanup, remove those auto-generated files
print("*******************************************************************************")
print("                              Pre-Compile Cleanup                              ")
print("*******************************************************************************")

if not os.path.exists(OUTPUT_DIR):
    os.makedirs(OUTPUT_DIR)

for f in os.listdir(OUTPUT_DIR):
    fPath = os.path.join(OUTPUT_DIR, f)
    if f.startswith("g_") or  f.endswith(".bc") or f.endswith(".lib"): # Common library
        print(">>>  (LL-clean) remove " + fPath)
        os.remove(fPath)
    elif os.path.isdir(fPath) and f.startswith("gfx"): # GFX library
        gfx = f
        for subf in os.listdir(fPath):
            subfPath = os.path.join(fPath, subf)
            if subf.startswith("g_") or  subf.endswith(".bc") or subf.endswith(".lib"):
                print(">>>  (LL-clean) remove " + subfPath)
                os.remove(subfPath)

print("")

# =====================================================================================================================
# Generate GFX-independent LLVM emulation library
# =====================================================================================================================

# Generate .ll files
print("*******************************************************************************")
print("                 Generate LLVM Emulation IR (GLSL Arithmetic)                  ")
print("*******************************************************************************")
genGlslArithOpEmuCode.main(os.path.join(INPUT_DIR, "script/genGlslArithOpEmuCode.txt"),
                           OUTPUT_DIR, "std32")
genGlslArithOpEmuCode.main(os.path.join(INPUT_DIR, "script/genGlslArithOpEmuCodeF16.txt"),
                           OUTPUT_DIR, "float16")
genGlslArithOpEmuCode.main(os.path.join(INPUT_DIR, "script/genGlslArithOpEmuCodeF64.txt"),
                           OUTPUT_DIR, "float64")
genGlslArithOpEmuCode.main(os.path.join(INPUT_DIR, "script/genGlslArithOpEmuCodeI16.txt"),
                           OUTPUT_DIR, "int16")
genGlslArithOpEmuCode.main(os.path.join(INPUT_DIR, "script/genGlslArithOpEmuCodeI64.txt"),
                           OUTPUT_DIR, "int64")

print("*******************************************************************************")
print("                 Generate LLVM Emulation IR (GLSL Group)                       ")
print("*******************************************************************************")
genGlslGroupOpEmuCode.main(16, 64, OUTPUT_DIR)
genGlslGroupOpEmuCode.main(32, 64, OUTPUT_DIR)
genGlslGroupOpEmuCode.main(64, 64, OUTPUT_DIR)

print("*******************************************************************************")
print("                   Generate LLVM Emulation IR (GLSL Image) for %s             "%("GFX6"))
print("*******************************************************************************")
genGlslImageOpEmuCode.main(os.path.join(INPUT_DIR, "script/genGlslImageOpEmuCode.txt"),
                           OUTPUT_DIR, "gfx6")

print("*******************************************************************************")
print("                   Generate LLVM Emulation IR (GLSL Image) for %s             "%("GFX9"))
print("*******************************************************************************")
genGlslImageOpEmuCode.main(os.path.join(INPUT_DIR, "script/genGlslImageOpEmuCode.txt"),
                           os.path.join(OUTPUT_DIR, "gfx9"), "gfx9")

# Generate .lib file
print("*******************************************************************************")
print("                   Generate LLVM Emulation Library (Common)                    ")
print("*******************************************************************************")

# Assemble .ll files to .bc files
<<<<<<< HEAD
for srcDir in SRC_DIRS:
  for f in os.listdir(srcDir):
      if f.endswith(".ll"):
        outF = f.replace(".ll", ".bc")
        cmd = LLVM_AS + " " + f + " -o " + os.path.join(OUTPUT_DIR, outF)
=======
for f in os.listdir("./"):
    if f.endswith(".ll"):
        bcFile = os.path.splitext(f)[0] + ".bc"
        cmd = LLVM_OPT + " -strip -o " + bcFile + " " + f
>>>>>>> 4aa2bb1e
        print(">>>  (LL-as) " + cmd)
        if OS_TYPE == "win":
          subprocess.check_call(cmd, cwd = srcDir)
        else:
          subprocess.check_call(cmd, cwd = srcDir, shell=True)

# Link special emulation .bc files to libraries (null fragment shader, copy shader)
SPECIAL_EMUS = ["NullFs", "CopyShader"]
for feature in SPECIAL_EMUS:
    # Search for the .bc file
    bcFile = ""
    for f in os.listdir(OUTPUT_DIR):
        if f.startswith("glsl" + feature) and f.endswith("Emu.bc"):
            bcFile = f

    if bcFile == "": # Not found
        continue

    # Link .bc files to .lib file
    bcFilePath = os.path.join(OUTPUT_DIR, bcFile)
    libFile = os.path.join(OUTPUT_DIR, "glsl" + feature + "Emu.lib")
    cmd = LLVM_LINK + " -o=" + libFile + " " + bcFilePath
    print(">>>  (LL-link) " + cmd)
    if OS_TYPE == "win" :
        subprocess.check_call(cmd)
    else :
        subprocess.check_call(cmd, shell = True)

    # Convert .lib file to a hex file
    hFile = os.path.join(OUTPUT_DIR, "g_llpcGlsl" + feature + "EmuLib.h")
    bin2hex(libFile, hFile)

    # Cleanup, remove those temporary files
    print(">>>  (LL-clean) remove " + bcFilePath)
    os.remove(bcFilePath)
    print(">>>  (LL-clean) remove " + libFile)
    os.remove(libFile)

# Add general emulation .bc files to a .lib archive (GLSL operations and built-ins)
# Collect .bc files
bcFiles = ""
for f in os.listdir(OUTPUT_DIR):
    if f.endswith(".bc"):
      bcFiles += os.path.join(OUTPUT_DIR, f) + " "

# Add .bc files to .lib archive file
libFile = os.path.join(OUTPUT_DIR, "glslEmu.lib")
cmd = LLVM_AR + " r " + libFile + " " + bcFiles
print(">>>  (LL-ar) " + cmd)
if OS_TYPE == "win" :
    subprocess.check_call(cmd)
else :
    subprocess.check_call(cmd, shell = True)

# Convert .lib file to a hex file
hFile = os.path.join(OUTPUT_DIR, "g_llpcGlslEmuLib.h")
bin2hex(libFile, hFile)

# Cleanup, remove those temporary files
for f in bcFiles.split():
    print(">>>  (LL-clean) remove " + f);
    os.remove(f)
print(">>>  (LL-clean) remove " + libFile);
os.remove(libFile)

print("")

# =====================================================================================================================
# Generate GFX-dependent LLVM emulation library
# =====================================================================================================================

# Assemble .ll files to .bc files and add emulation .bc files to archives
GFX_EMUS = ["gfx8", "gfx9"]

for gfx in GFX_EMUS:
    print("*******************************************************************************")
    print("                    Generate LLVM Emulation Library (%s)                     "%(gfx.upper()))
    print("*******************************************************************************")

    outDir = os.path.join(OUTPUT_DIR, gfx)
    if not os.path.exists(outDir):
      os.makedirs(outDir)

    # Assemble .ll files to .bc files
<<<<<<< HEAD
    for srcDir in SRC_DIRS:
      gfxSubdir = os.path.join(srcDir, gfx)
      for f in os.listdir(gfxSubdir):
          if f.endswith(".ll"):
              outF = f.replace(".ll", ".bc")
              cmd = LLVM_AS + " " + os.path.join(gfx, f) + " -o " + os.path.join(outDir, outF)
              print(">>>  (LL-as) " + cmd)
              if OS_TYPE == "win" :
                  subprocess.check_call(cmd, cwd = srcDir)
              else :
                  subprocess.check_call(cmd, cwd = srcDir, shell = True)
=======
    for f in os.listdir(gfx):
        if f.endswith(".ll"):
            f = gfx + "/" + f
            bcFile = os.path.splitext(f)[0] + ".bc"
            cmd = LLVM_OPT + " -strip -o " + bcFile + " " + f
            print(">>>  (LL-as) " + cmd)
            if OS_TYPE == "win" :
                subprocess.check_call(cmd)
            else :
                subprocess.check_call(cmd, shell = True)
>>>>>>> 4aa2bb1e

    # Search for the .bc file
    bcFiles = ""
    for f in os.listdir(outDir):
        if f.endswith(".bc"):
            bcFiles += os.path.join(outDir, f) + " "

    # Add .bc files to archive .lib file
    libFile = os.path.join(outDir, "glslEmu" + gfx.capitalize() + ".lib")
    cmd = LLVM_AR + " r " + libFile + " " + bcFiles
    print(">>>  (LL-ar) " + cmd)
    if OS_TYPE == "win" :
        subprocess.check_call(cmd)
    else :
        subprocess.check_call(cmd, shell = True)

    # Convert .lib file to a hex file
    hFile = os.path.join(outDir, "g_llpcGlslEmuLib" + gfx.capitalize() + ".h")
    bin2hex(libFile, hFile)

    # Cleanup, remove those temporary files
    for f in bcFiles.split():
        print(">>>  (LL-clean) remove " + f);
        os.remove(f)
    print(">>>  (LL-clean) remove " + libFile);
    os.remove(libFile)

    print("")

# =====================================================================================================================
# Generate Workaround LLVM emulation library
# =====================================================================================================================

# Assemble .ll files to .bc files and link emulation .bc files to libraries
WA_EMUS = ["treat1dImagesAs2d"]
WA_ROOT="wa"
for wa in WA_EMUS:
    print("*******************************************************************************")
    print("                    Generate LLVM Emulation Library (%s)                     "%(wa.upper()))
    print("*******************************************************************************")

    workDir = os.path.join(WA_ROOT, wa)
    outDir = os.path.join(OUTPUT_DIR, WA_ROOT, wa)
    if not os.path.exists(outDir):
      os.makedirs(outDir)

    # Assemble .ll files to .bc files
    for f in os.listdir(os.path.join(INPUT_DIR, workDir)):
        if f.endswith(".ll"):
<<<<<<< HEAD
            outF = f.replace(".ll", ".bc")
            cmd = LLVM_AS + " " + os.path.join(workDir, f) + " -o " + os.path.join(outDir, outF)
=======
            f = workDir + "/" + f
            bcFile = os.path.splitext(f)[0] + ".bc"
            cmd = LLVM_OPT + " -strip -o " + bcFile + " " + f
>>>>>>> 4aa2bb1e
            print(">>>  (LL-as) " + cmd)
            if OS_TYPE == "win" :
                subprocess.check_call(cmd, cwd = INPUT_DIR)
            else :
                subprocess.check_call(cmd, cwd = INPUT_DIR, shell = True)

    # Search for the .bc file
    bcFiles = ""
    for f in os.listdir(outDir):
        if f.endswith(".bc"):
            bcFiles += os.path.join(outDir, f)

    # Add .bc files to archive .lib file
    libFile = os.path.join(outDir, "glslEmu" + wa.capitalize() + ".lib")
    cmd = LLVM_AR + " r " + libFile + " " + bcFiles
    print(">>>  (LL-ar) " + cmd)
    if OS_TYPE == "win" :
        subprocess.check_call(cmd)
    else :
        subprocess.check_call(cmd, shell = True)

    # Convert .lib file to a hex file
    hFile = os.path.join(OUTPUT_DIR, WA_ROOT, "g_llpcGlslEmuLib" + wa[:1].upper() + wa[1:] + ".h")
    bin2hex(libFile, hFile)

    # Cleanup, remove those temporary files
    for f in bcFiles.split():
        print(">>>  (LL-clean) remove " + f);
        os.remove(f)
    print(">>>  (LL-clean) remove " + libFile);
    os.remove(libFile)

    print("")<|MERGE_RESOLUTION|>--- conflicted
+++ resolved
@@ -64,15 +64,9 @@
 SRC_DIRS = sorted(set([INPUT_DIR, OUTPUT_DIR]))
 
 # LLVM utility binaries
-<<<<<<< HEAD
-LLVM_AS = os.path.join(LLVM_AS_DIR, "llvm-as")
+LLVM_OPT = os.path.join(LLVM_AS_DIR, "opt")
 LLVM_LINK = os.path.join(LLVM_LINK_DIR, "llvm-link")
 LLVM_AR = os.path.join(LLVM_LINK_DIR, "llvm-ar")
-=======
-LLVM_OPT = LLVM_AS_DIR + "opt"
-LLVM_LINK = LLVM_LINK_DIR + "llvm-link"
-LLVM_AR = LLVM_LINK_DIR + "llvm-ar"
->>>>>>> 4aa2bb1e
 
 # Cleanup, remove those auto-generated files
 print("*******************************************************************************")
@@ -141,18 +135,11 @@
 print("*******************************************************************************")
 
 # Assemble .ll files to .bc files
-<<<<<<< HEAD
 for srcDir in SRC_DIRS:
   for f in os.listdir(srcDir):
       if f.endswith(".ll"):
         outF = f.replace(".ll", ".bc")
-        cmd = LLVM_AS + " " + f + " -o " + os.path.join(OUTPUT_DIR, outF)
-=======
-for f in os.listdir("./"):
-    if f.endswith(".ll"):
-        bcFile = os.path.splitext(f)[0] + ".bc"
-        cmd = LLVM_OPT + " -strip -o " + bcFile + " " + f
->>>>>>> 4aa2bb1e
+        cmd = LLVM_OPT + " -strip -o " + os.path.join(OUTPUT_DIR, outF) + " " + f
         print(">>>  (LL-as) " + cmd)
         if OS_TYPE == "win":
           subprocess.check_call(cmd, cwd = srcDir)
@@ -237,30 +224,17 @@
       os.makedirs(outDir)
 
     # Assemble .ll files to .bc files
-<<<<<<< HEAD
     for srcDir in SRC_DIRS:
       gfxSubdir = os.path.join(srcDir, gfx)
       for f in os.listdir(gfxSubdir):
           if f.endswith(".ll"):
               outF = f.replace(".ll", ".bc")
-              cmd = LLVM_AS + " " + os.path.join(gfx, f) + " -o " + os.path.join(outDir, outF)
+              cmd = LLVM_OPT + " -strip -o " + os.path.join(outDir, outF) + " " + os.path.join(gfx, f)
               print(">>>  (LL-as) " + cmd)
               if OS_TYPE == "win" :
                   subprocess.check_call(cmd, cwd = srcDir)
               else :
                   subprocess.check_call(cmd, cwd = srcDir, shell = True)
-=======
-    for f in os.listdir(gfx):
-        if f.endswith(".ll"):
-            f = gfx + "/" + f
-            bcFile = os.path.splitext(f)[0] + ".bc"
-            cmd = LLVM_OPT + " -strip -o " + bcFile + " " + f
-            print(">>>  (LL-as) " + cmd)
-            if OS_TYPE == "win" :
-                subprocess.check_call(cmd)
-            else :
-                subprocess.check_call(cmd, shell = True)
->>>>>>> 4aa2bb1e
 
     # Search for the .bc file
     bcFiles = ""
@@ -310,14 +284,8 @@
     # Assemble .ll files to .bc files
     for f in os.listdir(os.path.join(INPUT_DIR, workDir)):
         if f.endswith(".ll"):
-<<<<<<< HEAD
             outF = f.replace(".ll", ".bc")
-            cmd = LLVM_AS + " " + os.path.join(workDir, f) + " -o " + os.path.join(outDir, outF)
-=======
-            f = workDir + "/" + f
-            bcFile = os.path.splitext(f)[0] + ".bc"
-            cmd = LLVM_OPT + " -strip -o " + bcFile + " " + f
->>>>>>> 4aa2bb1e
+            cmd = LLVM_OPT + " -strip -o " + os.path.join(outDir, outF) + " " + os.path.join(workDir, f)
             print(">>>  (LL-as) " + cmd)
             if OS_TYPE == "win" :
                 subprocess.check_call(cmd, cwd = INPUT_DIR)
