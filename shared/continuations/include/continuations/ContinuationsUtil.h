--- conflicted
+++ resolved
@@ -640,12 +640,6 @@
 // at the end of LowerRaytracingPipeline.
 bool removeUnusedFunctionDecls(Module *Mod, bool OnlyIntrinsics = true);
 
-<<<<<<< HEAD
-// Replacement for PointerType::getWithSamePointeeType that works with new LLVM.
-// Returns a typed pointer type if the pointer type is typed.
-PointerType *getWithSamePointeeType(PointerType *PtrTy, unsigned AddressSpace);
-
-=======
 // For each basic block in Func, find the terminator. If it is contained in
 // TerminatorOpcodes, then apply the callback on the terminator.
 template <typename CallbackTy, typename = std::enable_if<std::is_invocable_v<
@@ -665,7 +659,11 @@
 void replaceAllPointerUses(IRBuilder<> *Builder, Value *OldPointerValue,
                            Value *NewPointerValue,
                            SmallVectorImpl<Instruction *> &ToBeRemoved);
->>>>>>> 0c23ae95
+
+// Replacement for PointerType::getWithSamePointeeType that works with new LLVM.
+// Returns a typed pointer type if the pointer type is typed.
+PointerType *getWithSamePointeeType(PointerType *PtrTy, unsigned AddressSpace);
+
 } // namespace llvm
 
 #endif