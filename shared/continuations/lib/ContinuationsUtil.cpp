/*
 ***********************************************************************************************************************
 *
 *  Copyright (c) 2022-2023 Advanced Micro Devices, Inc. All Rights Reserved.
 *
 *  Permission is hereby granted, free of charge, to any person obtaining a copy
 *  of this software and associated documentation files (the "Software"), to
 *deal in the Software without restriction, including without limitation the
 *rights to use, copy, modify, merge, publish, distribute, sublicense, and/or
 *sell copies of the Software, and to permit persons to whom the Software is
 *  furnished to do so, subject to the following conditions:
 *
 *  The above copyright notice and this permission notice shall be included in
 *all copies or substantial portions of the Software.
 *
 *  THE SOFTWARE IS PROVIDED "AS IS", WITHOUT WARRANTY OF ANY KIND, EXPRESS OR
 *  IMPLIED, INCLUDING BUT NOT LIMITED TO THE WARRANTIES OF MERCHANTABILITY,
 *  FITNESS FOR A PARTICULAR PURPOSE AND NONINFRINGEMENT. IN NO EVENT SHALL THE
 *  AUTHORS OR COPYRIGHT HOLDERS BE LIABLE FOR ANY CLAIM, DAMAGES OR OTHER
 *  LIABILITY, WHETHER IN AN ACTION OF CONTRACT, TORT OR OTHERWISE, ARISING
 *FROM, OUT OF OR IN CONNECTION WITH THE SOFTWARE OR THE USE OR OTHER DEALINGS
 *IN THE SOFTWARE.
 *
 **********************************************************************************************************************/

//===- ContinuationsUtil.cpp - Continuations utilities -----------------===//
//
// This file defines implementations for helper functions for continuation
// passes.
//
//===----------------------------------------------------------------------===//

#include "continuations/ContinuationsUtil.h"
#include "lgc/LgcRtDialect.h"
#include "llvm-dialects/Dialect/OpSet.h"
#include "llvm/ADT/STLExtras.h"
#include "llvm/IR/Function.h"
#include "llvm/IR/Instructions.h"

#define DEBUG_TYPE "continuations-util"

#define GPURTMAP_ENTRY(Op, GpurtName, AccessesHitData)                         \
  {                                                                            \
    OpDescription::get<lgc::rt::Op>(), { GpurtName, AccessesHitData }          \
  }

const OpMap<llvm::GpuRtIntrinsicEntry> llvm::LgcRtGpuRtMap = {{
    GPURTMAP_ENTRY(InstanceIdOp, "InstanceID", true),
    GPURTMAP_ENTRY(InstanceIndexOp, "InstanceIndex", true),
    GPURTMAP_ENTRY(HitKindOp, "HitKind", true),
    GPURTMAP_ENTRY(RayFlagsOp, "RayFlags", false),
    GPURTMAP_ENTRY(DispatchRaysIndexOp, "DispatchRaysIndex3", false),
    GPURTMAP_ENTRY(DispatchRaysDimensionsOp, "DispatchRaysDimensions3", false),
    GPURTMAP_ENTRY(WorldRayOriginOp, "WorldRayOrigin3", false),
    GPURTMAP_ENTRY(WorldRayDirectionOp, "WorldRayDirection3", false),
    GPURTMAP_ENTRY(ObjectRayOriginOp, "ObjectRayOrigin3", true),
    GPURTMAP_ENTRY(ObjectRayDirectionOp, "ObjectRayDirection3", true),
    GPURTMAP_ENTRY(ObjectToWorldOp, "ObjectToWorld4x3", true),
    GPURTMAP_ENTRY(WorldToObjectOp, "WorldToObject4x3", true),
    GPURTMAP_ENTRY(RayTminOp, "RayTMin", false),
    GPURTMAP_ENTRY(RayTcurrentOp, "RayTCurrent", true),
    GPURTMAP_ENTRY(IgnoreHitOp, "IgnoreHit", false),
    GPURTMAP_ENTRY(AcceptHitAndEndSearchOp, "AcceptHitAndEndSearch", false),
    GPURTMAP_ENTRY(TraceRayOp, "TraceRay", false),
    GPURTMAP_ENTRY(ReportHitOp, "ReportHit", false),
    GPURTMAP_ENTRY(CallCallableShaderOp, "CallShader", false),
    GPURTMAP_ENTRY(PrimitiveIndexOp, "PrimitiveIndex", true),
    GPURTMAP_ENTRY(GeometryIndexOp, "GeometryIndex", true),
}};

#undef GPURTMAP_ENTRY

llvm::StringRef DialectUtils::getLgcRtDialectOpName(llvm::StringRef FullName) {
  return FullName.substr(std::strlen("lgc.rt."));
}

bool DialectUtils::isLgcRtOp(const llvm::Function *F) {
  return F && F->getName().starts_with("lgc.rt");
}

void llvm::moveFunctionBody(Function &OldFunc, Function &NewFunc) {
  while (!OldFunc.empty()) {
    BasicBlock *BB = &OldFunc.front();
    BB->removeFromParent();
    BB->insertInto(&NewFunc);
  }
}

std::optional<llvm::GpuRtIntrinsicEntry>
llvm::findIntrImplEntryByIntrinsicCall(CallInst *Call) {
  if (!DialectUtils::isLgcRtOp(Call->getCalledFunction()))
    return std::nullopt;

  auto ImplEntry = LgcRtGpuRtMap.find(*Call);
  if (ImplEntry == LgcRtGpuRtMap.end())
    report_fatal_error("Unhandled lgc.rt op!");

  return *ImplEntry.val();
}

bool llvm::removeUnusedFunctionDecls(Module *Mod, bool OnlyIntrinsics) {
  bool DidChange = false;

  for (Function &F : make_early_inc_range(*Mod)) {
    if (F.isDeclaration() && F.user_empty()) {
      if (!OnlyIntrinsics ||
          (DialectUtils::isLgcRtOp(&F) || F.getName().starts_with("dx.op."))) {
        F.eraseFromParent();
        DidChange = true;
      }
    }
  }

  return DidChange;
}

<<<<<<< HEAD
PointerType *llvm::getWithSamePointeeType(PointerType *PtrTy,
                                          unsigned AddressSpace) {
#if LLVM_MAIN_REVISION && LLVM_MAIN_REVISION < 482880
  return PointerType::getWithSamePointeeType(PtrTy, AddressSpace);
#else
  // New version of the code (also handles unknown version, which we treat as
  // latest)
  return PointerType::get(PtrTy->getContext(), AddressSpace);
#endif
=======
bool DXILContHelper::isRematerializableLgcRtOp(
    CallInst &CInst, std::optional<DXILShaderKind> Kind) {
  using namespace lgc::rt;
  Function *Callee = CInst.getCalledFunction();
  if (!DialectUtils::isLgcRtOp(Callee))
    return false;

  // Always rematerialize
  static const OpSet RematerializableDialectOps =
      OpSet::get<DispatchRaysDimensionsOp, DispatchRaysIndexOp>();
  if (RematerializableDialectOps.contains(*Callee))
    return true;

  // Rematerialize for Intersection that can only call ReportHit, which keeps
  // the largest system data struct. These cannot be rematerialized in
  // ClosestHit, because if ClosestHit calls TraceRay or CallShader, that
  // information is lost from the system data struct. Also exclude rayTCurrent
  // because ReportHit calls can change that.
  if (!Kind || *Kind == DXILShaderKind::Intersection) {
    static const OpSet RematerializableIntersectionDialectOps =
        OpSet::get<InstanceIdOp, InstanceIndexOp, GeometryIndexOp,
                   ObjectRayDirectionOp, ObjectRayOriginOp, ObjectToWorldOp,
                   PrimitiveIndexOp, RayFlagsOp, RayTminOp, WorldRayDirectionOp,
                   WorldRayOriginOp, WorldToObjectOp>();
    if (RematerializableIntersectionDialectOps.contains(*Callee))
      return true;
  }

  return false;
}

void llvm::replaceAllPointerUses(IRBuilder<> *Builder, Value *OldPointerValue,
                                 Value *NewPointerValue,
                                 SmallVectorImpl<Instruction *> &ToBeRemoved) {
  // Note: The implementation explicitly supports typed pointers, which
  //       complicates some of the code below.

  // Assert that both types are pointers that only differ in the address space.
  PointerType *OldPtrTy = cast<PointerType>(OldPointerValue->getType());
  PointerType *NewPtrTy = cast<PointerType>(NewPointerValue->getType());
  unsigned NewAS = NewPtrTy->getAddressSpace();
  assert(NewAS != OldPtrTy->getAddressSpace());
  assert(PointerType::getWithSamePointeeType(OldPtrTy, NewAS) == NewPtrTy);

  OldPointerValue->mutateType(NewPtrTy);

  // Traverse through the users and setup the addrspace
  SmallVector<Value *> Worklist(OldPointerValue->users());
  OldPointerValue->replaceAllUsesWith(NewPointerValue);

  // Given a pointer type, get a pointer with the same pointee type (possibly
  // opaque) as the given type that uses the NewAS address space.
  auto GetMutatedPtrTy = [NewAS](Type *Ty) {
    PointerType *PtrTy = cast<PointerType>(Ty);
    // Support typed pointers:
    return PointerType::getWithSamePointeeType(PtrTy, NewAS);
  };

  while (!Worklist.empty()) {
    Value *Ptr = Worklist.pop_back_val();
    Instruction *Inst = cast<Instruction>(Ptr);
    LLVM_DEBUG(dbgs() << "Visiting " << *Inst << '\n');
    // In the switch below, "break" means to continue with replacing
    // the users of the current value, while "continue" means to stop at
    // the current value, and proceed with next one from the work list.
    switch (Inst->getOpcode()) {
    default:
      LLVM_DEBUG(Inst->dump());
      llvm_unreachable("Unhandled instruction\n");
      break;
    case Instruction::Call: {
      if (Inst->isLifetimeStartOrEnd()) {
        // The lifetime marker is not useful anymore.
        Inst->eraseFromParent();
      } else {
        LLVM_DEBUG(Inst->dump());
        llvm_unreachable("Unhandled call instruction\n");
      }
      // No further processing needed for the users.
      continue;
    }
    case Instruction::Load:
    case Instruction::Store:
      // No further processing needed for the users.
      continue;
    case Instruction::And:
    case Instruction::Add:
    case Instruction::PtrToInt:
      break;
    case Instruction::BitCast: {
      // This can happen with typed pointers
      auto *BC = cast<BitCastOperator>(Inst);
      assert(cast<BitCastOperator>(Inst)->getSrcTy()->isPointerTy() &&
             BC->getDestTy()->isPointerTy());
      Inst->mutateType(GetMutatedPtrTy(Inst->getType()));
      break;
    }
    case Instruction::AddrSpaceCast:
      // Check that the pointer operand has already been fixed
      assert(Inst->getOperand(0)->getType()->getPointerAddressSpace() == NewAS);
      // Push the correct users before RAUW.
      Worklist.append(Ptr->users().begin(), Ptr->users().end());
      Inst->mutateType(GetMutatedPtrTy(Inst->getType()));
      // Since we are mutating the address spaces of users as well,
      // we can just use the (already mutated) cast operand.
      Inst->replaceAllUsesWith(Inst->getOperand(0));
      ToBeRemoved.push_back(Inst);
      continue;
    case Instruction::IntToPtr:
    case Instruction::GetElementPtr: {
      Inst->mutateType(GetMutatedPtrTy(Inst->getType()));
      break;
    }
    case Instruction::Select: {
      auto *OldType = Inst->getType();
      if (OldType->isPointerTy()) {
        Type *NewType = GetMutatedPtrTy(OldType);
        // No further processing if the type has the correct pointer type
        if (NewType == OldType)
          continue;

        Inst->mutateType(NewType);
      }
      break;
    }
    }

    Worklist.append(Ptr->users().begin(), Ptr->users().end());
  }
>>>>>>> aa4fe8bc
}<|MERGE_RESOLUTION|>--- conflicted
+++ resolved
@@ -114,17 +114,6 @@
   return DidChange;
 }
 
-<<<<<<< HEAD
-PointerType *llvm::getWithSamePointeeType(PointerType *PtrTy,
-                                          unsigned AddressSpace) {
-#if LLVM_MAIN_REVISION && LLVM_MAIN_REVISION < 482880
-  return PointerType::getWithSamePointeeType(PtrTy, AddressSpace);
-#else
-  // New version of the code (also handles unknown version, which we treat as
-  // latest)
-  return PointerType::get(PtrTy->getContext(), AddressSpace);
-#endif
-=======
 bool DXILContHelper::isRematerializableLgcRtOp(
     CallInst &CInst, std::optional<DXILShaderKind> Kind) {
   using namespace lgc::rt;
@@ -254,5 +243,15 @@
 
     Worklist.append(Ptr->users().begin(), Ptr->users().end());
   }
->>>>>>> aa4fe8bc
+}
+
+PointerType *llvm::getWithSamePointeeType(PointerType *PtrTy,
+                                          unsigned AddressSpace) {
+#if LLVM_MAIN_REVISION && LLVM_MAIN_REVISION < 482880
+  return PointerType::getWithSamePointeeType(PtrTy, AddressSpace);
+#else
+  // New version of the code (also handles unknown version, which we treat as
+  // latest)
+  return PointerType::get(PtrTy->getContext(), AddressSpace);
+#endif
 }