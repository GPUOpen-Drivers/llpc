--- conflicted
+++ resolved
@@ -858,10 +858,7 @@
            << "\n";
   dumpFile << "options.replaceSetWithResourceType = " << options->replaceSetWithResourceType << "\n";
   dumpFile << "options.disableSampleMask = " << options->disableSampleMask << "\n";
-<<<<<<< HEAD
   dumpFile << "options.buildResourcesDataForShaderModule = " << options->buildResourcesDataForShaderModule << "\n";
-=======
->>>>>>> e9a33617
   dumpFile << "options.disableTruncCoordForGather = " << options->disableTruncCoordForGather << "\n";
   dumpFile << "options.vertex64BitsAttribSingleLoc = " << options->vertex64BitsAttribSingleLoc << "\n";
 }
