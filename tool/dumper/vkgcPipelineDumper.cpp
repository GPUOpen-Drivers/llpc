/*
 ***********************************************************************************************************************
 *
 *  Copyright (c) 2017-2020 Advanced Micro Devices, Inc. All Rights Reserved.
 *
 *  Permission is hereby granted, free of charge, to any person obtaining a copy
 *  of this software and associated documentation files (the "Software"), to deal
 *  in the Software without restriction, including without limitation the rights
 *  to use, copy, modify, merge, publish, distribute, sublicense, and/or sell
 *  copies of the Software, and to permit persons to whom the Software is
 *  furnished to do so, subject to the following conditions:
 *
 *  The above copyright notice and this permission notice shall be included in all
 *  copies or substantial portions of the Software.
 *
 *  THE SOFTWARE IS PROVIDED "AS IS", WITHOUT WARRANTY OF ANY KIND, EXPRESS OR
 *  IMPLIED, INCLUDING BUT NOT LIMITED TO THE WARRANTIES OF MERCHANTABILITY,
 *  FITNESS FOR A PARTICULAR PURPOSE AND NONINFRINGEMENT. IN NO EVENT SHALL THE
 *  AUTHORS OR COPYRIGHT HOLDERS BE LIABLE FOR ANY CLAIM, DAMAGES OR OTHER
 *  LIABILITY, WHETHER IN AN ACTION OF CONTRACT, TORT OR OTHERWISE, ARISING FROM,
 *  OUT OF OR IN CONNECTION WITH THE SOFTWARE OR THE USE OR OTHER DEALINGS IN THE
 *  SOFTWARE.
 *
 **********************************************************************************************************************/
/**
***********************************************************************************************************************
* @file  vkgcPipelineDumper.cpp
* @breif VKGC source file: contains implementation of VKGC pipline dump utility.
***********************************************************************************************************************
*/
#include "llvm/Support/Mutex.h"
#include "llvm/Support/raw_ostream.h"

#include "vkgcElfReader.h"
#include "vkgcPipelineDumper.h"
#include "vkgcUtil.h"
#include <fstream>
#include <sstream>
#include <sys/stat.h>
#include <unordered_set>

#define DEBUG_TYPE "vkgc-pipeline-dumper"

using namespace llvm;
using namespace MetroHash;
using namespace Util;

#define FILE_STAT stat

namespace Vkgc {

// Forward declaration
std::ostream &operator<<(std::ostream &out, VkVertexInputRate inputRate);
std::ostream &operator<<(std::ostream &out, VkFormat format);
std::ostream &operator<<(std::ostream &out, VkPrimitiveTopology topology);
std::ostream &operator<<(std::ostream &out, VkPolygonMode polygonMode);
std::ostream &operator<<(std::ostream &out, VkCullModeFlagBits cullMode);
std::ostream &operator<<(std::ostream &out, VkFrontFace frontFace);
std::ostream &operator<<(std::ostream &out, ResourceMappingNodeType type);
std::ostream &operator<<(std::ostream &out, NggSubgroupSizingType subgroupSizing);
std::ostream &operator<<(std::ostream &out, NggCompactMode compactMode);
std::ostream &operator<<(std::ostream &out, DenormalMode denormalMode);
std::ostream &operator<<(std::ostream &out, WaveBreakSize waveBreakSize);
std::ostream &operator<<(std::ostream &out, ShadowDescriptorTableUsage shadowDescriptorTableUsage);

template std::ostream &operator<<(std::ostream &out, ElfReader<Elf64> &reader);
template raw_ostream &operator<<(raw_ostream &out, ElfReader<Elf64> &reader);
template raw_fd_ostream &operator<<(raw_fd_ostream &out, ElfReader<Elf64> &reader);
constexpr size_t ShaderModuleCacheHashOffset = offsetof(ShaderModuleData, cacheHash);

// =====================================================================================================================
// Represents LLVM based mutex.
class Mutex {
public:
  Mutex() {}

  void lock() { m_mutex.lock(); }

  void unlock() { m_mutex.unlock(); }

private:
  sys::Mutex m_mutex;
};

// Mutex for pipeline dump
static Mutex SDumpMutex;

// =====================================================================================================================
// Represents the file objects for pipeline dump
struct PipelineDumpFile {
  PipelineDumpFile(const char *dumpFileName, const char *binaryFileName)
      : dumpFile(dumpFileName), binaryIndex(0), binaryFileName(binaryFileName) {}

  std::ofstream dumpFile;     // File object for .pipe file
  std::ofstream binaryFile;   // File object for ELF binary
  unsigned binaryIndex;       // ELF Binary index
  std::string binaryFileName; // File name of binary file
};

// =====================================================================================================================
// Dumps SPIR-V shader binary to external file.
//
// @param dumpDir : Directory of pipeline dump
// @param spirvBin : SPIR-V binary
void VKAPI_CALL IPipelineDumper::DumpSpirvBinary(const char *dumpDir, const BinaryData *spirvBin) {
  MetroHash::Hash hash = {};
  MetroHash64::Hash(reinterpret_cast<const uint8_t *>(spirvBin->pCode), spirvBin->codeSize, hash.bytes);
  PipelineDumper::DumpSpirvBinary(dumpDir, spirvBin, &hash);
}

// =====================================================================================================================
// Begins to dump graphics/compute pipeline info.
//
// @param dumpOptions : Pipeline dump options
// @param pipelineInfo : Info of the pipeline to be built
void *VKAPI_CALL IPipelineDumper::BeginPipelineDump(const PipelineDumpOptions *dumpOptions,
                                                    PipelineBuildInfo pipelineInfo) {
  MetroHash::Hash hash = {};
  if (pipelineInfo.pComputeInfo)
    hash = PipelineDumper::generateHashForComputePipeline(pipelineInfo.pComputeInfo, false, false);
  else {
    assert(pipelineInfo.pGraphicsInfo);
    hash = PipelineDumper::generateHashForGraphicsPipeline(pipelineInfo.pGraphicsInfo, false, false);
  }

  return PipelineDumper::BeginPipelineDump(dumpOptions, pipelineInfo, &hash);
}

// =====================================================================================================================
// Ends to dump graphics/compute pipeline info.
//
// @param dumpFile : The handle of pipeline dump file
void VKAPI_CALL IPipelineDumper::EndPipelineDump(void *dumpFile) {
  PipelineDumper::EndPipelineDump(reinterpret_cast<PipelineDumpFile *>(dumpFile));
}

// =====================================================================================================================
// Disassembles pipeline binary and dumps it to pipeline info file.
//
// @param dumpFile : The handle of pipeline dump file
// @param gfxIp : Graphics IP version info
// @param pipelineBin : Pipeline binary (ELF)
void VKAPI_CALL IPipelineDumper::DumpPipelineBinary(void *dumpFile, GfxIpVersion gfxIp, const BinaryData *pipelineBin) {
  PipelineDumper::DumpPipelineBinary(reinterpret_cast<PipelineDumpFile *>(dumpFile), gfxIp, pipelineBin);
}

// =====================================================================================================================
// Dump extra info to pipeline file.
//
// @param dumpFile : The handle of pipeline dump file
// @param str : Extra string info to dump
void VKAPI_CALL IPipelineDumper::DumpPipelineExtraInfo(void *dumpFile, const char *str) {
  std::string tmpStr(str);
  PipelineDumper::DumpPipelineExtraInfo(reinterpret_cast<PipelineDumpFile *>(dumpFile), &tmpStr);
}

// =====================================================================================================================
// Gets shader module hash code.
//
// @param moduleData : Pointer to the shader module data
uint64_t VKAPI_CALL IPipelineDumper::GetShaderHash(const void *moduleData) {
  const ShaderModuleData *shaderModuleData = reinterpret_cast<const ShaderModuleData *>(moduleData);
  return MetroHash::compact64(reinterpret_cast<const MetroHash::Hash *>(&shaderModuleData->hash));
}

// =====================================================================================================================
// Calculates graphics pipeline hash code.
//
// @param pipelineInfo : Info to build this graphics pipeline
uint64_t VKAPI_CALL IPipelineDumper::GetPipelineHash(const GraphicsPipelineBuildInfo *pipelineInfo) {
  auto hash = PipelineDumper::generateHashForGraphicsPipeline(pipelineInfo, false, false);
  return MetroHash::compact64(&hash);
}
// =====================================================================================================================
// Get graphics pipeline name.
//
// @param [In] graphicsPipelineInfo : Info to build this graphics pipeline
// @param [Out] pipeNameOut : The full name of this graphics pipeline
// @param nameBufSize : Size of the buffer to store pipeline name
void VKAPI_CALL IPipelineDumper::GetPipelineName(const GraphicsPipelineBuildInfo *graphicsPipelineInfo,
                                                 char *pipeNameOut, const size_t nameBufSize) {
  auto hash = PipelineDumper::generateHashForGraphicsPipeline(graphicsPipelineInfo, false, false);
  PipelineBuildInfo pipelineInfo = {};
  pipelineInfo.pGraphicsInfo = graphicsPipelineInfo;
  std::string pipeName = PipelineDumper::getPipelineInfoFileName(pipelineInfo, &hash);
  snprintf(pipeNameOut, nameBufSize, "%s", pipeName.c_str());
}

// =====================================================================================================================
// Get compute pipeline name.
//
// @param [In] computePipelineInfo : Info to build this compute pipeline
// @param [Out] pipeNameOut : The full name of this compute pipeline
// @param nameBufSize : Size of the buffer to store pipeline name
void VKAPI_CALL IPipelineDumper::GetPipelineName(const ComputePipelineBuildInfo *computePipelineInfo, char *pipeNameOut,
                                                 const size_t nameBufSize) {
  auto hash = PipelineDumper::generateHashForComputePipeline(computePipelineInfo, false, false);
  PipelineBuildInfo pipelineInfo = {};
  pipelineInfo.pComputeInfo = computePipelineInfo;

  std::string pipeName = PipelineDumper::getPipelineInfoFileName(pipelineInfo, &hash);
  snprintf(pipeNameOut, nameBufSize, "%s", pipeName.c_str());
}

// =====================================================================================================================
// Calculates compute pipeline hash code.
//
// @param pipelineInfo : Info to build this compute pipeline
uint64_t VKAPI_CALL IPipelineDumper::GetPipelineHash(const ComputePipelineBuildInfo *pipelineInfo) {
  auto hash = PipelineDumper::generateHashForComputePipeline(pipelineInfo, false, false);
  return MetroHash::compact64(&hash);
}

// =====================================================================================================================
// Gets the file name of SPIR-V binary according the specified shader hash.
//
// @param hash : Shader hash code
std::string PipelineDumper::getSpirvBinaryFileName(const MetroHash::Hash *hash) {
  uint64_t hashCode64 = MetroHash::compact64(hash);
  char fileName[64] = {};
  snprintf(fileName, 64, "Shader_0x%016" PRIX64 ".spv", hashCode64);
  return std::string(fileName);
}

// =====================================================================================================================
// Gets the file name of pipeline info file according to the specified pipeline build info and pipeline hash.
//
// @param pipelineInfo : Info of the pipeline to be built
// @param hash : Pipeline hash code
std::string PipelineDumper::getPipelineInfoFileName(PipelineBuildInfo pipelineInfo, const MetroHash::Hash *hash) {
  uint64_t hashCode64 = MetroHash::compact64(hash);
  char fileName[64] = {};
  if (pipelineInfo.pComputeInfo) {
    snprintf(fileName, 64, "PipelineCs_0x%016" PRIX64, hashCode64);
  }
  else {
    assert(pipelineInfo.pGraphicsInfo);
    const char *fileNamePrefix = nullptr;
    if (pipelineInfo.pGraphicsInfo->tes.pModuleData && pipelineInfo.pGraphicsInfo->gs.pModuleData)
      fileNamePrefix = "PipelineGsTess";
    else if (pipelineInfo.pGraphicsInfo->gs.pModuleData)
      fileNamePrefix = "PipelineGs";
    else if (pipelineInfo.pGraphicsInfo->tes.pModuleData)
      fileNamePrefix = "PipelineTess";
    else
      fileNamePrefix = "PipelineVsFs";

    snprintf(fileName, 64, "%s_0x%016" PRIX64, fileNamePrefix, hashCode64);
  }

  return std::string(fileName);
}

// =====================================================================================================================
// Begins to dump graphics/compute pipeline info.
//
// @param dumpOptions : Pipeline dump options
// @param pipelineInfo : Info of the pipeline to be built
// @param hash : Pipeline hash code
PipelineDumpFile *PipelineDumper::BeginPipelineDump(const PipelineDumpOptions *dumpOptions,
                                                    PipelineBuildInfo pipelineInfo, const MetroHash::Hash *hash) {
  bool disableLog = false;
  std::string dumpFileName;
  std::string dumpPathName;
  std::string dumpBinaryName;
  PipelineDumpFile *dumpFile = nullptr;

  // Filter pipeline hash
  if (dumpOptions->filterPipelineDumpByHash != 0) {
    uint64_t hash64 = MetroHash::compact64(hash);
    if (hash64 != dumpOptions->filterPipelineDumpByHash)
      disableLog = true;
  }

  if (!disableLog) {
    // Filter pipeline type
    dumpFileName = getPipelineInfoFileName(pipelineInfo, hash);
    if (dumpOptions->filterPipelineDumpByType & PipelineDumpFilterCs) {
      if (dumpFileName.find("Cs") != std::string::npos)
        disableLog = true;
    }
    if (dumpOptions->filterPipelineDumpByType & PipelineDumpFilterGs) {
      if (dumpFileName.find("Gs") != std::string::npos)
        disableLog = true;
    }
    if (dumpOptions->filterPipelineDumpByType & PipelineDumpFilterTess) {
      if (dumpFileName.find("Tess") != std::string::npos)
        disableLog = true;
    }
    if (dumpOptions->filterPipelineDumpByType & PipelineDumpFilterVsPs) {
      if (dumpFileName.find("VsFs") != std::string::npos)
        disableLog = true;
    }
  }

  if (!disableLog) {
    bool enableDump = true;
    SDumpMutex.lock();

    // Create the dump directory
    createDirectory(dumpOptions->pDumpDir);

    // Build dump file name
    if (dumpOptions->dumpDuplicatePipelines) {
      unsigned index = 0;
      int result = 0;
      while (result != -1) {
        dumpPathName = dumpOptions->pDumpDir;
        dumpPathName += "/";
        dumpPathName += dumpFileName;
        if (index > 0) {
          dumpPathName += "-[";
          dumpPathName += std::to_string(index);
          dumpPathName += "]";
        }
        dumpBinaryName = dumpPathName + ".elf";
        dumpPathName += ".pipe";
        struct FILE_STAT fileStatus = {};
        result = FILE_STAT(dumpPathName.c_str(), &fileStatus);
        ++index;
      };
    } else {
      static std::unordered_set<std::string> FileNames;

      if (FileNames.find(dumpFileName) == FileNames.end()) {
        dumpPathName = dumpOptions->pDumpDir;
        dumpPathName += "/";
        dumpPathName += dumpFileName;
        dumpBinaryName = dumpPathName + ".elf";
        dumpPathName += ".pipe";
        FileNames.insert(dumpFileName);
      } else
        enableDump = false;
    }

    // Open dump file
    if (enableDump) {
      dumpFile = new PipelineDumpFile(dumpPathName.c_str(), dumpBinaryName.c_str());
      if (dumpFile->dumpFile.bad()) {
        delete dumpFile;
        dumpFile = nullptr;
      }
    }

    SDumpMutex.unlock();

    // Dump pipeline input info
    if (dumpFile) {
      if (pipelineInfo.pComputeInfo)
        dumpComputePipelineInfo(&dumpFile->dumpFile, dumpOptions->pDumpDir, pipelineInfo.pComputeInfo);

      if (pipelineInfo.pGraphicsInfo)
        dumpGraphicsPipelineInfo(&dumpFile->dumpFile, dumpOptions->pDumpDir, pipelineInfo.pGraphicsInfo);

    }
  }

  return dumpFile;
}

// =====================================================================================================================
// Ends to dump graphics/compute pipeline info.
//
// @param dumpFile : Dump file
void PipelineDumper::EndPipelineDump(PipelineDumpFile *dumpFile) {
  delete dumpFile;
}

// =====================================================================================================================
// Dumps resource mapping node to dumpFile.
//
// @param userDataNode : User data nodes to be dumped
// @param prefix : Prefix string for each line
// @param [out] dumpFile : Dump file
void PipelineDumper::dumpResourceMappingNode(const ResourceMappingNode *userDataNode, const char *prefix,
                                             std::ostream &dumpFile) {
  dumpFile << prefix << ".type = " << userDataNode->type << "\n";
  dumpFile << prefix << ".offsetInDwords = " << userDataNode->offsetInDwords << "\n";
  dumpFile << prefix << ".sizeInDwords = " << userDataNode->sizeInDwords << "\n";

  switch (userDataNode->type) {
  case ResourceMappingNodeType::DescriptorResource:
  case ResourceMappingNodeType::DescriptorSampler:
  case ResourceMappingNodeType::DescriptorYCbCrSampler:
  case ResourceMappingNodeType::DescriptorCombinedTexture:
  case ResourceMappingNodeType::DescriptorTexelBuffer:
  case ResourceMappingNodeType::DescriptorBuffer:
  case ResourceMappingNodeType::DescriptorFmask:
  case ResourceMappingNodeType::DescriptorBufferCompact:
  {
    dumpFile << prefix << ".set = " << userDataNode->srdRange.set << "\n";
    dumpFile << prefix << ".binding = " << userDataNode->srdRange.binding << "\n";
    break;
  }
  case ResourceMappingNodeType::DescriptorTableVaPtr: {
    char prefixBuf[256];
    for (unsigned i = 0; i < userDataNode->tablePtr.nodeCount; ++i) {
      snprintf(prefixBuf, 256, "%s.next[%u]", prefix, i);
      dumpResourceMappingNode(userDataNode->tablePtr.pNext + i, prefixBuf, dumpFile);
    }
    break;
  }
  case ResourceMappingNodeType::IndirectUserDataVaPtr: {
    dumpFile << prefix << ".indirectUserDataCount = " << userDataNode->userDataPtr.sizeInDwords << "\n";
    break;
  }
  case ResourceMappingNodeType::StreamOutTableVaPtr: {
    break;
  }
  case ResourceMappingNodeType::PushConst: {
    dumpFile << prefix << ".set = " << userDataNode->srdRange.set << "\n";
    dumpFile << prefix << ".binding = " << userDataNode->srdRange.binding << "\n";
    break;
  }
  default: {
    llvm_unreachable("Should never be called!");
    break;
  }
  }
}

// =====================================================================================================================
// Dumps pipeline shader info to file.
//
// @param shaderInfo : Shader info of specified shader stage
// @param [out] dumpFile : Dump file
void PipelineDumper::dumpPipelineShaderInfo(const PipelineShaderInfo *shaderInfo, std::ostream &dumpFile) {
  const ShaderModuleData *moduleData = reinterpret_cast<const ShaderModuleData *>(shaderInfo->pModuleData);
  auto moduleHash = reinterpret_cast<const MetroHash::Hash *>(&moduleData->hash[0]);

  // Output shader binary file
  ShaderStage stage = shaderInfo->entryStage;

  dumpFile << "[" << getShaderStageAbbreviation(stage) << "SpvFile]\n";
  dumpFile << "fileName = " << getSpirvBinaryFileName(moduleHash) << "\n\n";

  dumpFile << "[" << getShaderStageAbbreviation(stage) << "Info]\n";
  // Output entry point
  if (shaderInfo->pEntryTarget)
    dumpFile << "entryPoint = " << shaderInfo->pEntryTarget << "\n";

  // Output specialize info
  if (shaderInfo->pSpecializationInfo) {
    auto specializationInfo = shaderInfo->pSpecializationInfo;
    for (unsigned i = 0; i < specializationInfo->mapEntryCount; ++i) {
      dumpFile << "specConst.mapEntry[" << i << "].constantID = " << specializationInfo->pMapEntries[i].constantID
               << "\n";
      dumpFile << "specConst.mapEntry[" << i << "].offset = " << specializationInfo->pMapEntries[i].offset << "\n";
      dumpFile << "specConst.mapEntry[" << i << "].size = " << specializationInfo->pMapEntries[i].size << "\n";
    }
    const unsigned *data = reinterpret_cast<const unsigned *>(specializationInfo->pData);
    for (unsigned i = 0; i < (specializationInfo->dataSize + sizeof(unsigned) - 1) / sizeof(unsigned); ++i) {
      if ((i % 8) == 0)
        dumpFile << "specConst.uintData = ";
      dumpFile << data[i];
      if ((i % 8) == 7)
        dumpFile << "\n";
      else
        dumpFile << ", ";
    }
    dumpFile << "\n";
  }

#if LLPC_CLIENT_INTERFACE_MAJOR_VERSION < 41
  // Output descriptor range value
  if (shaderInfo->descriptorRangeValueCount > 0) {
    for (unsigned i = 0; i < shaderInfo->descriptorRangeValueCount; ++i) {
      auto descriptorRangeValue = &shaderInfo->pDescriptorRangeValues[i];
      dumpFile << "descriptorRangeValue[" << i << "].type = " << descriptorRangeValue->type << "\n";
      dumpFile << "descriptorRangeValue[" << i << "].set = " << descriptorRangeValue->set << "\n";
      dumpFile << "descriptorRangeValue[" << i << "].binding = " << descriptorRangeValue->binding << "\n";
      dumpFile << "descriptorRangeValue[" << i << "].arraySize = " << descriptorRangeValue->arraySize << "\n";
      for (unsigned j = 0; j < descriptorRangeValue->arraySize; ++j) {
        dumpFile << "descriptorRangeValue[" << i << "].uintData = ";
        const unsigned descriptorSizeInDw =
            descriptorRangeValue->type == ResourceMappingNodeType::DescriptorYCbCrSampler ? 8 : 4;

        for (unsigned k = 0; k < descriptorSizeInDw - 1; ++k)
          dumpFile << descriptorRangeValue->pValue[k] << ", ";
        dumpFile << descriptorRangeValue->pValue[descriptorSizeInDw - 1] << "\n";
      }
    }
    dumpFile << "\n";
  }

  // Output resource node mapping
  if (shaderInfo->userDataNodeCount > 0) {
    char prefixBuff[64] = {};
    for (unsigned i = 0; i < shaderInfo->userDataNodeCount; ++i) {
      auto userDataNode = &shaderInfo->pUserDataNodes[i];
      snprintf(prefixBuff, 64, "userDataNode[%u]", i);
      dumpResourceMappingNode(userDataNode, prefixBuff, dumpFile);
    }
    dumpFile << "\n";
  }
#endif

  // Output pipeline shader options
  dumpFile << "options.trapPresent = " << shaderInfo->options.trapPresent << "\n";
  dumpFile << "options.debugMode = " << shaderInfo->options.debugMode << "\n";
  dumpFile << "options.enablePerformanceData = " << shaderInfo->options.enablePerformanceData << "\n";
  dumpFile << "options.allowReZ = " << shaderInfo->options.allowReZ << "\n";
  dumpFile << "options.vgprLimit = " << shaderInfo->options.vgprLimit << "\n";
  dumpFile << "options.sgprLimit = " << shaderInfo->options.sgprLimit << "\n";
  dumpFile << "options.maxThreadGroupsPerComputeUnit = " << shaderInfo->options.maxThreadGroupsPerComputeUnit << "\n";
  dumpFile << "options.waveSize = " << shaderInfo->options.waveSize << "\n";
  dumpFile << "options.wgpMode = " << shaderInfo->options.wgpMode << "\n";
  dumpFile << "options.waveBreakSize = " << shaderInfo->options.waveBreakSize << "\n";
  dumpFile << "options.forceLoopUnrollCount = " << shaderInfo->options.forceLoopUnrollCount << "\n";
  dumpFile << "options.useSiScheduler = " << shaderInfo->options.useSiScheduler << "\n";
  dumpFile << "options.updateDescInElf = " << shaderInfo->options.updateDescInElf << "\n";
  dumpFile << "options.allowVaryWaveSize = " << shaderInfo->options.allowVaryWaveSize << "\n";
  dumpFile << "options.enableLoadScalarizer = " << shaderInfo->options.enableLoadScalarizer << "\n";
  dumpFile << "options.disableLicm = " << shaderInfo->options.disableLicm << "\n";
  dumpFile << "options.unrollThreshold = " << shaderInfo->options.unrollThreshold << "\n";
  dumpFile << "options.scalarThreshold = " << shaderInfo->options.scalarThreshold << "\n";
  dumpFile << "options.disableLoopUnroll = " << shaderInfo->options.disableLoopUnroll << "\n";
  dumpFile << "options.fp32DenormalMode = " << shaderInfo->options.fp32DenormalMode << "\n";
  dumpFile << "\n";
}

#if LLPC_CLIENT_INTERFACE_MAJOR_VERSION >= 41
// =====================================================================================================================
// Dumps resource node and static descriptor value data to file.
//
// @param resourceMapping : Pipeline resource mapping data
// @param [out] dumpFile : Dump file
void PipelineDumper::dumpResourceMappingInfo(const ResourceMappingData* resourceMapping, std::ostream &dumpFile) {
    dumpFile << "[ResourceMapping]\n";

    // Output descriptor range value
    if (resourceMapping->staticDescriptorValueCount > 0) {
        for (unsigned i = 0; i < resourceMapping->staticDescriptorValueCount; ++i) {
            auto staticDescriptorValue = &resourceMapping->pStaticDescriptorValues[i];
            dumpFile << "descriptorRangeValue[" << i << "].visibility = " << staticDescriptorValue->visibility << "\n";
            dumpFile << "descriptorRangeValue[" << i << "].type = " << staticDescriptorValue->type << "\n";
            dumpFile << "descriptorRangeValue[" << i << "].set = " << staticDescriptorValue->set << "\n";
            dumpFile << "descriptorRangeValue[" << i << "].binding = " << staticDescriptorValue->binding << "\n";
            dumpFile << "descriptorRangeValue[" << i << "].arraySize = " << staticDescriptorValue->arraySize << "\n";
            for (unsigned j = 0; j < staticDescriptorValue->arraySize; ++j) {
                dumpFile << "descriptorRangeValue[" << i << "].uintData = ";
                const unsigned descriptorSizeInDw =
                    staticDescriptorValue->type == ResourceMappingNodeType::DescriptorYCbCrSampler ? 8 : 4;

                for (unsigned k = 0; k < descriptorSizeInDw - 1; ++k)
                    dumpFile << staticDescriptorValue->pValue[k] << ", ";
                dumpFile << staticDescriptorValue->pValue[descriptorSizeInDw - 1] << "\n";
            }
        }
        dumpFile << "\n";
    }

    // Output resource node mapping
    if (resourceMapping->userDataNodeCount > 0) {
        char prefixBuff[64] = {};
        for (unsigned i = 0; i < resourceMapping->userDataNodeCount; ++i) {
            auto userDataNode = &resourceMapping->pUserDataNodes[i];
            snprintf(prefixBuff, 64, "userDataNode[%u]", i);
            dumpFile << prefixBuff << ".visibility = " << userDataNode->visibility << "\n";
            dumpResourceMappingNode(&userDataNode->node, prefixBuff, dumpFile);
        }
        dumpFile << "\n";
    }
}
#endif

// =====================================================================================================================
// Dumps SPIR-V shader binary to external file
//
// @param dumpDir : Directory of pipeline dump
// @param spirvBin : SPIR-V binary
// @param hash : Pipeline hash code
void PipelineDumper::DumpSpirvBinary(const char *dumpDir, const BinaryData *spirvBin, MetroHash::Hash *hash) {
  std::string pathName = dumpDir;
  pathName += "/";
  pathName += getSpirvBinaryFileName(hash);

  // Make sure directory exists
  createDirectory(dumpDir);

  // Open dumpfile
  std::ofstream dumpFile(pathName.c_str(), std::ios_base::binary | std::ios_base::out);
  if (!dumpFile.bad())
    dumpFile.write(reinterpret_cast<const char *>(spirvBin->pCode), spirvBin->codeSize);
}

// =====================================================================================================================
// Disassembles pipeline binary and dumps it to pipeline info file.
//
// @param dumpFile : Directory of pipeline dump
// @param gfxIp : Graphics IP version info
// @param pipelineBin : Pipeline binary (ELF)
void PipelineDumper::DumpPipelineBinary(PipelineDumpFile *dumpFile, GfxIpVersion gfxIp, const BinaryData *pipelineBin) {
  if (!dumpFile)
    return;

  if (!pipelineBin->pCode || pipelineBin->codeSize == 0)
    return;

  ElfReader<Elf64> reader(gfxIp);
  size_t codeSize = pipelineBin->codeSize;
  auto result = reader.ReadFromBuffer(pipelineBin->pCode, &codeSize);
  assert(result == Result::Success);
  (void(result)); // unused

  dumpFile->dumpFile << "\n[CompileLog]\n";
  dumpFile->dumpFile << reader;

  std::string binaryFileName = dumpFile->binaryFileName;
  if (dumpFile->binaryIndex > 0) {
    char suffixBuffer[32] = {};
    snprintf(suffixBuffer, sizeof(suffixBuffer), ".%u", dumpFile->binaryIndex);
    binaryFileName += suffixBuffer;
  }

  dumpFile->binaryIndex++;
  dumpFile->binaryFile.open(binaryFileName.c_str(), std::ostream::out | std::ostream::binary);
  if (!dumpFile->binaryFile.bad()) {
    dumpFile->binaryFile.write(reinterpret_cast<const char *>(pipelineBin->pCode), pipelineBin->codeSize);
    dumpFile->binaryFile.close();
  }
}

// =====================================================================================================================
// Dump extra info to pipeline file.
//
// @param dumpFile : Directory of pipeline dump
// @param str : Extra info string
void PipelineDumper::DumpPipelineExtraInfo(PipelineDumpFile *dumpFile, const std::string *str) {
  if (dumpFile)
    dumpFile->dumpFile << *str;
}

// =====================================================================================================================
// Dumps LLPC version info to file
//
// @param [out] dumpFile : Dump file
void PipelineDumper::dumpVersionInfo(std::ostream &dumpFile) {
  dumpFile << "[Version]\n";
  dumpFile << "version = " << Version << "\n\n";
}

// =====================================================================================================================
// Dumps compute pipeline state info to file.
//
// @param pipelineInfo : Info of the graphics pipeline to be built
// @param dumpDir : Directory of pipeline dump
// @param [out] dumpFile : Dump file
void PipelineDumper::dumpComputeStateInfo(const ComputePipelineBuildInfo *pipelineInfo, const char *dumpDir,
                                          std::ostream &dumpFile) {
  dumpFile << "[ComputePipelineState]\n";

  // Output pipeline states
  dumpFile << "deviceIndex = " << pipelineInfo->deviceIndex << "\n";
  dumpPipelineOptions(&pipelineInfo->options, dumpFile);
}

// =====================================================================================================================
// Dumps pipeline options to file.
//
// @param options : Pipeline options
// @param [out] dumpFile : Dump file
void PipelineDumper::dumpPipelineOptions(const PipelineOptions *options, std::ostream &dumpFile) {
  dumpFile << "options.includeDisassembly = " << options->includeDisassembly << "\n";
  dumpFile << "options.scalarBlockLayout = " << options->scalarBlockLayout << "\n";
  dumpFile << "options.includeIr = " << options->includeIr << "\n";
  dumpFile << "options.robustBufferAccess = " << options->robustBufferAccess << "\n";
  dumpFile << "options.reconfigWorkgroupLayout = " << options->reconfigWorkgroupLayout << "\n";
  dumpFile << "options.shadowDescriptorTableUsage = " << options->shadowDescriptorTableUsage << "\n";
  dumpFile << "options.shadowDescriptorTablePtrHigh = " << options->shadowDescriptorTablePtrHigh << "\n";
  dumpFile << "options.extendedRobustness.robustBufferAccess = " << options->extendedRobustness.robustBufferAccess
           << "\n";
  dumpFile << "options.extendedRobustness.robustImageAccess = " << options->extendedRobustness.robustImageAccess
           << "\n";
  dumpFile << "options.extendedRobustness.nullDescriptor = " << options->extendedRobustness.nullDescriptor << "\n";
}

// =====================================================================================================================
// Dumps compute pipeline information to file.
//
// @param dumpFile : Pipeline dump file
// @param dumpDir : Directory of pipeline dump
// @param pipelineInfo : Info of the compute pipeline to be built
void PipelineDumper::dumpComputePipelineInfo(std::ostream *dumpFile, const char *dumpDir,
                                             const ComputePipelineBuildInfo *pipelineInfo) {
  dumpVersionInfo(*dumpFile);

  // Output shader info
  dumpPipelineShaderInfo(&pipelineInfo->cs, *dumpFile);

#if LLPC_CLIENT_INTERFACE_MAJOR_VERSION >= 41
  dumpResourceMappingInfo(&pipelineInfo->resourceMapping, *dumpFile);
#endif

  dumpComputeStateInfo(pipelineInfo, dumpDir, *dumpFile);

  dumpFile->flush();
}

// =====================================================================================================================
// Dumps graphics pipeline state info to file.
//
// @param pipelineInfo : Info of the graphics pipeline to be built
// @param dumpDir : Directory of pipeline dump
// @param [out] dumpFile : Dump file
void PipelineDumper::dumpGraphicsStateInfo(const GraphicsPipelineBuildInfo *pipelineInfo, const char *dumpDir,
                                           std::ostream &dumpFile) {
  dumpFile << "[GraphicsPipelineState]\n";

  // Output pipeline states
  dumpFile << "topology = " << pipelineInfo->iaState.topology << "\n";
  dumpFile << "patchControlPoints = " << pipelineInfo->iaState.patchControlPoints << "\n";
  dumpFile << "deviceIndex = " << pipelineInfo->iaState.deviceIndex << "\n";
  dumpFile << "disableVertexReuse = " << pipelineInfo->iaState.disableVertexReuse << "\n";
  dumpFile << "switchWinding = " << pipelineInfo->iaState.switchWinding << "\n";
  dumpFile << "enableMultiView = " << pipelineInfo->iaState.enableMultiView << "\n";
  dumpFile << "depthClipEnable = " << pipelineInfo->vpState.depthClipEnable << "\n";

  dumpFile << "rasterizerDiscardEnable = " << pipelineInfo->rsState.rasterizerDiscardEnable << "\n";
  dumpFile << "perSampleShading = " << pipelineInfo->rsState.perSampleShading << "\n";
  dumpFile << "numSamples = " << pipelineInfo->rsState.numSamples << "\n";
  dumpFile << "samplePatternIdx = " << pipelineInfo->rsState.samplePatternIdx << "\n";
  dumpFile << "usrClipPlaneMask = " << static_cast<unsigned>(pipelineInfo->rsState.usrClipPlaneMask) << "\n";
  dumpFile << "polygonMode = " << pipelineInfo->rsState.polygonMode << "\n";
  dumpFile << "cullMode = " << static_cast<VkCullModeFlagBits>(pipelineInfo->rsState.cullMode) << "\n";
  dumpFile << "frontFace = " << pipelineInfo->rsState.frontFace << "\n";
  dumpFile << "depthBiasEnable = " << pipelineInfo->rsState.depthBiasEnable << "\n";
  dumpFile << "alphaToCoverageEnable = " << pipelineInfo->cbState.alphaToCoverageEnable << "\n";
  dumpFile << "dualSourceBlendEnable = " << pipelineInfo->cbState.dualSourceBlendEnable << "\n";

  for (unsigned i = 0; i < MaxColorTargets; ++i) {
    if (pipelineInfo->cbState.target[i].format != VK_FORMAT_UNDEFINED) {
      auto cbTarget = &pipelineInfo->cbState.target[i];
      dumpFile << "colorBuffer[" << i << "].format = " << cbTarget->format << "\n";
      dumpFile << "colorBuffer[" << i << "].channelWriteMask = " << static_cast<unsigned>(cbTarget->channelWriteMask)
               << "\n";
      dumpFile << "colorBuffer[" << i << "].blendEnable = " << cbTarget->blendEnable << "\n";
      dumpFile << "colorBuffer[" << i << "].blendSrcAlphaToColor = " << cbTarget->blendSrcAlphaToColor << "\n";
    }
  }

  dumpFile << "nggState.enableNgg = " << pipelineInfo->nggState.enableNgg << "\n";
  dumpFile << "nggState.enableGsUse = " << pipelineInfo->nggState.enableGsUse << "\n";
  dumpFile << "nggState.forceNonPassthrough = " << pipelineInfo->nggState.forceNonPassthrough << "\n";
  dumpFile << "nggState.alwaysUsePrimShaderTable = " << pipelineInfo->nggState.alwaysUsePrimShaderTable << "\n";
  dumpFile << "nggState.compactMode = " << pipelineInfo->nggState.compactMode << "\n";
  dumpFile << "nggState.enableFastLaunch = " << pipelineInfo->nggState.enableFastLaunch << "\n";
  dumpFile << "nggState.enableVertexReuse = " << pipelineInfo->nggState.enableVertexReuse << "\n";
  dumpFile << "nggState.enableBackfaceCulling = " << pipelineInfo->nggState.enableBackfaceCulling << "\n";
  dumpFile << "nggState.enableFrustumCulling = " << pipelineInfo->nggState.enableFrustumCulling << "\n";
  dumpFile << "nggState.enableBoxFilterCulling = " << pipelineInfo->nggState.enableBoxFilterCulling << "\n";
  dumpFile << "nggState.enableSphereCulling = " << pipelineInfo->nggState.enableSphereCulling << "\n";
  dumpFile << "nggState.enableSmallPrimFilter = " << pipelineInfo->nggState.enableSmallPrimFilter << "\n";
  dumpFile << "nggState.enableCullDistanceCulling = " << pipelineInfo->nggState.enableCullDistanceCulling << "\n";
  dumpFile << "nggState.backfaceExponent = " << pipelineInfo->nggState.backfaceExponent << "\n";
  dumpFile << "nggState.subgroupSizing = " << pipelineInfo->nggState.subgroupSizing << "\n";
  dumpFile << "nggState.primsPerSubgroup = " << pipelineInfo->nggState.primsPerSubgroup << "\n";
  dumpFile << "nggState.vertsPerSubgroup = " << pipelineInfo->nggState.vertsPerSubgroup << "\n";

  dumpPipelineOptions(&pipelineInfo->options, dumpFile);
  dumpFile << "\n\n";

  // Output vertex input state
  if (pipelineInfo->pVertexInput && pipelineInfo->pVertexInput->vertexBindingDescriptionCount > 0) {
    dumpFile << "[VertexInputState]\n";
    for (unsigned i = 0; i < pipelineInfo->pVertexInput->vertexBindingDescriptionCount; ++i) {
      auto binding = &pipelineInfo->pVertexInput->pVertexBindingDescriptions[i];
      dumpFile << "binding[" << i << "].binding = " << binding->binding << "\n";
      dumpFile << "binding[" << i << "].stride = " << binding->stride << "\n";
      dumpFile << "binding[" << i << "].inputRate = " << binding->inputRate << "\n";
    }

    for (unsigned i = 0; i < pipelineInfo->pVertexInput->vertexAttributeDescriptionCount; ++i) {
      auto attrib = &pipelineInfo->pVertexInput->pVertexAttributeDescriptions[i];
      dumpFile << "attribute[" << i << "].location = " << attrib->location << "\n";
      dumpFile << "attribute[" << i << "].binding = " << attrib->binding << "\n";
      dumpFile << "attribute[" << i << "].format = " << attrib->format << "\n";
      dumpFile << "attribute[" << i << "].offset = " << attrib->offset << "\n";
    }

    auto divisorState = findVkStructInChain<VkPipelineVertexInputDivisorStateCreateInfoEXT>(
        VK_STRUCTURE_TYPE_PIPELINE_VERTEX_INPUT_DIVISOR_STATE_CREATE_INFO_EXT, pipelineInfo->pVertexInput->pNext);

    for (unsigned i = 0; divisorState && i < divisorState->vertexBindingDivisorCount; ++i) {
      auto divisor = &divisorState->pVertexBindingDivisors[i];
      dumpFile << "divisor[" << i << "].binding = " << divisor->binding << "\n";
      dumpFile << "divisor[" << i << "].divisor = " << divisor->divisor << "\n";
    }
  }
}

// =====================================================================================================================
// Dumps graphics pipeline build info to file.
//
// @param dumpFile : Pipeline dump file
// @param dumpDir : Directory of pipeline dump
// @param pipelineInfo : Info of the graphics pipeline to be built
void PipelineDumper::dumpGraphicsPipelineInfo(std::ostream *dumpFile, const char *dumpDir,
                                              const GraphicsPipelineBuildInfo *pipelineInfo) {
  dumpVersionInfo(*dumpFile);
  // Dump pipeline
  const PipelineShaderInfo *shaderInfos[ShaderStageGfxCount] = {
      &pipelineInfo->vs, &pipelineInfo->tcs, &pipelineInfo->tes, &pipelineInfo->gs, &pipelineInfo->fs,
  };

  for (unsigned stage = 0; stage < ShaderStageGfxCount; ++stage) {
    const PipelineShaderInfo *shaderInfo = shaderInfos[stage];
    if (!shaderInfo->pModuleData)
      continue;
    dumpPipelineShaderInfo(shaderInfo, *dumpFile);
  }

#if LLPC_CLIENT_INTERFACE_MAJOR_VERSION >= 41
  dumpResourceMappingInfo(&pipelineInfo->resourceMapping, *dumpFile);
#endif

  dumpGraphicsStateInfo(pipelineInfo, dumpDir, *dumpFile);

  dumpFile->flush();
}

// =====================================================================================================================
// Builds hash code from graphics pipline build info.  If stage is a specific stage of the graphics pipeline, then only
// the portions of the pipeline build info that affect that stage will be included in the hash.  Otherwise, stage must
// be ShaderStageInvalid, and all values in the build info will be included.
//
// @param pipeline : Info to build a graphics pipeline
// @param isCacheHash : TRUE if the hash is used by shader cache
// @param isRelocatableShader : TRUE if we are building relocatable shader
// @param stage : The stage for which we are building the hash. ShaderStageInvalid if building for the entire pipeline.
MetroHash::Hash PipelineDumper::generateHashForGraphicsPipeline(const GraphicsPipelineBuildInfo *pipeline,
                                                                bool isCacheHash, bool isRelocatableShader,
                                                                unsigned stage) {
  MetroHash64 hasher;

  switch (stage) {
  case ShaderStageVertex:
    updateHashForPipelineShaderInfo(ShaderStageVertex, &pipeline->vs, isCacheHash, &hasher, isRelocatableShader);
    break;
  case ShaderStageTessControl:
    updateHashForPipelineShaderInfo(ShaderStageTessControl, &pipeline->tcs, isCacheHash, &hasher, isRelocatableShader);
    break;
  case ShaderStageTessEval:
    updateHashForPipelineShaderInfo(ShaderStageTessEval, &pipeline->tes, isCacheHash, &hasher, isRelocatableShader);
    break;
  case ShaderStageGeometry:
    updateHashForPipelineShaderInfo(ShaderStageGeometry, &pipeline->gs, isCacheHash, &hasher, isRelocatableShader);
    break;
  case ShaderStageFragment:
    updateHashForPipelineShaderInfo(ShaderStageFragment, &pipeline->fs, isCacheHash, &hasher, isRelocatableShader);
    break;
  case ShaderStageInvalid:
    updateHashForPipelineShaderInfo(ShaderStageVertex, &pipeline->vs, isCacheHash, &hasher, isRelocatableShader);
    updateHashForPipelineShaderInfo(ShaderStageTessControl, &pipeline->tcs, isCacheHash, &hasher, isRelocatableShader);
    updateHashForPipelineShaderInfo(ShaderStageTessEval, &pipeline->tes, isCacheHash, &hasher, isRelocatableShader);
    updateHashForPipelineShaderInfo(ShaderStageGeometry, &pipeline->gs, isCacheHash, &hasher, isRelocatableShader);
    updateHashForPipelineShaderInfo(ShaderStageFragment, &pipeline->fs, isCacheHash, &hasher, isRelocatableShader);
    break;
  default:
    llvm_unreachable("Should never be called!");
    break;
  }

#if LLPC_CLIENT_INTERFACE_MAJOR_VERSION >= 41
  updateHashForResourceMappingInfo(&pipeline->resourceMapping, &hasher, isRelocatableShader);
#endif

  hasher.Update(pipeline->iaState.deviceIndex);

  if (stage != ShaderStageFragment) {
    if (!isRelocatableShader)
      updateHashForVertexInputState(pipeline->pVertexInput, &hasher);
    updateHashForNonFragmentState(pipeline, isCacheHash, &hasher, isRelocatableShader);
  }

  if (stage == ShaderStageFragment || stage == ShaderStageInvalid)
    updateHashForFragmentState(pipeline, &hasher, isRelocatableShader);

  MetroHash::Hash hash = {};
  hasher.Finalize(hash.bytes);

  return hash;
}

// =====================================================================================================================
// Builds hash code from compute pipline build info.
//
// @param pipeline : Info to build a compute pipeline
// @param isCacheHash : TRUE if the hash is used by shader cache
// @param isRelocatableShader : TRUE if we are building relocatable shader
MetroHash::Hash PipelineDumper::generateHashForComputePipeline(const ComputePipelineBuildInfo *pipeline,
                                                               bool isCacheHash, bool isRelocatableShader) {
  MetroHash64 hasher;

  updateHashForPipelineShaderInfo(ShaderStageCompute, &pipeline->cs, isCacheHash, &hasher, isRelocatableShader);

#if LLPC_CLIENT_INTERFACE_MAJOR_VERSION >= 41
  updateHashForResourceMappingInfo(&pipeline->resourceMapping, &hasher, isRelocatableShader);
#endif

  hasher.Update(pipeline->deviceIndex);
  hasher.Update(pipeline->options.includeDisassembly);
  hasher.Update(pipeline->options.scalarBlockLayout);
  hasher.Update(pipeline->options.includeIr);
  hasher.Update(pipeline->options.robustBufferAccess);
  hasher.Update(pipeline->options.shadowDescriptorTableUsage);
  hasher.Update(pipeline->options.shadowDescriptorTablePtrHigh);
  hasher.Update(pipeline->options.extendedRobustness.robustBufferAccess);
  hasher.Update(pipeline->options.extendedRobustness.robustImageAccess);
  hasher.Update(pipeline->options.extendedRobustness.nullDescriptor);

  MetroHash::Hash hash = {};
  hasher.Finalize(hash.bytes);

  return hash;
}

// =====================================================================================================================
// Updates hash code context for vertex input state
//
// @param vertexInput : Vertex input state
// @param [in/out] hasher : Haher to generate hash code
void PipelineDumper::updateHashForVertexInputState(const VkPipelineVertexInputStateCreateInfo *vertexInput,
                                                   MetroHash64 *hasher) {
  if (vertexInput && vertexInput->vertexBindingDescriptionCount > 0) {
    hasher->Update(vertexInput->vertexBindingDescriptionCount);
    hasher->Update(reinterpret_cast<const uint8_t *>(vertexInput->pVertexBindingDescriptions),
                   sizeof(VkVertexInputBindingDescription) * vertexInput->vertexBindingDescriptionCount);
    hasher->Update(vertexInput->vertexAttributeDescriptionCount);
    if (vertexInput->vertexAttributeDescriptionCount > 0) {
      hasher->Update(reinterpret_cast<const uint8_t *>(vertexInput->pVertexAttributeDescriptions),
                     sizeof(VkVertexInputAttributeDescription) * vertexInput->vertexAttributeDescriptionCount);
    }

    auto vertexDivisor = findVkStructInChain<VkPipelineVertexInputDivisorStateCreateInfoEXT>(
        VK_STRUCTURE_TYPE_PIPELINE_VERTEX_INPUT_DIVISOR_STATE_CREATE_INFO_EXT, vertexInput->pNext);
    unsigned divisorCount = vertexDivisor ? vertexDivisor->vertexBindingDivisorCount : 0;
    hasher->Update(divisorCount);
    if (divisorCount > 0) {
      hasher->Update(reinterpret_cast<const uint8_t *>(vertexDivisor->pVertexBindingDivisors),
                     sizeof(VkVertexInputBindingDivisorDescriptionEXT) * divisorCount);
    }
  }
}

// =====================================================================================================================
// Update hash code from non-fragment pipeline state
//
// @param pipeline : Info to build a graphics pipeline
// @param isCacheHash : TRUE if the hash is used by shader cache
// @param [in/out] hasher : Hasher to generate hash code
// @param isRelocatableShader : TRUE if we are building relocatable shader
void PipelineDumper::updateHashForNonFragmentState(const GraphicsPipelineBuildInfo *pipeline, bool isCacheHash,
                                                   MetroHash64 *hasher, bool isRelocatableShader) {
  auto iaState = &pipeline->iaState;
  hasher->Update(iaState->topology);
  hasher->Update(iaState->patchControlPoints);
  hasher->Update(iaState->disableVertexReuse);
  hasher->Update(iaState->switchWinding);
  hasher->Update(iaState->enableMultiView);

  if (!isRelocatableShader) {
    auto vpState = &pipeline->vpState;
    hasher->Update(vpState->depthClipEnable);

    auto rsState = &pipeline->rsState;
    hasher->Update(rsState->rasterizerDiscardEnable);
  }

  auto nggState = &pipeline->nggState;
  bool enableNgg = nggState->enableNgg;
  bool passthroughMode = !nggState->enableVertexReuse && !nggState->enableBackfaceCulling &&
                         !nggState->enableFrustumCulling && !nggState->enableBoxFilterCulling &&
                         !nggState->enableSphereCulling && !nggState->enableSmallPrimFilter &&
                         !nggState->enableCullDistanceCulling;

  bool updateHashFromRs = (!isCacheHash);
  updateHashFromRs |= (enableNgg && !passthroughMode);

  if (updateHashFromRs) {
    auto rsState = &pipeline->rsState;
    hasher->Update(rsState->usrClipPlaneMask);
    hasher->Update(rsState->polygonMode);
    hasher->Update(rsState->cullMode);
    hasher->Update(rsState->frontFace);
    hasher->Update(rsState->depthBiasEnable);
  }

  if (isCacheHash) {
    hasher->Update(nggState->enableNgg);
    if (nggState->enableNgg) {
      hasher->Update(nggState->enableGsUse);
      hasher->Update(nggState->forceNonPassthrough);
      hasher->Update(nggState->alwaysUsePrimShaderTable);
      hasher->Update(nggState->compactMode);
      hasher->Update(nggState->enableFastLaunch);
      hasher->Update(nggState->enableVertexReuse);
      hasher->Update(nggState->enableBackfaceCulling);
      hasher->Update(nggState->enableFrustumCulling);
      hasher->Update(nggState->enableBoxFilterCulling);
      hasher->Update(nggState->enableSphereCulling);
      hasher->Update(nggState->enableSmallPrimFilter);
      hasher->Update(nggState->enableCullDistanceCulling);
      hasher->Update(nggState->backfaceExponent);
      hasher->Update(nggState->subgroupSizing);
      hasher->Update(nggState->primsPerSubgroup);
      hasher->Update(nggState->vertsPerSubgroup);
    }
    hasher->Update(pipeline->options.includeDisassembly);
    hasher->Update(pipeline->options.scalarBlockLayout);
    hasher->Update(pipeline->options.includeIr);
    hasher->Update(pipeline->options.robustBufferAccess);
    hasher->Update(pipeline->options.reconfigWorkgroupLayout);
    hasher->Update(pipeline->options.shadowDescriptorTableUsage);
    hasher->Update(pipeline->options.shadowDescriptorTablePtrHigh);
    hasher->Update(pipeline->options.extendedRobustness.robustBufferAccess);
    hasher->Update(pipeline->options.extendedRobustness.robustImageAccess);
    hasher->Update(pipeline->options.extendedRobustness.nullDescriptor);
  }
}

// =====================================================================================================================
// Update hash code from fragment pipeline state
//
// @param pipeline : Info to build a graphics pipeline
// @param [in/out] hasher : Hasher to generate hash code
// @param isRelocatableShader : TRUE if we are building relocatable shader
void PipelineDumper::updateHashForFragmentState(const GraphicsPipelineBuildInfo *pipeline, MetroHash64 *hasher,
                                                bool isRelocatableShader) {
  auto rsState = &pipeline->rsState;
  hasher->Update(rsState->perSampleShading);

  if (!isRelocatableShader) {
    hasher->Update(rsState->innerCoverage);
    hasher->Update(rsState->numSamples);
    hasher->Update(rsState->samplePatternIdx);

    auto cbState = &pipeline->cbState;
    hasher->Update(cbState->alphaToCoverageEnable);
    hasher->Update(cbState->dualSourceBlendEnable);
    for (unsigned i = 0; i < MaxColorTargets; ++i) {
      if (cbState->target[i].format != VK_FORMAT_UNDEFINED) {
        hasher->Update(cbState->target[i].channelWriteMask);
        hasher->Update(cbState->target[i].blendEnable);
        hasher->Update(cbState->target[i].blendSrcAlphaToColor);
        hasher->Update(cbState->target[i].format);
      }
    }
  }
}

// =====================================================================================================================
// Updates hash code context for pipeline shader stage.
//
// @param stage : Shader stage
// @param shaderInfo : Shader info in specified shader stage
// @param isCacheHash : TRUE if the hash is used by shader cache
// @param [in/out] hasher : Haher to generate hash code
// @param isRelocatableShader : TRUE if we are building relocatable shader
void PipelineDumper::updateHashForPipelineShaderInfo(ShaderStage stage, const PipelineShaderInfo *shaderInfo,
                                                     bool isCacheHash, MetroHash64 *hasher, bool isRelocatableShader) {
  if (shaderInfo->pModuleData) {
    const ShaderModuleData *moduleData = reinterpret_cast<const ShaderModuleData *>(shaderInfo->pModuleData);
    hasher->Update(stage);
    if (isCacheHash) {
      hasher->Update(static_cast<const uint8_t *>(voidPtrInc(moduleData, ShaderModuleCacheHashOffset)),
                     sizeof(moduleData->hash));
    } else
      hasher->Update(moduleData->hash);

    size_t entryNameLen = 0;
    if (shaderInfo->pEntryTarget) {
      entryNameLen = strlen(shaderInfo->pEntryTarget);
      hasher->Update(entryNameLen);
      hasher->Update(reinterpret_cast<const uint8_t *>(shaderInfo->pEntryTarget), entryNameLen);
    } else
      hasher->Update(entryNameLen);

    auto specializationInfo = shaderInfo->pSpecializationInfo;
    unsigned mapEntryCount = specializationInfo ? specializationInfo->mapEntryCount : 0;
    hasher->Update(mapEntryCount);
    if (mapEntryCount > 0) {
      hasher->Update(reinterpret_cast<const uint8_t *>(specializationInfo->pMapEntries),
                     sizeof(VkSpecializationMapEntry) * specializationInfo->mapEntryCount);
      hasher->Update(specializationInfo->dataSize);
      hasher->Update(reinterpret_cast<const uint8_t *>(specializationInfo->pData), specializationInfo->dataSize);
    }

#if LLPC_CLIENT_INTERFACE_MAJOR_VERSION < 41
    hasher->Update(shaderInfo->descriptorRangeValueCount);
    if (shaderInfo->descriptorRangeValueCount > 0) {
      for (unsigned i = 0; i < shaderInfo->descriptorRangeValueCount; ++i) {
        auto descriptorRangeValue = &shaderInfo->pDescriptorRangeValues[i];
        hasher->Update(descriptorRangeValue->type);
        hasher->Update(descriptorRangeValue->set);
        hasher->Update(descriptorRangeValue->binding);
        hasher->Update(descriptorRangeValue->arraySize);

        // TODO: We should query descriptor size from patch

        // The second part of DescriptorRangeValue is YCbCrMetaData, which is 4 dwords.
        // The hasher should be updated when the content changes, this is because YCbCrMetaData
        // is engaged in pipeline compiling.
        const unsigned descriptorSize =
            descriptorRangeValue->type != ResourceMappingNodeType::DescriptorYCbCrSampler ? 16 : 32;

        hasher->Update(reinterpret_cast<const uint8_t *>(descriptorRangeValue->pValue),
                       descriptorRangeValue->arraySize * descriptorSize);
      }
    }

    if (!isRelocatableShader) {
      hasher->Update(shaderInfo->userDataNodeCount);
      if (shaderInfo->userDataNodeCount > 0) {
        for (unsigned i = 0; i < shaderInfo->userDataNodeCount; ++i) {
          auto userDataNode = &shaderInfo->pUserDataNodes[i];
          updateHashForResourceMappingNode(userDataNode, true, hasher);
        }
      }
    }
#endif

    if (isCacheHash) {
      auto &options = shaderInfo->options;
      hasher->Update(options.trapPresent);
      hasher->Update(options.debugMode);
      hasher->Update(options.enablePerformanceData);
      hasher->Update(options.allowReZ);
      hasher->Update(options.sgprLimit);
      hasher->Update(options.vgprLimit);
      hasher->Update(options.maxThreadGroupsPerComputeUnit);
      hasher->Update(options.waveSize);
      hasher->Update(options.wgpMode);

      if (!isRelocatableShader)
        hasher->Update(options.waveBreakSize);

      hasher->Update(options.forceLoopUnrollCount);
      hasher->Update(options.useSiScheduler);
      hasher->Update(options.updateDescInElf);
      hasher->Update(options.allowVaryWaveSize);
      hasher->Update(options.enableLoadScalarizer);
      hasher->Update(options.disableLicm);
      hasher->Update(options.unrollThreshold);
      hasher->Update(options.scalarThreshold);
      hasher->Update(options.disableLoopUnroll);
      hasher->Update(options.fp32DenormalMode);
    }
  }
}

#if LLPC_CLIENT_INTERFACE_MAJOR_VERSION >= 41
// =====================================================================================================================
// Updates hash code context for resource node and static descriptor value data.
//
// @param resourceMapping : Pipeline resource mapping data
// @param [in,out] hasher : Haher to generate hash code
// @param isRelocatableShader : TRUE if we are building relocatable shader
void PipelineDumper::updateHashForResourceMappingInfo(const ResourceMappingData* pResourceMapping,
                                                      MetroHash64 *hasher, bool isRelocatableShader) {
    hasher->Update(pResourceMapping->staticDescriptorValueCount);
    if (pResourceMapping->staticDescriptorValueCount > 0) {
        for (unsigned i = 0; i < pResourceMapping->staticDescriptorValueCount; ++i) {
            auto staticDescriptorValue = &pResourceMapping->pStaticDescriptorValues[i];
            hasher->Update(staticDescriptorValue->visibility);
            hasher->Update(staticDescriptorValue->type);
            hasher->Update(staticDescriptorValue->set);
            hasher->Update(staticDescriptorValue->binding);
            hasher->Update(staticDescriptorValue->arraySize);

            // TODO: We should query descriptor size from patch

            // The second part of StaticDescriptorValue is YCbCrMetaData, which is 4 dwords.
            // The hasher should be updated when the content changes, this is because YCbCrMetaData
            // is engaged in pipeline compiling.
            const unsigned descriptorSize =
                staticDescriptorValue->type != ResourceMappingNodeType::DescriptorYCbCrSampler ? 16 : 32;

            hasher->Update(reinterpret_cast<const uint8_t *>(staticDescriptorValue->pValue),
                staticDescriptorValue->arraySize * descriptorSize);
        }
    }

<<<<<<< HEAD
  if (!isRelocatableShader) {
    hasher->Update(pResourceMapping->userDataNodeCount);
    if (pResourceMapping->userDataNodeCount > 0) {
      for (unsigned i = 0; i < pResourceMapping->userDataNodeCount; ++i) {
        auto userDataNode = &pResourceMapping->pUserDataNodes[i];
        hasher->Update(userDataNode->visibility);
        updateHashForResourceMappingNode(&userDataNode->node, true, hasher);
      }
=======
    hasher->Update(pResourceMapping->userDataNodeCount);
    if (pResourceMapping->userDataNodeCount > 0) {
        for (unsigned i = 0; i < pResourceMapping->userDataNodeCount; ++i) {
            auto userDataNode = &pResourceMapping->pUserDataNodes[i];
            hasher->Update(userDataNode->visibility);
            updateHashForResourceMappingNode(&userDataNode->node, true, hasher, isRelocatableShader);
        }
>>>>>>> a3ac9d29
    }
}
#endif

// =====================================================================================================================
// Updates hash code context for resource mapping node.
//
// NOTE: This function will be called recusively if node's type is "DescriptorTableVaPtr"
//
// @param userDataNode : Resource mapping node
// @param isRootNode : TRUE if the node is in root level
// @param [in/out] hasher : Haher to generate hash code
void PipelineDumper::updateHashForResourceMappingNode(const ResourceMappingNode *userDataNode, bool isRootNode,
                                                      MetroHash64 *hasher) {
  hasher->Update(userDataNode->type);
  hasher->Update(userDataNode->sizeInDwords);
  hasher->Update(userDataNode->offsetInDwords);
  switch (userDataNode->type) {
  case ResourceMappingNodeType::DescriptorResource:
  case ResourceMappingNodeType::DescriptorSampler:
  case ResourceMappingNodeType::DescriptorYCbCrSampler:
  case ResourceMappingNodeType::DescriptorCombinedTexture:
  case ResourceMappingNodeType::DescriptorTexelBuffer:
  case ResourceMappingNodeType::DescriptorBuffer:
  case ResourceMappingNodeType::DescriptorFmask:
  case ResourceMappingNodeType::DescriptorBufferCompact: {
    hasher->Update(userDataNode->srdRange);
    break;
  }
  case ResourceMappingNodeType::DescriptorTableVaPtr: {
    for (unsigned i = 0; i < userDataNode->tablePtr.nodeCount; ++i)
      updateHashForResourceMappingNode(&userDataNode->tablePtr.pNext[i], false, hasher);
    break;
  }
  case ResourceMappingNodeType::IndirectUserDataVaPtr: {
    hasher->Update(userDataNode->userDataPtr);
    break;
  }
  case ResourceMappingNodeType::StreamOutTableVaPtr: {
    // Do nothing for the stream-out table
    break;
  }
  case ResourceMappingNodeType::PushConst: {
    if (!isRootNode)
      hasher->Update(userDataNode->srdRange);
    break;
  }
  default: {
    llvm_unreachable("Should never be called!");
    break;
  }
  }
}

// =====================================================================================================================
// Outputs text with specified range to output stream.
template <class OStream>
//
// @param data : Text data
// @param startPos : Starting position
// @param endPos : End position
// @param [out] out : Output stream
void outputText(const uint8_t *data, unsigned startPos, unsigned endPos, OStream &out) {
  if (endPos > startPos) {
    // NOTE: We have to replace last character with null terminator and restore it afterwards. Otherwise, the
    // text print will be incorrect.
    uint8_t lastChar = data[endPos - 1];
    const_cast<uint8_t *>(data)[endPos - 1] = '\0';
    const char *end = reinterpret_cast<const char *>(&(data)[endPos]);
    // Output text
    const char *text = reinterpret_cast<const char *>(data + startPos);
    while (text != end) {
      out << text;
      text += strlen(text);
      text++;
    }

    if (lastChar != 0)
      out << static_cast<char>(lastChar);
    // Restore last character
    const_cast<uint8_t *>(data)[endPos - 1] = lastChar;
  }
}

// =====================================================================================================================
// Outputs binary data with specified range to output stream.
template <class OStream>
//
// @param data : Binary data
// @param startPos : Starting position
// @param endPos : End position
// @param [out] out : Output stream
void outputBinary(const uint8_t *data, unsigned startPos, unsigned endPos, OStream &out) {
  const unsigned *startData = reinterpret_cast<const unsigned *>(data + startPos);
  int dwordCount = (endPos - startPos) / sizeof(unsigned);
  char formatBuf[256];
  for (int i = 0; i < dwordCount; ++i) {
    if (i % 8 == 0) {
      snprintf(formatBuf, sizeof(formatBuf), "    %7u:", startPos + i * 4u);
      out << formatBuf;
    }
    // 'data' may not be aligned to sizeof(unsigned) so use a temporary to avoid
    // undefined behaviour.
    unsigned alignedData;
    memcpy(&alignedData, startData + i, sizeof(alignedData));
    snprintf(formatBuf, sizeof(formatBuf), "%08X", alignedData);
    out << formatBuf;

    if (i % 8 == 7)
      out << "\n";
    else
      out << " ";
  }

  if (endPos > startPos && (endPos - startPos) % sizeof(unsigned)) {
    int padPos = dwordCount * sizeof(unsigned);
    for (int i = padPos; i < endPos; ++i) {
      snprintf(formatBuf, sizeof(formatBuf), "%02X", data[i]);
      out << formatBuf;
    }
  }

  if ((dwordCount % 8) != 0)
    out << "\n";
}

// =====================================================================================================================
//  Dumps ELF package to out stream
template <class OStream, class Elf>
//
// @param [out] out : Output stream
// @param reader : ELF object
OStream &operator<<(OStream &out, ElfReader<Elf> &reader) {
  unsigned sectionCount = reader.getSectionCount();
  char formatBuf[256];

  for (unsigned sortIdx = 0; sortIdx < sectionCount; ++sortIdx) {
    typename ElfReader<Elf>::SectionBuffer *section = nullptr;
    unsigned secIdx = 0;
    Result result = reader.getSectionDataBySortingIndex(sortIdx, &secIdx, &section);
    assert(result == Result::Success);
    (void(result)); // unused
    if (strcmp(section->name, ShStrTabName) == 0 || strcmp(section->name, StrTabName) == 0 ||
        strcmp(section->name, SymTabName) == 0) {
      // Output system section
      out << section->name << " (size = " << section->secHead.sh_size << " bytes)\n";
    } else if (strcmp(section->name, NoteName) == 0) {
      // Output .note section
      out << section->name << " (size = " << section->secHead.sh_size << " bytes)\n";
      unsigned offset = 0;
      const unsigned noteHeaderSize = sizeof(NoteHeader) - 8;
      while (offset < section->secHead.sh_size) {
        const NoteHeader *node = reinterpret_cast<const NoteHeader *>(section->data + offset);
        const unsigned noteNameSize = alignTo(node->nameSize, 4);
        switch (static_cast<unsigned>(node->type)) {
        case static_cast<unsigned>(Util::Abi::MetadataNoteType): {
          out << "    PalMetadata                  (name = " << node->name << "  size = " << node->descSize << ")\n";

          auto buffer = section->data + offset + noteHeaderSize + noteNameSize;
          auto descSize = node->descSize;
          reader.initMsgPackDocument(buffer, descSize);

          do {
            auto node = reader.getMsgNode();
            auto msgIterStatus = reader.getMsgIteratorStatus();
            switch (node->getKind()) {
            case msgpack::Type::Int:
            case msgpack::Type::UInt: {
              if (msgIterStatus == MsgPackIteratorMapKey) {
                unsigned regId = static_cast<unsigned>(node->getUInt());
                const char *regName = PipelineDumper::getRegisterNameString(regId);

                snprintf(formatBuf, sizeof(formatBuf), "%-45s ", regName);
                out << formatBuf;
              } else {
                snprintf(formatBuf, sizeof(formatBuf), "0x%016" PRIX64 " ", node->getUInt());
                out << formatBuf;
              }
              break;
            }
            case msgpack::Type::String:
            case msgpack::Type::Binary: {
              outputText((const uint8_t *)(node->getString().data()), 0, node->getString().size(), out);
              if (msgIterStatus == MsgPackIteratorMapKey)
                out << ": ";
              break;
            }
            case msgpack::Type::Array: {
              if (msgIterStatus == MsgPackIteratorArray)
                out << "[ ";
              else
                out << "]";
              break;
            }
            case msgpack::Type::Map: {
              if (msgIterStatus == MsgPackIteratorMapPair) {
                out << "\n";
                for (unsigned i = 0; i < reader.getMsgMapLevel(); ++i)
                  out << "    ";
              } else if (msgIterStatus == MsgPackIteratorMapBegin)
                out << "{";
              else
                out << "}";
              break;
            }
            case msgpack::Type::Float: {
              out << node->getFloat() << " ";
              break;
            }
            case msgpack::Type::Nil: {
              break;
            }
            case msgpack::Type::Boolean: {
              out << node->getBool() << " ";
              break;
            }
            default: {
              llvm_unreachable("Should never be called!");
              break;
            }
            }

          } while (reader.getNextMsgNode());
          out << "\n";
          break;
        }
        default: {
          if (static_cast<unsigned>(node->type) == NT_AMD_AMDGPU_ISA) {
            out << "    IsaVersion                   (name = " << node->name << "  size = " << node->descSize << ")\n";
            auto desc = section->data + offset + noteHeaderSize + noteNameSize;
            outputText(desc, 0, node->descSize, out);
            out << "\n";
          } else {
            out << "    Unknown(" << (unsigned)node->type << ")                (name = " << node->name
                << "  size = " << node->descSize << ")\n";
            auto desc = section->data + offset + noteHeaderSize + noteNameSize;
            outputBinary(desc, 0, node->descSize, out);
          }
          break;
        }
        }
        offset += noteHeaderSize + noteNameSize + alignTo(node->descSize, sizeof(unsigned));
        assert(offset <= section->secHead.sh_size);
      }
    } else if (strcmp(section->name, RelocName) == 0) {
      // Output .reloc section
      out << section->name << " (size = " << section->secHead.sh_size << " bytes)\n";
      const unsigned relocCount = reader.getRelocationCount();
      for (unsigned i = 0; i < relocCount; ++i) {
        ElfReloc reloc = {};
        reader.getRelocation(i, &reloc);
        ElfSymbol elfSym = {};
        reader.getSymbol(reloc.symIdx, &elfSym);
        snprintf(formatBuf, sizeof(formatBuf), "    %-35s", elfSym.pSymName);
        out << "#" << i << "    " << formatBuf << "    offset = " << reloc.offset << "\n";
      }
    } else if (strncmp(section->name, AmdGpuConfigName, sizeof(AmdGpuConfigName) - 1) == 0) {
      // Output .AMDGPU.config section
      const unsigned configCount = static_cast<unsigned>(section->secHead.sh_size / sizeof(unsigned) / 2);
      const unsigned *config = reinterpret_cast<const unsigned *>(section->data);
      out << section->name << " (" << configCount << " registers)\n";

      for (unsigned i = 0; i < configCount; ++i) {
        const char *regName = PipelineDumper::getRegisterNameString(config[2 * i] / 4);
        snprintf(formatBuf, sizeof(formatBuf), "        %-45s = 0x%08X\n", regName, config[2 * i + 1]);
        out << formatBuf;
      }
    } else if (strncmp(section->name, AmdGpuDisasmName, sizeof(AmdGpuDisasmName) - 1) == 0 ||
               strncmp(section->name, AmdGpuCsdataName, sizeof(AmdGpuCsdataName) - 1) == 0 ||
               strncmp(section->name, CommentName, sizeof(CommentName) - 1) == 0) {
      // Output text based sections
      out << section->name << " (size = " << section->secHead.sh_size << " bytes)\n";

      std::vector<ElfSymbol> symbols;
      reader.GetSymbolsBySectionIndex(secIdx, symbols);
      unsigned symIdx = 0;
      unsigned startPos = 0;
      unsigned endPos = 0;
      while (startPos < section->secHead.sh_size) {
        if (symIdx < symbols.size())
          endPos = static_cast<unsigned>(symbols[symIdx].value);
        else
          endPos = static_cast<unsigned>(section->secHead.sh_size);

        outputText(section->data, startPos, endPos, out);
        out << "\n";

        if (symIdx < symbols.size()) {
          out << "    " << symbols[symIdx].pSymName << " (offset = " << symbols[symIdx].value
              << "  size = " << symbols[symIdx].size;
          MetroHash::Hash hash = {};
          MetroHash64::Hash(
              reinterpret_cast<const uint8_t *>(voidPtrInc(section->data, static_cast<size_t>(symbols[symIdx].value))),
              symbols[symIdx].size, hash.bytes);
          uint64_t hashCode64 = MetroHash::compact64(&hash);
          snprintf(formatBuf, sizeof(formatBuf), " hash = 0x%016" PRIX64 ")\n", hashCode64);
          out << formatBuf;
        }
        ++symIdx;
        startPos = endPos;
      }
    } else if (strncmp(section->name, Util::Abi::AmdGpuCommentName, sizeof(Util::Abi::AmdGpuCommentName) - 1) == 0) {
      auto name = section->name;
#if PAL_CLIENT_INTERFACE_MAJOR_VERSION >= 475
      if (strncmp(name, Util::Abi::AmdGpuCommentAmdIlName, sizeof(Util::Abi::AmdGpuCommentAmdIlName) - 1) == 0)
#else
      if (strncmp(name, ".AMDGPU.comment.amdil", sizeof(".AMDGPU.comment.amdil") - 1) == 0)
#endif
      {
        // Output text based sections
        out << section->name << " (size = " << section->secHead.sh_size << " bytes)\n";

        std::vector<ElfSymbol> symbols;
        reader.GetSymbolsBySectionIndex(secIdx, symbols);
        unsigned symIdx = 0;
        unsigned startPos = 0;
        unsigned endPos = 0;
        while (startPos < section->secHead.sh_size) {
          if (symIdx < symbols.size())
            endPos = static_cast<unsigned>(symbols[symIdx].value);
          else
            endPos = static_cast<unsigned>(section->secHead.sh_size);

          outputText(section->data, startPos, endPos, out);
          out << "\n";

          if (symIdx < symbols.size()) {
            out << "    " << symbols[symIdx].pSymName << " (offset = " << symbols[symIdx].value
                << "  size = " << symbols[symIdx].size;
            MetroHash::Hash hash = {};
            MetroHash64::Hash(reinterpret_cast<const uint8_t *>(
                                  voidPtrInc(section->data, static_cast<size_t>(symbols[symIdx].value))),
                              symbols[symIdx].size, hash.bytes);
            uint64_t hashCode64 = MetroHash::compact64(&hash);
            snprintf(formatBuf, sizeof(formatBuf), " hash = 0x%016" PRIX64 ")\n", hashCode64);
            out << formatBuf;
          }
          ++symIdx;
          startPos = endPos;
        }
      } else {
        // Output text based sections
        out << section->name << " (size = " << section->secHead.sh_size << " bytes)\n";

        outputText(section->data, 0, static_cast<unsigned>(section->secHead.sh_size), out);
      }
    } else {
      // Output binary based sections
      out << (section->name[0] == 0 ? "(null)" : section->name) << " (size = " << section->secHead.sh_size
          << " bytes)\n";

      std::vector<ElfSymbol> symbols;
      reader.GetSymbolsBySectionIndex(secIdx, symbols);

      unsigned symIdx = 0;
      unsigned startPos = 0;
      unsigned endPos = 0;

      while (startPos < section->secHead.sh_size) {
        if (symIdx < symbols.size())
          endPos = static_cast<unsigned>(symbols[symIdx].value);
        else
          endPos = static_cast<unsigned>(section->secHead.sh_size);

        outputBinary(section->data, startPos, endPos, out);

        if (symIdx < symbols.size()) {
          out << "    " << symbols[symIdx].pSymName << " (offset = " << symbols[symIdx].value
              << "  size = " << symbols[symIdx].size;

          MetroHash::Hash hash = {};
          MetroHash64::Hash(
              reinterpret_cast<const uint8_t *>(voidPtrInc(section->data, static_cast<size_t>(symbols[symIdx].value))),
              symbols[symIdx].size, hash.bytes);
          uint64_t hashCode64 = MetroHash::compact64(&hash);
          snprintf(formatBuf, sizeof(formatBuf), " hash = 0x%016" PRIX64 ")\n", hashCode64);
          out << formatBuf;
        }
        ++symIdx;
        startPos = endPos;
      }
    }
    out << "\n";
  }

  return out;
}

// =====================================================================================================================
// Assistant macros for pipeline dump
#define CASE_CLASSENUM_TO_STRING(TYPE, ENUM)                                                                           \
  case TYPE::ENUM:                                                                                                     \
    string = #ENUM;                                                                                                    \
    break;
#define CASE_ENUM_TO_STRING(ENUM)                                                                                      \
  case ENUM:                                                                                                           \
    string = #ENUM;                                                                                                    \
    break;

// =====================================================================================================================
// Translates enum "VkVertexInputRate" to string and output to ostream.
//
// @param [out] out : Output stream
// @param inputRate : Vertex input rate
std::ostream &operator<<(std::ostream &out, VkVertexInputRate inputRate) {
  const char *string = nullptr;
  switch (inputRate) {
    CASE_ENUM_TO_STRING(VK_VERTEX_INPUT_RATE_VERTEX)
    CASE_ENUM_TO_STRING(VK_VERTEX_INPUT_RATE_INSTANCE)
    break;
  default:
    llvm_unreachable("Should never be called!");
    break;
  }
  return out << string;
}

// =====================================================================================================================
// Translates enum "ResourceMappingNodeType" to string and output to ostream.
//
// @param [out] out : Output stream
// @param type : Resource map node type
std::ostream &operator<<(std::ostream &out, ResourceMappingNodeType type) {
  return out << getResourceMappingNodeTypeName(type);
}

// =====================================================================================================================
// Translates enum "NggSubgroupSizingType" to string and output to ostream.
//
// @param [out] out : Output stream
// @param subgroupSizing : NGG sub-group sizing type
std::ostream &operator<<(std::ostream &out, NggSubgroupSizingType subgroupSizing) {
  const char *string = nullptr;
  switch (subgroupSizing) {
    CASE_CLASSENUM_TO_STRING(NggSubgroupSizingType, Auto)
    CASE_CLASSENUM_TO_STRING(NggSubgroupSizingType, MaximumSize)
    CASE_CLASSENUM_TO_STRING(NggSubgroupSizingType, HalfSize)
    CASE_CLASSENUM_TO_STRING(NggSubgroupSizingType, OptimizeForVerts)
    CASE_CLASSENUM_TO_STRING(NggSubgroupSizingType, OptimizeForPrims)
    CASE_CLASSENUM_TO_STRING(NggSubgroupSizingType, Explicit)
    break;
  default:
    llvm_unreachable("Should never be called!");
    break;
  }

  return out << string;
}

// =====================================================================================================================
// Translates enum "NggCompactMode" to string and output to ostream.
//
// @param [out] out : Output stream
// @param compactMode : NGG compaction mode
std::ostream &operator<<(std::ostream &out, NggCompactMode compactMode) {
  const char *string = nullptr;
  switch (compactMode) {
    CASE_ENUM_TO_STRING(NggCompactDisable)
    CASE_ENUM_TO_STRING(NggCompactVertices)
    break;
  default:
    llvm_unreachable("Should never be called!");
    break;
  }

  return out << string;
}

// =====================================================================================================================
// Translates enum "DenormalMode" to string and output to ostream.
//
// @param [out] out : Output stream
// @param denormalMode : Denormal mode
std::ostream &operator<<(std::ostream &out, DenormalMode denormalMode) {
  const char *string = nullptr;
  switch (denormalMode) {
    CASE_CLASSENUM_TO_STRING(DenormalMode, Auto)
    CASE_CLASSENUM_TO_STRING(DenormalMode, FlushToZero)
    CASE_CLASSENUM_TO_STRING(DenormalMode, Preserve)
    break;
  default:
    llvm_unreachable("Should never be called!");
    break;
  }

  return out << string;
}

// =====================================================================================================================
// Translates enum "WaveBreakSize" to string and output to ostream.
//
// @param [out] out : Output stream
// @param waveBreakSize : Wave break size
std::ostream &operator<<(std::ostream &out, WaveBreakSize waveBreakSize) {
  const char *string = nullptr;
  switch (waveBreakSize) {
    CASE_CLASSENUM_TO_STRING(WaveBreakSize, None)
    CASE_CLASSENUM_TO_STRING(WaveBreakSize, _8x8)
    CASE_CLASSENUM_TO_STRING(WaveBreakSize, _16x16)
    CASE_CLASSENUM_TO_STRING(WaveBreakSize, _32x32)
#if LLPC_CLIENT_INTERFACE_MAJOR_VERSION < 43
    CASE_CLASSENUM_TO_STRING(WaveBreakSize, DrawTime)
#endif
    break;
  default:
    llvm_unreachable("Should never be called!");
    break;
  }

  return out << string;
}

// =====================================================================================================================
// Translates enum "ShadowDescriptorTableUsage" to string and output to ostream.
//
// @param [out] out : Output stream
// @param shadowDescriptorTableUsage : Shadow descriptor table setting
std::ostream &operator<<(std::ostream &out, ShadowDescriptorTableUsage shadowDescriptorTableUsage) {
  const char *string = nullptr;
  switch (shadowDescriptorTableUsage) {
    CASE_CLASSENUM_TO_STRING(ShadowDescriptorTableUsage, Auto)
    CASE_CLASSENUM_TO_STRING(ShadowDescriptorTableUsage, Enable)
    CASE_CLASSENUM_TO_STRING(ShadowDescriptorTableUsage, Disable)
    break;
  default:
    llvm_unreachable("Should never be called!");
    break;
  }

  return out << string;
}

// =====================================================================================================================
// Translates enum "VkPrimitiveTopology" to string and output to ostream.
//
// @param [out] out : Output stream
// @param topology : Primitive topology
std::ostream &operator<<(std::ostream &out, VkPrimitiveTopology topology) {
  const char *string = nullptr;
  switch (topology) {
    CASE_ENUM_TO_STRING(VK_PRIMITIVE_TOPOLOGY_POINT_LIST)
    CASE_ENUM_TO_STRING(VK_PRIMITIVE_TOPOLOGY_LINE_LIST)
    CASE_ENUM_TO_STRING(VK_PRIMITIVE_TOPOLOGY_LINE_STRIP)
    CASE_ENUM_TO_STRING(VK_PRIMITIVE_TOPOLOGY_TRIANGLE_LIST)
    CASE_ENUM_TO_STRING(VK_PRIMITIVE_TOPOLOGY_TRIANGLE_STRIP)
    CASE_ENUM_TO_STRING(VK_PRIMITIVE_TOPOLOGY_TRIANGLE_FAN)
    CASE_ENUM_TO_STRING(VK_PRIMITIVE_TOPOLOGY_LINE_LIST_WITH_ADJACENCY)
    CASE_ENUM_TO_STRING(VK_PRIMITIVE_TOPOLOGY_LINE_STRIP_WITH_ADJACENCY)
    CASE_ENUM_TO_STRING(VK_PRIMITIVE_TOPOLOGY_TRIANGLE_LIST_WITH_ADJACENCY)
    CASE_ENUM_TO_STRING(VK_PRIMITIVE_TOPOLOGY_TRIANGLE_STRIP_WITH_ADJACENCY)
    CASE_ENUM_TO_STRING(VK_PRIMITIVE_TOPOLOGY_PATCH_LIST)
    CASE_ENUM_TO_STRING(VK_PRIMITIVE_TOPOLOGY_MAX_ENUM)
    break;
  default:
    llvm_unreachable("Should never be called!");
    break;
  }

  return out << string;
}

// =====================================================================================================================
// Translates enum "VkPolygonMode" to string and output to ostream.
//
// @param [out] out : Output stream
// @param polygonMode : Rendering mode
std::ostream &operator<<(std::ostream &out, VkPolygonMode polygonMode) {
  const char *string = nullptr;
  switch (polygonMode) {
    CASE_ENUM_TO_STRING(VK_POLYGON_MODE_FILL)
    CASE_ENUM_TO_STRING(VK_POLYGON_MODE_LINE)
    CASE_ENUM_TO_STRING(VK_POLYGON_MODE_POINT)
    CASE_ENUM_TO_STRING(VK_POLYGON_MODE_FILL_RECTANGLE_NV)
    CASE_ENUM_TO_STRING(VK_POLYGON_MODE_MAX_ENUM)
    break;
  default:
    llvm_unreachable("Should never be called!");
    break;
  }

  return out << string;
}

// =====================================================================================================================
// Translates enum "VkCullModeFlagBits" to string and output to ostream.
//
// @param [out] out : Output stream
// @param cullMode : Culling mode
std::ostream &operator<<(std::ostream &out, VkCullModeFlagBits cullMode) {
  const char *string = nullptr;
  switch (cullMode) {
    CASE_ENUM_TO_STRING(VK_CULL_MODE_NONE)
    CASE_ENUM_TO_STRING(VK_CULL_MODE_FRONT_BIT)
    CASE_ENUM_TO_STRING(VK_CULL_MODE_BACK_BIT)
    CASE_ENUM_TO_STRING(VK_CULL_MODE_FRONT_AND_BACK)
    CASE_ENUM_TO_STRING(VK_CULL_MODE_FLAG_BITS_MAX_ENUM)
    break;
  default:
    llvm_unreachable("Should never be called!");
    break;
  }

  return out << string;
}

// =====================================================================================================================
// Translates enum "VkFrontFace" to string and output to ostream.
//
// @param [out] out : Output stream
// @param frontFace : Front facing orientation
std::ostream &operator<<(std::ostream &out, VkFrontFace frontFace) {
  const char *string = nullptr;
  switch (frontFace) {
    CASE_ENUM_TO_STRING(VK_FRONT_FACE_COUNTER_CLOCKWISE)
    CASE_ENUM_TO_STRING(VK_FRONT_FACE_CLOCKWISE)
    CASE_ENUM_TO_STRING(VK_FRONT_FACE_MAX_ENUM)
    break;
  default:
    llvm_unreachable("Should never be called!");
    break;
  }

  return out << string;
}

// =====================================================================================================================
// Translates enum "VkFormat" to string and output to ostream.
//
// @param [out] out : Output stream
// @param format : Resource format
std::ostream &operator<<(std::ostream &out, VkFormat format) {
  const char *string = nullptr;
  switch (format) {
    CASE_ENUM_TO_STRING(VK_FORMAT_UNDEFINED)
    CASE_ENUM_TO_STRING(VK_FORMAT_R4G4_UNORM_PACK8)
    CASE_ENUM_TO_STRING(VK_FORMAT_R4G4B4A4_UNORM_PACK16)
    CASE_ENUM_TO_STRING(VK_FORMAT_B4G4R4A4_UNORM_PACK16)
    CASE_ENUM_TO_STRING(VK_FORMAT_R5G6B5_UNORM_PACK16)
    CASE_ENUM_TO_STRING(VK_FORMAT_B5G6R5_UNORM_PACK16)
    CASE_ENUM_TO_STRING(VK_FORMAT_R5G5B5A1_UNORM_PACK16)
    CASE_ENUM_TO_STRING(VK_FORMAT_B5G5R5A1_UNORM_PACK16)
    CASE_ENUM_TO_STRING(VK_FORMAT_A1R5G5B5_UNORM_PACK16)
    CASE_ENUM_TO_STRING(VK_FORMAT_R8_UNORM)
    CASE_ENUM_TO_STRING(VK_FORMAT_R8_SNORM)
    CASE_ENUM_TO_STRING(VK_FORMAT_R8_USCALED)
    CASE_ENUM_TO_STRING(VK_FORMAT_R8_SSCALED)
    CASE_ENUM_TO_STRING(VK_FORMAT_R8_UINT)
    CASE_ENUM_TO_STRING(VK_FORMAT_R8_SINT)
    CASE_ENUM_TO_STRING(VK_FORMAT_R8_SRGB)
    CASE_ENUM_TO_STRING(VK_FORMAT_R8G8_UNORM)
    CASE_ENUM_TO_STRING(VK_FORMAT_R8G8_SNORM)
    CASE_ENUM_TO_STRING(VK_FORMAT_R8G8_USCALED)
    CASE_ENUM_TO_STRING(VK_FORMAT_R8G8_SSCALED)
    CASE_ENUM_TO_STRING(VK_FORMAT_R8G8_UINT)
    CASE_ENUM_TO_STRING(VK_FORMAT_R8G8_SINT)
    CASE_ENUM_TO_STRING(VK_FORMAT_R8G8_SRGB)
    CASE_ENUM_TO_STRING(VK_FORMAT_R8G8B8_UNORM)
    CASE_ENUM_TO_STRING(VK_FORMAT_R8G8B8_SNORM)
    CASE_ENUM_TO_STRING(VK_FORMAT_R8G8B8_USCALED)
    CASE_ENUM_TO_STRING(VK_FORMAT_R8G8B8_SSCALED)
    CASE_ENUM_TO_STRING(VK_FORMAT_R8G8B8_UINT)
    CASE_ENUM_TO_STRING(VK_FORMAT_R8G8B8_SINT)
    CASE_ENUM_TO_STRING(VK_FORMAT_R8G8B8_SRGB)
    CASE_ENUM_TO_STRING(VK_FORMAT_B8G8R8_UNORM)
    CASE_ENUM_TO_STRING(VK_FORMAT_B8G8R8_SNORM)
    CASE_ENUM_TO_STRING(VK_FORMAT_B8G8R8_USCALED)
    CASE_ENUM_TO_STRING(VK_FORMAT_B8G8R8_SSCALED)
    CASE_ENUM_TO_STRING(VK_FORMAT_B8G8R8_UINT)
    CASE_ENUM_TO_STRING(VK_FORMAT_B8G8R8_SINT)
    CASE_ENUM_TO_STRING(VK_FORMAT_B8G8R8_SRGB)
    CASE_ENUM_TO_STRING(VK_FORMAT_R8G8B8A8_UNORM)
    CASE_ENUM_TO_STRING(VK_FORMAT_R8G8B8A8_SNORM)
    CASE_ENUM_TO_STRING(VK_FORMAT_R8G8B8A8_USCALED)
    CASE_ENUM_TO_STRING(VK_FORMAT_R8G8B8A8_SSCALED)
    CASE_ENUM_TO_STRING(VK_FORMAT_R8G8B8A8_UINT)
    CASE_ENUM_TO_STRING(VK_FORMAT_R8G8B8A8_SINT)
    CASE_ENUM_TO_STRING(VK_FORMAT_R8G8B8A8_SRGB)
    CASE_ENUM_TO_STRING(VK_FORMAT_B8G8R8A8_UNORM)
    CASE_ENUM_TO_STRING(VK_FORMAT_B8G8R8A8_SNORM)
    CASE_ENUM_TO_STRING(VK_FORMAT_B8G8R8A8_USCALED)
    CASE_ENUM_TO_STRING(VK_FORMAT_B8G8R8A8_SSCALED)
    CASE_ENUM_TO_STRING(VK_FORMAT_B8G8R8A8_UINT)
    CASE_ENUM_TO_STRING(VK_FORMAT_B8G8R8A8_SINT)
    CASE_ENUM_TO_STRING(VK_FORMAT_B8G8R8A8_SRGB)
    CASE_ENUM_TO_STRING(VK_FORMAT_A8B8G8R8_UNORM_PACK32)
    CASE_ENUM_TO_STRING(VK_FORMAT_A8B8G8R8_SNORM_PACK32)
    CASE_ENUM_TO_STRING(VK_FORMAT_A8B8G8R8_USCALED_PACK32)
    CASE_ENUM_TO_STRING(VK_FORMAT_A8B8G8R8_SSCALED_PACK32)
    CASE_ENUM_TO_STRING(VK_FORMAT_A8B8G8R8_UINT_PACK32)
    CASE_ENUM_TO_STRING(VK_FORMAT_A8B8G8R8_SINT_PACK32)
    CASE_ENUM_TO_STRING(VK_FORMAT_A8B8G8R8_SRGB_PACK32)
    CASE_ENUM_TO_STRING(VK_FORMAT_A2R10G10B10_UNORM_PACK32)
    CASE_ENUM_TO_STRING(VK_FORMAT_A2R10G10B10_SNORM_PACK32)
    CASE_ENUM_TO_STRING(VK_FORMAT_A2R10G10B10_USCALED_PACK32)
    CASE_ENUM_TO_STRING(VK_FORMAT_A2R10G10B10_SSCALED_PACK32)
    CASE_ENUM_TO_STRING(VK_FORMAT_A2R10G10B10_UINT_PACK32)
    CASE_ENUM_TO_STRING(VK_FORMAT_A2R10G10B10_SINT_PACK32)
    CASE_ENUM_TO_STRING(VK_FORMAT_A2B10G10R10_UNORM_PACK32)
    CASE_ENUM_TO_STRING(VK_FORMAT_A2B10G10R10_SNORM_PACK32)
    CASE_ENUM_TO_STRING(VK_FORMAT_A2B10G10R10_USCALED_PACK32)
    CASE_ENUM_TO_STRING(VK_FORMAT_A2B10G10R10_SSCALED_PACK32)
    CASE_ENUM_TO_STRING(VK_FORMAT_A2B10G10R10_UINT_PACK32)
    CASE_ENUM_TO_STRING(VK_FORMAT_A2B10G10R10_SINT_PACK32)
    CASE_ENUM_TO_STRING(VK_FORMAT_R16_UNORM)
    CASE_ENUM_TO_STRING(VK_FORMAT_R16_SNORM)
    CASE_ENUM_TO_STRING(VK_FORMAT_R16_USCALED)
    CASE_ENUM_TO_STRING(VK_FORMAT_R16_SSCALED)
    CASE_ENUM_TO_STRING(VK_FORMAT_R16_UINT)
    CASE_ENUM_TO_STRING(VK_FORMAT_R16_SINT)
    CASE_ENUM_TO_STRING(VK_FORMAT_R16_SFLOAT)
    CASE_ENUM_TO_STRING(VK_FORMAT_R16G16_UNORM)
    CASE_ENUM_TO_STRING(VK_FORMAT_R16G16_SNORM)
    CASE_ENUM_TO_STRING(VK_FORMAT_R16G16_USCALED)
    CASE_ENUM_TO_STRING(VK_FORMAT_R16G16_SSCALED)
    CASE_ENUM_TO_STRING(VK_FORMAT_R16G16_UINT)
    CASE_ENUM_TO_STRING(VK_FORMAT_R16G16_SINT)
    CASE_ENUM_TO_STRING(VK_FORMAT_R16G16_SFLOAT)
    CASE_ENUM_TO_STRING(VK_FORMAT_R16G16B16_UNORM)
    CASE_ENUM_TO_STRING(VK_FORMAT_R16G16B16_SNORM)
    CASE_ENUM_TO_STRING(VK_FORMAT_R16G16B16_USCALED)
    CASE_ENUM_TO_STRING(VK_FORMAT_R16G16B16_SSCALED)
    CASE_ENUM_TO_STRING(VK_FORMAT_R16G16B16_UINT)
    CASE_ENUM_TO_STRING(VK_FORMAT_R16G16B16_SINT)
    CASE_ENUM_TO_STRING(VK_FORMAT_R16G16B16_SFLOAT)
    CASE_ENUM_TO_STRING(VK_FORMAT_R16G16B16A16_UNORM)
    CASE_ENUM_TO_STRING(VK_FORMAT_R16G16B16A16_SNORM)
    CASE_ENUM_TO_STRING(VK_FORMAT_R16G16B16A16_USCALED)
    CASE_ENUM_TO_STRING(VK_FORMAT_R16G16B16A16_SSCALED)
    CASE_ENUM_TO_STRING(VK_FORMAT_R16G16B16A16_UINT)
    CASE_ENUM_TO_STRING(VK_FORMAT_R16G16B16A16_SINT)
    CASE_ENUM_TO_STRING(VK_FORMAT_R16G16B16A16_SFLOAT)
    CASE_ENUM_TO_STRING(VK_FORMAT_R32_UINT)
    CASE_ENUM_TO_STRING(VK_FORMAT_R32_SINT)
    CASE_ENUM_TO_STRING(VK_FORMAT_R32_SFLOAT)
    CASE_ENUM_TO_STRING(VK_FORMAT_R32G32_UINT)
    CASE_ENUM_TO_STRING(VK_FORMAT_R32G32_SINT)
    CASE_ENUM_TO_STRING(VK_FORMAT_R32G32_SFLOAT)
    CASE_ENUM_TO_STRING(VK_FORMAT_R32G32B32_UINT)
    CASE_ENUM_TO_STRING(VK_FORMAT_R32G32B32_SINT)
    CASE_ENUM_TO_STRING(VK_FORMAT_R32G32B32_SFLOAT)
    CASE_ENUM_TO_STRING(VK_FORMAT_R32G32B32A32_UINT)
    CASE_ENUM_TO_STRING(VK_FORMAT_R32G32B32A32_SINT)
    CASE_ENUM_TO_STRING(VK_FORMAT_R32G32B32A32_SFLOAT)
    CASE_ENUM_TO_STRING(VK_FORMAT_R64_UINT)
    CASE_ENUM_TO_STRING(VK_FORMAT_R64_SINT)
    CASE_ENUM_TO_STRING(VK_FORMAT_R64_SFLOAT)
    CASE_ENUM_TO_STRING(VK_FORMAT_R64G64_UINT)
    CASE_ENUM_TO_STRING(VK_FORMAT_R64G64_SINT)
    CASE_ENUM_TO_STRING(VK_FORMAT_R64G64_SFLOAT)
    CASE_ENUM_TO_STRING(VK_FORMAT_R64G64B64_UINT)
    CASE_ENUM_TO_STRING(VK_FORMAT_R64G64B64_SINT)
    CASE_ENUM_TO_STRING(VK_FORMAT_R64G64B64_SFLOAT)
    CASE_ENUM_TO_STRING(VK_FORMAT_R64G64B64A64_UINT)
    CASE_ENUM_TO_STRING(VK_FORMAT_R64G64B64A64_SINT)
    CASE_ENUM_TO_STRING(VK_FORMAT_R64G64B64A64_SFLOAT)
    CASE_ENUM_TO_STRING(VK_FORMAT_B10G11R11_UFLOAT_PACK32)
    CASE_ENUM_TO_STRING(VK_FORMAT_E5B9G9R9_UFLOAT_PACK32)
    CASE_ENUM_TO_STRING(VK_FORMAT_D16_UNORM)
    CASE_ENUM_TO_STRING(VK_FORMAT_X8_D24_UNORM_PACK32)
    CASE_ENUM_TO_STRING(VK_FORMAT_D32_SFLOAT)
    CASE_ENUM_TO_STRING(VK_FORMAT_S8_UINT)
    CASE_ENUM_TO_STRING(VK_FORMAT_D16_UNORM_S8_UINT)
    CASE_ENUM_TO_STRING(VK_FORMAT_D24_UNORM_S8_UINT)
    CASE_ENUM_TO_STRING(VK_FORMAT_D32_SFLOAT_S8_UINT)
    CASE_ENUM_TO_STRING(VK_FORMAT_BC1_RGB_UNORM_BLOCK)
    CASE_ENUM_TO_STRING(VK_FORMAT_BC1_RGB_SRGB_BLOCK)
    CASE_ENUM_TO_STRING(VK_FORMAT_BC1_RGBA_UNORM_BLOCK)
    CASE_ENUM_TO_STRING(VK_FORMAT_BC1_RGBA_SRGB_BLOCK)
    CASE_ENUM_TO_STRING(VK_FORMAT_BC2_UNORM_BLOCK)
    CASE_ENUM_TO_STRING(VK_FORMAT_BC2_SRGB_BLOCK)
    CASE_ENUM_TO_STRING(VK_FORMAT_BC3_UNORM_BLOCK)
    CASE_ENUM_TO_STRING(VK_FORMAT_BC3_SRGB_BLOCK)
    CASE_ENUM_TO_STRING(VK_FORMAT_BC4_UNORM_BLOCK)
    CASE_ENUM_TO_STRING(VK_FORMAT_BC4_SNORM_BLOCK)
    CASE_ENUM_TO_STRING(VK_FORMAT_BC5_UNORM_BLOCK)
    CASE_ENUM_TO_STRING(VK_FORMAT_BC5_SNORM_BLOCK)
    CASE_ENUM_TO_STRING(VK_FORMAT_BC6H_UFLOAT_BLOCK)
    CASE_ENUM_TO_STRING(VK_FORMAT_BC6H_SFLOAT_BLOCK)
    CASE_ENUM_TO_STRING(VK_FORMAT_BC7_UNORM_BLOCK)
    CASE_ENUM_TO_STRING(VK_FORMAT_BC7_SRGB_BLOCK)
    CASE_ENUM_TO_STRING(VK_FORMAT_ETC2_R8G8B8_UNORM_BLOCK)
    CASE_ENUM_TO_STRING(VK_FORMAT_ETC2_R8G8B8_SRGB_BLOCK)
    CASE_ENUM_TO_STRING(VK_FORMAT_ETC2_R8G8B8A1_UNORM_BLOCK)
    CASE_ENUM_TO_STRING(VK_FORMAT_ETC2_R8G8B8A1_SRGB_BLOCK)
    CASE_ENUM_TO_STRING(VK_FORMAT_ETC2_R8G8B8A8_UNORM_BLOCK)
    CASE_ENUM_TO_STRING(VK_FORMAT_ETC2_R8G8B8A8_SRGB_BLOCK)
    CASE_ENUM_TO_STRING(VK_FORMAT_EAC_R11_UNORM_BLOCK)
    CASE_ENUM_TO_STRING(VK_FORMAT_EAC_R11_SNORM_BLOCK)
    CASE_ENUM_TO_STRING(VK_FORMAT_EAC_R11G11_UNORM_BLOCK)
    CASE_ENUM_TO_STRING(VK_FORMAT_EAC_R11G11_SNORM_BLOCK)
    CASE_ENUM_TO_STRING(VK_FORMAT_ASTC_4x4_UNORM_BLOCK)
    CASE_ENUM_TO_STRING(VK_FORMAT_ASTC_4x4_SRGB_BLOCK)
    CASE_ENUM_TO_STRING(VK_FORMAT_ASTC_5x4_UNORM_BLOCK)
    CASE_ENUM_TO_STRING(VK_FORMAT_ASTC_5x4_SRGB_BLOCK)
    CASE_ENUM_TO_STRING(VK_FORMAT_ASTC_5x5_UNORM_BLOCK)
    CASE_ENUM_TO_STRING(VK_FORMAT_ASTC_5x5_SRGB_BLOCK)
    CASE_ENUM_TO_STRING(VK_FORMAT_ASTC_6x5_UNORM_BLOCK)
    CASE_ENUM_TO_STRING(VK_FORMAT_ASTC_6x5_SRGB_BLOCK)
    CASE_ENUM_TO_STRING(VK_FORMAT_ASTC_6x6_UNORM_BLOCK)
    CASE_ENUM_TO_STRING(VK_FORMAT_ASTC_6x6_SRGB_BLOCK)
    CASE_ENUM_TO_STRING(VK_FORMAT_ASTC_8x5_UNORM_BLOCK)
    CASE_ENUM_TO_STRING(VK_FORMAT_ASTC_8x5_SRGB_BLOCK)
    CASE_ENUM_TO_STRING(VK_FORMAT_ASTC_8x6_UNORM_BLOCK)
    CASE_ENUM_TO_STRING(VK_FORMAT_ASTC_8x6_SRGB_BLOCK)
    CASE_ENUM_TO_STRING(VK_FORMAT_ASTC_8x8_UNORM_BLOCK)
    CASE_ENUM_TO_STRING(VK_FORMAT_ASTC_8x8_SRGB_BLOCK)
    CASE_ENUM_TO_STRING(VK_FORMAT_ASTC_10x5_UNORM_BLOCK)
    CASE_ENUM_TO_STRING(VK_FORMAT_ASTC_10x5_SRGB_BLOCK)
    CASE_ENUM_TO_STRING(VK_FORMAT_ASTC_10x6_UNORM_BLOCK)
    CASE_ENUM_TO_STRING(VK_FORMAT_ASTC_10x6_SRGB_BLOCK)
    CASE_ENUM_TO_STRING(VK_FORMAT_ASTC_10x8_UNORM_BLOCK)
    CASE_ENUM_TO_STRING(VK_FORMAT_ASTC_10x8_SRGB_BLOCK)
    CASE_ENUM_TO_STRING(VK_FORMAT_ASTC_10x10_UNORM_BLOCK)
    CASE_ENUM_TO_STRING(VK_FORMAT_ASTC_10x10_SRGB_BLOCK)
    CASE_ENUM_TO_STRING(VK_FORMAT_ASTC_12x10_UNORM_BLOCK)
    CASE_ENUM_TO_STRING(VK_FORMAT_ASTC_12x10_SRGB_BLOCK)
    CASE_ENUM_TO_STRING(VK_FORMAT_ASTC_12x12_UNORM_BLOCK)
    CASE_ENUM_TO_STRING(VK_FORMAT_ASTC_12x12_SRGB_BLOCK)
    CASE_ENUM_TO_STRING(VK_FORMAT_PVRTC1_2BPP_UNORM_BLOCK_IMG)
    CASE_ENUM_TO_STRING(VK_FORMAT_PVRTC1_4BPP_UNORM_BLOCK_IMG)
    CASE_ENUM_TO_STRING(VK_FORMAT_PVRTC2_2BPP_UNORM_BLOCK_IMG)
    CASE_ENUM_TO_STRING(VK_FORMAT_PVRTC2_4BPP_UNORM_BLOCK_IMG)
    CASE_ENUM_TO_STRING(VK_FORMAT_PVRTC1_2BPP_SRGB_BLOCK_IMG)
    CASE_ENUM_TO_STRING(VK_FORMAT_PVRTC1_4BPP_SRGB_BLOCK_IMG)
    CASE_ENUM_TO_STRING(VK_FORMAT_PVRTC2_2BPP_SRGB_BLOCK_IMG)
    CASE_ENUM_TO_STRING(VK_FORMAT_PVRTC2_4BPP_SRGB_BLOCK_IMG)
    break;
  default:
    llvm_unreachable("Should never be called!");
    break;
  }
  return out << string;
}

} // namespace Vkgc<|MERGE_RESOLUTION|>--- conflicted
+++ resolved
@@ -1181,7 +1181,6 @@
         }
     }
 
-<<<<<<< HEAD
   if (!isRelocatableShader) {
     hasher->Update(pResourceMapping->userDataNodeCount);
     if (pResourceMapping->userDataNodeCount > 0) {
@@ -1190,15 +1189,6 @@
         hasher->Update(userDataNode->visibility);
         updateHashForResourceMappingNode(&userDataNode->node, true, hasher);
       }
-=======
-    hasher->Update(pResourceMapping->userDataNodeCount);
-    if (pResourceMapping->userDataNodeCount > 0) {
-        for (unsigned i = 0; i < pResourceMapping->userDataNodeCount; ++i) {
-            auto userDataNode = &pResourceMapping->pUserDataNodes[i];
-            hasher->Update(userDataNode->visibility);
-            updateHashForResourceMappingNode(&userDataNode->node, true, hasher, isRelocatableShader);
-        }
->>>>>>> a3ac9d29
     }
 }
 #endif
