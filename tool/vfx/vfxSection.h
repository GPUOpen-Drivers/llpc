/*
 ***********************************************************************************************************************
 *
 *  Copyright (c) 2017-2020 Advanced Micro Devices, Inc. All Rights Reserved.
 *
 *  Permission is hereby granted, free of charge, to any person obtaining a copy
 *  of this software and associated documentation files (the "Software"), to deal
 *  in the Software without restriction, including without limitation the rights
 *  to use, copy, modify, merge, publish, distribute, sublicense, and/or sell
 *  copies of the Software, and to permit persons to whom the Software is
 *  furnished to do so, subject to the following conditions:
 *
 *  The above copyright notice and this permission notice shall be included in all
 *  copies or substantial portions of the Software.
 *
 *  THE SOFTWARE IS PROVIDED "AS IS", WITHOUT WARRANTY OF ANY KIND, EXPRESS OR
 *  IMPLIED, INCLUDING BUT NOT LIMITED TO THE WARRANTIES OF MERCHANTABILITY,
 *  FITNESS FOR A PARTICULAR PURPOSE AND NONINFRINGEMENT. IN NO EVENT SHALL THE
 *  AUTHORS OR COPYRIGHT HOLDERS BE LIABLE FOR ANY CLAIM, DAMAGES OR OTHER
 *  LIABILITY, WHETHER IN AN ACTION OF CONTRACT, TORT OR OTHERWISE, ARISING FROM,
 *  OUT OF OR IN CONNECTION WITH THE SOFTWARE OR THE USE OR OTHER DEALINGS IN THE
 *  SOFTWARE.
 *
 **********************************************************************************************************************/
/**
***********************************************************************************************************************
* @file  vfxSection.h
* @brief Contains declaration of class Section and derived classes
***********************************************************************************************************************
*/

#pragma once
#include "vfx.h"
#include "vfxError.h"
#include <map>
#include <sstream>
#include <stddef.h>
#include <string.h>
#include <vector>

namespace Vfx {

class Document;
// =====================================================================================================================
// Enumerates VFX section type.
enum SectionType : unsigned {
  // Common sections
  SectionTypeUnset = 0,  // Initial state, not entering any section.
  SectionTypeVersion,    // Version section
  SectionTypeCompileLog, // Compile log section
  SectionTypeShader,     // Shader source section
  // Render document sections
  SectionTypeResult,      // Result section
  SectionTypeBufferView,  // Buffer view section
  SectionTypeVertexState, // Vertex state section
  SectionTypeDrawState,   // Draw state section
  SectionTypeImageView,   // Image view section
  SectionTypeSampler,     // Sampler section
  // VKGC pipeline
  SectionTypeGraphicsState,    // Graphics state section
  SectionTypeComputeState,     // Compute state section
  SectionTypeVertexInputState, // Vertex input state section
  SectionTypeShaderInfo,       // Shader info section
  // GL pipeline
  SectionTypeGlProgramParameter, // GL program parameter section
  SectionTypeGlGraphicsState,    // GL graphic pipeline state section
  SectionTypeGlComputeState,     // GL compute pipeline state section
  SectionTypeNameNum,            // Name num section
};

// =====================================================================================================================
// Enumerates VFX member type.
enum MemberType : unsigned {
  MemberTypeInt,                      // VFX member type: 32 bit integer
  MemberTypeFloat,                    // VFX member type: 32 bit float
  MemberTypeFloat16,                  // VFX member type: 16 bit float
  MemberTypeDouble,                   // VFX member type: 64 bit double
  MemberTypeBool,                     // VFX member type: boolean
  MemberTypeIVec4,                    // VFX member type: int vec4
  MemberTypeI64Vec2,                  // VFX member type: int64 vec2
  MemberTypeFVec4,                    // VFX member type: float vec4
  MemberTypeF16Vec4,                  // VFX member type: float16 vec4
  MemberTypeDVec2,                    // VFX member type: double vec2
  MemberTypeIArray,                   // VFX member type: int vector (dynamic array)
  MemberTypeUArray,                   // VFX member type: uint vector (dynamic array)
  MemberTypeI64Array,                 // VFX member type: int64 vector (dynamic array)
  MemberTypeU64Array,                 // VFX member type: uint64 vector (dynamic array)
  MemberTypeFArray,                   // VFX member type: float vector (dynamic array)
  MemberTypeF16Array,                 // VFX member type: float16 vector (dynamic array)
  MemberTypeDArray,                   // VFX member type: double vector (dynamic array)
  MemberTypeEnum,                     // VFX member type: Enums from Vulkan API
  MemberTypeBinding,                  // VFX member type: Binding
  MemberTypeString,                   // VFX member type: String
  MemberTypeResultItem,               // VFX member type: SectionResultItem
  MemberTypeVertexBufferBindingItem,  // VFX member type: SectionVertexBufferBinding
  MemberTypeVertexAttributeItem,      // VFX member type: SectionVertexAttribute
  MemberTypeSpecConstItem,            // VFX member type: SectionSpecConstItem
  MemberTypeSpecConst,                // VFX member type: SectionSpecConst
  MemberTypePushConstRange,           // VFX member type: SectionPushConstRange
  MemberTypeVertexInputBindingItem,   // VFX member type: SectionVertexInputBinding
  MemberTypeVertexInputAttributeItem, // VFX member type: SectionVertexInputAttribute
  MemberTypeVertexInputDivisorItem,   // VFX member type: SectionVertexInputDivisor
  MemberTypeColorBufferItem,          // VFX member type: SectionColorBuffer
  MemberTypeSpecEntryItem,            // VFX member type: SectionSpecEntryItem
  MemberTypeResourceMappingNode,      // VFX member type: SectionResourceMappingNode
  MemberTypeSpecInfo,                 // VFX member type: SectionSpecInfo
  MemberTypeDescriptorRangeValue,     // VFX member type: SectionDescriptorRangeValueItem
  MemberTypePipelineOption,           // VFX member type: SectionPipelineOption
  MemberTypeShaderOption,             // VFX member type: SectionShaderOption
  MemberTypeNggState,                 // VFX member type: SectionNggState
  MemberTypeExtendedRobustness,       // VFX member type: SectionExtendedRobustness
<<<<<<< HEAD
=======
  MemberTypeGlAttribLocation,         // GL vertex attribute location
  MemberTypeGlShaderInfo,             // GL SPIRV parameters
  MemberTypeGlVertexAttrib,           // GL vertex input attribute
  MemberTypeGlVertexBinding,          // GL vertex input binding
  MemberTypeGlVertexFormat,           // GL vertex attribute format
  MemberTypeGlSpirvPipelineLayout,    // GL SPIRV explicit pipeline layout
  MemberTypeGlPatchParameter,         // GL program patch parameter
>>>>>>> fd689f22
};

// =====================================================================================================================
// Enumerates the property of shader source section
enum ShaderType {
  Glsl,         // GLSL source
  Hlsl,         // HLSL source
  SpirvAsm,     // SPIRV assemble code
  GlslFile,     // GLSL source in extenal file
  HlslFile,     // HLSL source in external file
  SpirvFile,    // SPIRV binary code in external file
  SpirvAsmFile, // SPIRV assemble code in external file
};

// =====================================================================================================================
template <typename T, T> struct GetMemberHelper;
template <typename T, typename R, R(T::*member)> struct GetMemberHelper<R(T::*), member> {
  static void *getMemberPtr(void *obj) {
    T *t = static_cast<T *>(obj);
    return &(t->*member);
  }
};

template <typename T2, typename T, T> struct GetSubStateMemberHelper;
template <typename T2, typename T, typename R, R(T::*member)> struct GetSubStateMemberHelper<T2, R(T::*), member> {
  static void *getMemberPtr(void *obj) {
    T2 *t = static_cast<T2 *>(obj);
    return &(t->getSubStateRef().*member);
  }
};

// =====================================================================================================================
// Represents the info of section type
struct SectionInfo {
  SectionType type; // Section type
  union {
    unsigned property; // Additional section information
    struct {
      unsigned short propertyLo;
      unsigned short propertyHi;
    };
  };
};

// =====================================================================================================================
inline SectionInfo initSectionItemInfo(SectionType type, uint32_t property) {
  SectionInfo sectionInfo = {};
  sectionInfo.type = type;
  sectionInfo.property = property;
  return sectionInfo;
}

// =====================================================================================================================
inline SectionInfo initSectionItemInfo(SectionType type, uint16_t propertyLo, uint16_t propertyHi) {
  SectionInfo sectionInfo = {};
  sectionInfo.type = type;
  sectionInfo.propertyLo = propertyLo;
  sectionInfo.propertyHi = propertyHi;
  return sectionInfo;
}

// =====================================================================================================================
// Initiates a member to address table
#define INIT_MEMBER_NAME_TO_ADDR(T, name, type, _isObject)                                                             \
  tableItem->memberName = STRING(name);                                                                                \
  if (!strncmp(tableItem->memberName, "m_", 2))                                                                        \
    tableItem->memberName += 2;                                                                                        \
  tableItem->getMember = GetMemberHelper<decltype(&T::name), &T::name>::getMemberPtr;                                  \
  tableItem->memberType = type;                                                                                        \
  tableItem->arrayMaxSize = 1;                                                                                         \
  tableItem->isSection = _isObject;                                                                                    \
  ++tableItem;

// =====================================================================================================================
// Initiates a state's member to address table
#define INIT_STATE_MEMBER_NAME_TO_ADDR(T, name, type, _isObject)                                                       \
  tableItem->memberName = STRING(name);                                                                                \
  if (!strncmp(tableItem->memberName, "m_", 2))                                                                        \
    tableItem->memberName += 2;                                                                                        \
  tableItem->getMember = GetSubStateMemberHelper<T, decltype(&SubState::name), &SubState::name>::getMemberPtr;         \
  tableItem->memberType = type;                                                                                        \
  tableItem->arrayMaxSize = 1;                                                                                         \
  tableItem->isSection = _isObject;                                                                                    \
  ++tableItem;

// =====================================================================================================================
// Initiates a state's member to address table with explicit name
#define INIT_STATE_MEMBER_EXPLICITNAME_TO_ADDR(T, name, member, getter, type, _isObject)                               \
  tableItem->memberName = STRING(name);                                                                                \
  if (!strncmp(tableItem->memberName, "m_", 2))                                                                        \
    tableItem->memberName += 2;                                                                                        \
  tableItem->getMember = getter;                                                                                       \
  tableItem->memberType = type;                                                                                        \
  tableItem->arrayMaxSize = 1;                                                                                         \
  tableItem->isSection = _isObject;                                                                                    \
  ++tableItem;

// =====================================================================================================================
// Initiates a array member to address table
#define INIT_MEMBER_ARRAY_NAME_TO_ADDR(T, name, type, maxSize, _isObject)                                              \
  tableItem->memberName = STRING(name);                                                                                \
  if (!strncmp(tableItem->memberName, "m_", 2))                                                                        \
    tableItem->memberName += 2;                                                                                        \
  tableItem->getMember = GetMemberHelper<decltype(&T::name), &T::name>::getMemberPtr;                                  \
  tableItem->memberType = type;                                                                                        \
  tableItem->arrayMaxSize = maxSize;                                                                                   \
  tableItem->isSection = _isObject;                                                                                    \
  ++tableItem;

// =====================================================================================================================
// Initiates a dynamic array member to address table
#define INIT_MEMBER_DYNARRAY_NAME_TO_ADDR(T, name, type, _isObject)                                                    \
  tableItem->memberName = STRING(name);                                                                                \
  if (!strncmp(tableItem->memberName, "m_", 2))                                                                        \
    tableItem->memberName += 2;                                                                                        \
  tableItem->getMember = GetMemberHelper<decltype(&T::name), &T::name>::getMemberPtr;                                  \
  tableItem->memberType = type;                                                                                        \
  tableItem->arrayMaxSize = VfxDynamicArrayId;                                                                         \
  tableItem->isSection = _isObject;                                                                                    \
  ++tableItem;

// =====================================================================================================================
// Csses a section to sub section
#define CASE_SUBSECTION(ENUM, TYPE)                                                                                    \
  case ENUM: {                                                                                                         \
    TYPE *subSectionObj = nullptr;                                                                                     \
    result = section->getPtrOf(lineNum, memberName, true, arrayIndex, &subSectionObj, errorMsg);                       \
    *ptrOut = subSectionObj;                                                                                           \
    break;                                                                                                             \
  }

// =====================================================================================================================
// Initiates section info
#define INIT_SECTION_INFO(NAME, ...)                                                                                   \
  { Section::m_sectionInfo[NAME] = initSectionItemInfo(__VA_ARGS__); }

// =====================================================================================================================
// Represents the structure that maps a string to a class member
struct StrToMemberAddr {
  const char *memberName;        // String form name
  MemberType memberType;         // Member value type
  void *(*getMember)(void *obj); // Get the member from an object
  unsigned arrayMaxSize;         // If greater than 1, this member is an array
  bool isSection;                // Is this member another Section object
};

// =====================================================================================================================
// Represents an object whose member can be set throught it's string form name.
class Section {
public:
  Section(StrToMemberAddr *addrTable, unsigned tableSize, SectionType type, const char *sectionName);
  virtual ~Section() {}

  static SectionType getSectionType(const char *sectionName);
  static void initSectionInfo();
  static bool readFile(const std::string &docFilename, const std::string &fileName, bool isBinary,
                       std::vector<uint8_t> *binaryData, std::string *textData, std::string *errorMsg);

  virtual bool isShaderSourceSection() { return false; }

  // Adds a new line to section, it is only valid for non-rule based section
  virtual void addLine(const char *line){};

  // Gets section type.
  SectionType getSectionType() const { return m_sectionType; }

  void *getMemberAddr(unsigned i) { return m_memberTable[i].getMember(this); }

  bool getMemberType(unsigned lineNum, const char *memberName, MemberType *valueType, std::string *errorMsg);

  // Gets ptr of a member.
  template <typename TValue>
  bool getPtrOf(unsigned lineNum, const char *memberName, bool isWriteAccess, unsigned arrayIndex, TValue **ptrOut,
                std::string *errorMsg);

  // Sets value to a member array
  template <typename TValue> bool set(unsigned lineNum, const char *fieldName, unsigned arrayIndex, TValue *value);

  // Sets value to a member
  template <typename TValue> bool set(unsigned lineNum, const char *fieldName, TValue *value) {
    return set(lineNum, fieldName, 0, value);
  };

  bool isSection(unsigned lineNum, const char *memberName, bool *output, MemberType *type, std::string *errorMsg);

  // Has this object been configured in VFX file.
  bool isActive() { return m_isActive; }

  void setActive(bool isActive) { m_isActive = isActive; }

  void printSelf(Document *pDoc, unsigned level);

  void setLineNum(unsigned lineNum) { m_lineNum = lineNum; }

  unsigned getLineNum() const { return m_lineNum; }

private:
  Section(){};

public:
  static std::map<std::string, SectionInfo> m_sectionInfo; // Section info

protected:
  SectionType m_sectionType; // Section type
  const char *m_sectionName; // Section name
  unsigned m_lineNum;        // Line number of this section

private:
  StrToMemberAddr *m_memberTable; // Member address table
  unsigned m_tableSize;           // Address table size
  bool m_isActive;                // If the scestion is active
};

// =====================================================================================================================
// Gets ptr of a member. return true if operation success
template <typename TValue>
//
// @param lineNum : Line No.
// @param memberName : Member name
// @param isWriteAccess : True for write
// @param arrayIndex : Array index
// @param [out] ptrOut : Pointer of section member
// @param [out] errorMsg : Error message
bool Section::getPtrOf(unsigned lineNum, const char *memberName, bool isWriteAccess, unsigned arrayIndex,
                       TValue **ptrOut, std::string *errorMsg) {
  bool result = true;
  void *memberAddr = reinterpret_cast<void *>(static_cast<size_t>(VfxInvalidValue));
  unsigned arrayMaxSize = 0;

  if (isWriteAccess)
    setActive(true);
  // Search section member
  for (unsigned i = 0; i < m_tableSize; ++i) {
    if (strcmp(memberName, m_memberTable[i].memberName) == 0) {
      memberAddr = getMemberAddr(i);
      if (arrayIndex >= m_memberTable[i].arrayMaxSize) {
        PARSE_ERROR(*errorMsg, lineNum, "Array access out of bound: %u of %s[%u]", arrayIndex, memberName,
                    m_memberTable[i].arrayMaxSize);
        result = false;
      }
      arrayMaxSize = m_memberTable[i].arrayMaxSize;
      break;
    }
  }

  if (result && memberAddr == reinterpret_cast<void *>(static_cast<size_t>(VfxInvalidValue))) {
    PARSE_WARNING(*errorMsg, lineNum, "Invalid member name: %s", memberName);
    result = false;
  }

  if (result) {
    VFX_ASSERT(ptrOut);
    if (arrayMaxSize == VfxDynamicArrayId) {
      // Member is dynamic array, cast to std::vector
      std::vector<TValue> *memberVector = reinterpret_cast<std::vector<TValue> *>(memberAddr);
      if (memberVector->size() <= arrayIndex)
        memberVector->resize(arrayIndex + 1);
      *ptrOut = &((*memberVector)[arrayIndex]);
    } else {
      TValue *member = reinterpret_cast<TValue *>(memberAddr);
      *ptrOut = member + arrayIndex;
    }
  }

  return result;
};

// =====================================================================================================================
// Sets value to a member array
template <typename TValue>
//
// @param lineNum : Line No.
// @param memberName : Name of section member
// @param arrayIndex : Array index
// @param value : Value to be set
bool Section::set(unsigned lineNum, const char *memberName, unsigned arrayIndex, TValue *value) {
  bool result = false;
  VFX_ASSERT(value);
  TValue *memberPtr = nullptr;
  std::string dummyMsg;
  result = getPtrOf(lineNum, memberName, true, arrayIndex, &memberPtr, &dummyMsg);
  VFX_ASSERT(result == true);
  if (result)
    *memberPtr = *value;

  return result;
};

// =====================================================================================================================
// Represents the document version.
class SectionVersion : public Section {
public:
  SectionVersion() : Section(m_addrTable, MemberCount, SectionTypeVersion, nullptr) { m_version = 0; };

  // Setup member name to member mapping.
  static void initialAddrTable() {
    StrToMemberAddr *tableItem = m_addrTable;
    INIT_MEMBER_NAME_TO_ADDR(SectionVersion, m_version, MemberTypeInt, false);
    VFX_ASSERT(tableItem - &m_addrTable[0] <= MemberCount);
  }

  void getSubState(unsigned &state) { state = m_version; };

private:
  static const unsigned MemberCount = 1;
  static StrToMemberAddr m_addrTable[MemberCount];

  unsigned m_version; // Document version
};

// =====================================================================================================================
// Represents the class that includes data to represent one spec constant
class SectionSpecConstItem : public Section {
public:
  typedef SpecConstItem SubState;

  SectionSpecConstItem() : Section(m_addrTable, MemberCount, SectionTypeUnset, "specConst"){};

  // Setup member name to member address mapping.
  static void initialAddrTable() {
    StrToMemberAddr *tableItem = m_addrTable;
    INIT_STATE_MEMBER_NAME_TO_ADDR(SectionSpecConstItem, i, MemberTypeIVec4, false);
    INIT_STATE_MEMBER_NAME_TO_ADDR(SectionSpecConstItem, f, MemberTypeFVec4, false);
    INIT_STATE_MEMBER_NAME_TO_ADDR(SectionSpecConstItem, d, MemberTypeDVec2, false);
    VFX_ASSERT(tableItem - &m_addrTable[0] <= MemberCount);
  }

  void getSubState(SubState &state) { state = m_state; };
  SubState &getSubStateRef() { return m_state; };

private:
  static const unsigned MemberCount = 3;
  static StrToMemberAddr m_addrTable[MemberCount];

  SubState m_state;
};

// =====================================================================================================================
// Represents the class that includes data to represent spec constants in on shader stage
class SectionSpecConst : public Section {
public:
  typedef SpecConst SubState;

  SectionSpecConst(const char *name = nullptr) : Section(m_addrTable, MemberCount, SectionTypeUnset, name){};

  // Setup member name to member address mapping.
  static void initialAddrTable() {
    StrToMemberAddr *tableItem = m_addrTable;
    INIT_MEMBER_ARRAY_NAME_TO_ADDR(SectionSpecConst, m_specConst, MemberTypeSpecConstItem, MaxSpecConstantCount, true);
    VFX_ASSERT(tableItem - &m_addrTable[0] <= MemberCount);
  }

  void getSubState(SubState &state) {
    state.numSpecConst = 0;
    for (unsigned i = 0; i < MaxResultCount; ++i) {
      if (m_specConst[i].isActive())
        m_specConst[i].getSubState(state.specConst[state.numSpecConst++]);
    }
  }

private:
  static const unsigned MemberCount = 3;
  static StrToMemberAddr m_addrTable[MemberCount];

  SectionSpecConstItem m_specConst[MaxSpecConstantCount]; // Spec constant for one shader stage
};

// =====================================================================================================================
// Represents the class that includes all kinds of shader source
class SectionShader : public Section {
public:
  typedef ShaderSource SubState;
  SectionShader(const SectionInfo &info)
      : Section(m_addrTable, MemberCount, info.type, nullptr), m_shaderType(static_cast<ShaderType>(info.propertyLo)),
        m_shaderStage(static_cast<ShaderStage>(info.propertyHi)) {}

  // Setup member name to member address mapping.
  static void initialAddrTable() {
    StrToMemberAddr *tableItem = m_addrTable;
    INIT_MEMBER_NAME_TO_ADDR(SectionShader, m_fileName, MemberTypeString, false);
    VFX_ASSERT(tableItem - &m_addrTable[0] <= MemberCount);
  }

  virtual bool isShaderSourceSection();

  virtual void addLine(const char *line) { m_shaderSource += line; };

  bool compileShader(const std::string &docFilename, const char *entryPoint, std::string *errorMsg);

  void getSubState(SubState &state);
  ShaderType getShaderType() { return m_shaderType; }
  ShaderStage getShaderStage() { return m_shaderStage; }

private:
  bool compileGlsl(const char *entryPoint, std::string *errorMsg);
  bool assembleSpirv(std::string *errorMsg);

  static const unsigned MemberCount = 1;
  static StrToMemberAddr m_addrTable[MemberCount];

  std::string m_fileName;        // External shader source file name
  std::string m_shaderSource;    // Shader source code
  ShaderType m_shaderType;       // Shader type
  ShaderStage m_shaderStage;     // Shader stage;
  std::vector<uint8_t> m_spvBin; // SPIRV shader binary
};

// =====================================================================================================================
// Represents the class that includes all kinds of compile log, This section is ignored in Document::GetDocument
class SectionCompileLog : public Section {
public:
  SectionCompileLog() : Section(m_addrTable, MemberCount, SectionTypeCompileLog, nullptr) {}

  // Setup member name to member address mapping.
  static void initialAddrTable() {}

  virtual void addLine(const char *line) { m_compileLog += line; };

private:
  static const unsigned MemberCount = 1;
  static StrToMemberAddr m_addrTable[MemberCount];
  std::string m_compileLog; // Compile Log
};

// =====================================================================================================================
// Represents the sub section ExtendedRobustness
class SectionExtendedRobustness : public Section {
public:
  typedef Vkgc::ExtendedRobustness SubState;

  SectionExtendedRobustness() : Section(m_addrTable, MemberCount, SectionTypeUnset, "extendedRobustness") {
    memset(&m_state, 0, sizeof(m_state));
  }

  static void initialAddrTable() {
    StrToMemberAddr *tableItem = m_addrTable;
    INIT_STATE_MEMBER_NAME_TO_ADDR(SectionExtendedRobustness, robustBufferAccess, MemberTypeBool, false);
    INIT_STATE_MEMBER_NAME_TO_ADDR(SectionExtendedRobustness, robustImageAccess, MemberTypeBool, false);
    INIT_STATE_MEMBER_NAME_TO_ADDR(SectionExtendedRobustness, nullDescriptor, MemberTypeBool, false);

    VFX_ASSERT(tableItem - &m_addrTable[0] <= MemberCount);
  }

  void getSubState(SubState &state) { state = m_state; };
  SubState &getSubStateRef() { return m_state; };

private:
  static const unsigned MemberCount = 3;
  static StrToMemberAddr m_addrTable[MemberCount];

  SubState m_state;
};

// =====================================================================================================================
// Represents the sub section color target
class SectionColorBuffer : public Section {
public:
  typedef ColorBuffer SubState;

  SectionColorBuffer() : Section(m_addrTable, MemberCount, SectionTypeUnset, "colorBuffer") {
    memset(&m_state, 0, sizeof(m_state));
    m_state.channelWriteMask = 0xF;
  }

  static void initialAddrTable() {
    StrToMemberAddr *tableItem = m_addrTable;
    INIT_STATE_MEMBER_NAME_TO_ADDR(SectionColorBuffer, format, MemberTypeEnum, false);
    INIT_STATE_MEMBER_NAME_TO_ADDR(SectionColorBuffer, blendEnable, MemberTypeInt, false);
    INIT_STATE_MEMBER_NAME_TO_ADDR(SectionColorBuffer, blendSrcAlphaToColor, MemberTypeInt, false);
    INIT_STATE_MEMBER_NAME_TO_ADDR(SectionColorBuffer, channelWriteMask, MemberTypeInt, false);
    INIT_MEMBER_NAME_TO_ADDR(SectionColorBuffer, m_palFormat, MemberTypeString, false);
    VFX_ASSERT(tableItem - &m_addrTable[0] <= MemberCount);
  }

<<<<<<< HEAD
  void getSubState(SubState &state) { state = m_state; };
  SubState &getSubStateRef() { return m_state; };

private:
  static const unsigned MemberCount = 4;
  static StrToMemberAddr m_addrTable[MemberCount];

  SubState m_state;
};

// =====================================================================================================================
// Represents the sub section pipeline option
class SectionPipelineOption : public Section {
public:
  typedef Vkgc::PipelineOptions SubState;

  SectionPipelineOption() : Section(m_addrTable, MemberCount, SectionTypeUnset, "options") {
    memset(&m_state, 0, sizeof(m_state));
  }

  static void initialAddrTable() {
    StrToMemberAddr *tableItem = m_addrTable;
    INIT_STATE_MEMBER_NAME_TO_ADDR(SectionPipelineOption, includeDisassembly, MemberTypeBool, false);
    INIT_STATE_MEMBER_NAME_TO_ADDR(SectionPipelineOption, scalarBlockLayout, MemberTypeBool, false);
    INIT_STATE_MEMBER_NAME_TO_ADDR(SectionPipelineOption, includeIr, MemberTypeBool, false);
    INIT_STATE_MEMBER_NAME_TO_ADDR(SectionPipelineOption, robustBufferAccess, MemberTypeBool, false);
    INIT_STATE_MEMBER_NAME_TO_ADDR(SectionPipelineOption, reconfigWorkgroupLayout, MemberTypeBool, false);
    INIT_STATE_MEMBER_NAME_TO_ADDR(SectionPipelineOption, shadowDescriptorTableUsage, MemberTypeEnum, false);
    INIT_STATE_MEMBER_NAME_TO_ADDR(SectionPipelineOption, shadowDescriptorTablePtrHigh, MemberTypeInt, false);
    INIT_MEMBER_NAME_TO_ADDR(SectionPipelineOption, m_extendedRobustness, MemberTypeExtendedRobustness, true);
    VFX_ASSERT(tableItem - &m_addrTable[0] <= MemberCount);
  }

  void getSubState(SubState &state) {
    m_extendedRobustness.getSubState(m_state.extendedRobustness);
    state = m_state;
  };
  SubState &getSubStateRef() { return m_state; };

private:
  static const unsigned MemberCount = 8;
  static StrToMemberAddr m_addrTable[MemberCount];

  SubState m_state;
  SectionExtendedRobustness m_extendedRobustness;
};

// =====================================================================================================================
// Represents the sub section shader option
class SectionShaderOption : public Section {
public:
  typedef Vkgc::PipelineShaderOptions SubState;

  SectionShaderOption() : Section(m_addrTable, MemberCount, SectionTypeUnset, "options") {
    memset(&m_state, 0, sizeof(m_state));
  }

  static void initialAddrTable() {
    StrToMemberAddr *tableItem = m_addrTable;
    INIT_STATE_MEMBER_NAME_TO_ADDR(SectionShaderOption, trapPresent, MemberTypeBool, false);
    INIT_STATE_MEMBER_NAME_TO_ADDR(SectionShaderOption, debugMode, MemberTypeBool, false);
    INIT_STATE_MEMBER_NAME_TO_ADDR(SectionShaderOption, enablePerformanceData, MemberTypeBool, false);
    INIT_STATE_MEMBER_NAME_TO_ADDR(SectionShaderOption, allowReZ, MemberTypeBool, false);
    INIT_STATE_MEMBER_NAME_TO_ADDR(SectionShaderOption, vgprLimit, MemberTypeInt, false);
    INIT_STATE_MEMBER_NAME_TO_ADDR(SectionShaderOption, sgprLimit, MemberTypeInt, false);
    INIT_STATE_MEMBER_NAME_TO_ADDR(SectionShaderOption, maxThreadGroupsPerComputeUnit, MemberTypeInt, false);
    INIT_STATE_MEMBER_NAME_TO_ADDR(SectionShaderOption, waveSize, MemberTypeInt, false);
    INIT_STATE_MEMBER_NAME_TO_ADDR(SectionShaderOption, wgpMode, MemberTypeBool, false);
    INIT_STATE_MEMBER_NAME_TO_ADDR(SectionShaderOption, waveBreakSize, MemberTypeEnum, false);

    INIT_STATE_MEMBER_NAME_TO_ADDR(SectionShaderOption, forceLoopUnrollCount, MemberTypeInt, false);
    INIT_STATE_MEMBER_NAME_TO_ADDR(SectionShaderOption, useSiScheduler, MemberTypeBool, false);
    INIT_STATE_MEMBER_NAME_TO_ADDR(SectionShaderOption, updateDescInElf, MemberTypeBool, false);
    INIT_STATE_MEMBER_NAME_TO_ADDR(SectionShaderOption, allowVaryWaveSize, MemberTypeBool, false);
#if LLPC_CLIENT_INTERFACE_MAJOR_VERSION >= 33
    INIT_STATE_MEMBER_NAME_TO_ADDR(SectionShaderOption, enableLoadScalarizer, MemberTypeBool, false);
#endif
#if LLPC_CLIENT_INTERFACE_MAJOR_VERSION >= 35
    INIT_STATE_MEMBER_NAME_TO_ADDR(SectionShaderOption, disableLicm, MemberTypeBool, false);
#endif
    INIT_STATE_MEMBER_NAME_TO_ADDR(SectionShaderOption, unrollThreshold, MemberTypeInt, false);
    INIT_STATE_MEMBER_NAME_TO_ADDR(SectionShaderOption, scalarThreshold, MemberTypeInt, false);
    INIT_STATE_MEMBER_NAME_TO_ADDR(SectionShaderOption, disableLoopUnroll, MemberTypeBool, false);

    VFX_ASSERT(tableItem - &m_addrTable[0] <= MemberCount);
  }

  void getSubState(SubState &state) { state = m_state; };
  SubState &getSubStateRef() { return m_state; };

private:
  static const unsigned MemberCount = 19;
  static StrToMemberAddr m_addrTable[MemberCount];

  SubState m_state;
};

// =====================================================================================================================
// Represents the sub section NGG state
class SectionNggState : public Section {
public:
  typedef Vkgc::NggState SubState;

  SectionNggState() : Section(m_addrTable, MemberCount, SectionTypeUnset, "nggState") {
    memset(&m_state, 0, sizeof(m_state));
  }

  static void initialAddrTable() {
    StrToMemberAddr *tableItem = m_addrTable;
    INIT_STATE_MEMBER_NAME_TO_ADDR(SectionNggState, enableNgg, MemberTypeBool, false);
    INIT_STATE_MEMBER_NAME_TO_ADDR(SectionNggState, enableGsUse, MemberTypeBool, false);
    INIT_STATE_MEMBER_NAME_TO_ADDR(SectionNggState, forceNonPassthrough, MemberTypeBool, false);
    INIT_STATE_MEMBER_NAME_TO_ADDR(SectionNggState, alwaysUsePrimShaderTable, MemberTypeBool, false);
    INIT_STATE_MEMBER_NAME_TO_ADDR(SectionNggState, compactMode, MemberTypeEnum, false);
    INIT_STATE_MEMBER_NAME_TO_ADDR(SectionNggState, enableFastLaunch, MemberTypeBool, false);
    INIT_STATE_MEMBER_NAME_TO_ADDR(SectionNggState, enableVertexReuse, MemberTypeBool, false);
    INIT_STATE_MEMBER_NAME_TO_ADDR(SectionNggState, enableBackfaceCulling, MemberTypeBool, false);
    INIT_STATE_MEMBER_NAME_TO_ADDR(SectionNggState, enableFrustumCulling, MemberTypeBool, false);
    INIT_STATE_MEMBER_NAME_TO_ADDR(SectionNggState, enableBoxFilterCulling, MemberTypeBool, false);
    INIT_STATE_MEMBER_NAME_TO_ADDR(SectionNggState, enableSphereCulling, MemberTypeBool, false);
    INIT_STATE_MEMBER_NAME_TO_ADDR(SectionNggState, enableSmallPrimFilter, MemberTypeBool, false);
    INIT_STATE_MEMBER_NAME_TO_ADDR(SectionNggState, enableCullDistanceCulling, MemberTypeBool, false);
    INIT_STATE_MEMBER_NAME_TO_ADDR(SectionNggState, backfaceExponent, MemberTypeInt, false);
    INIT_STATE_MEMBER_NAME_TO_ADDR(SectionNggState, subgroupSizing, MemberTypeEnum, false);
    INIT_STATE_MEMBER_NAME_TO_ADDR(SectionNggState, primsPerSubgroup, MemberTypeInt, false);
    INIT_STATE_MEMBER_NAME_TO_ADDR(SectionNggState, vertsPerSubgroup, MemberTypeInt, false);

    VFX_ASSERT(tableItem - &m_addrTable[0] <= MemberCount);
  }

  void getSubState(SubState &state) { state = m_state; };
  SubState &getSubStateRef() { return m_state; };

private:
  static const unsigned MemberCount = 17;
  static StrToMemberAddr m_addrTable[MemberCount];

  SubState m_state;
};

// =====================================================================================================================
// Represents the section graphics state
class SectionGraphicsState : public Section {
public:
  typedef GraphicsPipelineState SubState;

  SectionGraphicsState() : Section(m_addrTable, MemberCount, SectionTypeGraphicsState, nullptr) {
    memset(&m_state, 0, sizeof(m_state));
  }

  static void initialAddrTable() {
    StrToMemberAddr *tableItem = m_addrTable;
    INIT_STATE_MEMBER_NAME_TO_ADDR(SectionGraphicsState, topology, MemberTypeEnum, false);
    INIT_STATE_MEMBER_NAME_TO_ADDR(SectionGraphicsState, polygonMode, MemberTypeEnum, false);
    INIT_STATE_MEMBER_NAME_TO_ADDR(SectionGraphicsState, cullMode, MemberTypeEnum, false);
    INIT_STATE_MEMBER_NAME_TO_ADDR(SectionGraphicsState, frontFace, MemberTypeEnum, false);
    INIT_STATE_MEMBER_NAME_TO_ADDR(SectionGraphicsState, depthBiasEnable, MemberTypeInt, false);
    INIT_STATE_MEMBER_NAME_TO_ADDR(SectionGraphicsState, patchControlPoints, MemberTypeInt, false);
    INIT_STATE_MEMBER_NAME_TO_ADDR(SectionGraphicsState, deviceIndex, MemberTypeInt, false);
    INIT_STATE_MEMBER_NAME_TO_ADDR(SectionGraphicsState, disableVertexReuse, MemberTypeInt, false);
    INIT_STATE_MEMBER_NAME_TO_ADDR(SectionGraphicsState, depthClipEnable, MemberTypeInt, false);
    INIT_STATE_MEMBER_NAME_TO_ADDR(SectionGraphicsState, rasterizerDiscardEnable, MemberTypeInt, false);
    INIT_STATE_MEMBER_NAME_TO_ADDR(SectionGraphicsState, perSampleShading, MemberTypeInt, false);
    INIT_STATE_MEMBER_NAME_TO_ADDR(SectionGraphicsState, numSamples, MemberTypeInt, false);
    INIT_STATE_MEMBER_NAME_TO_ADDR(SectionGraphicsState, samplePatternIdx, MemberTypeInt, false);
    INIT_STATE_MEMBER_NAME_TO_ADDR(SectionGraphicsState, usrClipPlaneMask, MemberTypeInt, false);
    INIT_STATE_MEMBER_NAME_TO_ADDR(SectionGraphicsState, alphaToCoverageEnable, MemberTypeInt, false);
    INIT_STATE_MEMBER_NAME_TO_ADDR(SectionGraphicsState, dualSourceBlendEnable, MemberTypeInt, false);
    INIT_STATE_MEMBER_NAME_TO_ADDR(SectionGraphicsState, switchWinding, MemberTypeInt, false);
    INIT_STATE_MEMBER_NAME_TO_ADDR(SectionGraphicsState, enableMultiView, MemberTypeInt, false);
    INIT_MEMBER_NAME_TO_ADDR(SectionGraphicsState, m_options, MemberTypePipelineOption, true);
    INIT_MEMBER_NAME_TO_ADDR(SectionGraphicsState, m_nggState, MemberTypeNggState, true);
    INIT_MEMBER_ARRAY_NAME_TO_ADDR(SectionGraphicsState, m_colorBuffer, MemberTypeColorBufferItem,
                                   Vkgc::MaxColorTargets, true);
    VFX_ASSERT(tableItem - &m_addrTable[0] <= MemberCount);
  }

  void getSubState(const std::string &docFilename, SubState &state, std::string *errorMsg) {
    for (unsigned i = 0; i < Vkgc::MaxColorTargets; ++i)
      m_colorBuffer[i].getSubState(m_state.colorBuffer[i]);
    m_options.getSubState(m_state.options);
    m_nggState.getSubState(m_state.nggState);
    state = m_state;
  };
  SubState &getSubStateRef() { return m_state; };

private:
  SectionNggState m_nggState;
  static const unsigned MemberCount = 24;
  static StrToMemberAddr m_addrTable[MemberCount];
  SubState m_state;
  SectionColorBuffer m_colorBuffer[Vkgc::MaxColorTargets]; // Color buffer
  SectionPipelineOption m_options;
};

// =====================================================================================================================
// Represents the section compute state
class SectionComputeState : public Section {
public:
  typedef ComputePipelineState SubState;

  SectionComputeState() : Section(m_addrTable, MemberCount, SectionTypeComputeState, nullptr) {
    memset(&m_state, 0, sizeof(m_state));
  }

  static void initialAddrTable() {
    StrToMemberAddr *tableItem = m_addrTable;
    INIT_STATE_MEMBER_NAME_TO_ADDR(SectionComputeState, deviceIndex, MemberTypeInt, false);
    INIT_MEMBER_NAME_TO_ADDR(SectionComputeState, m_options, MemberTypePipelineOption, true);
    VFX_ASSERT(tableItem - &m_addrTable[0] <= MemberCount);
  }

  void getSubState(const std::string &docFilename, SubState &state, std::string *errorMsg) {
    m_options.getSubState(m_state.options);
=======
  void getSubState(SubState &state) {
>>>>>>> fd689f22
    state = m_state;
    state.palFormat = m_palFormat.empty() ? nullptr : m_palFormat.c_str();
  };
  SubState &getSubStateRef() { return m_state; };

private:
  static const unsigned MemberCount = 5;
  static StrToMemberAddr m_addrTable[MemberCount];

  SubState m_state;
  std::string m_palFormat;
};

// =====================================================================================================================
// Represents the sub section vertex input binding
class SectionVertexInputBinding : public Section {
public:
  typedef VkVertexInputBindingDescription SubState;

  SectionVertexInputBinding() : Section(m_addrTable, MemberCount, SectionTypeUnset, "binding") {
    memset(&m_state, 0, sizeof(m_state));
  }

  static void initialAddrTable() {
    StrToMemberAddr *tableItem = m_addrTable;
    INIT_STATE_MEMBER_NAME_TO_ADDR(SectionVertexInputBinding, binding, MemberTypeInt, false);
    INIT_STATE_MEMBER_NAME_TO_ADDR(SectionVertexInputBinding, stride, MemberTypeInt, false);
    INIT_STATE_MEMBER_NAME_TO_ADDR(SectionVertexInputBinding, inputRate, MemberTypeEnum, false);
    VFX_ASSERT(tableItem - &m_addrTable[0] <= MemberCount);
  }

  void getSubState(SubState &state) { state = m_state; };
  SubState &getSubStateRef() { return m_state; };

private:
  static const unsigned MemberCount = 3;
  static StrToMemberAddr m_addrTable[MemberCount];

  SubState m_state;
};

// =====================================================================================================================
// Represents the sub section vertex input attribute
class SectionVertexInputAttribute : public Section {
public:
  typedef VkVertexInputAttributeDescription SubState;

  SectionVertexInputAttribute() : Section(m_addrTable, MemberCount, SectionTypeUnset, "binding") {
    memset(&m_state, 0, sizeof(m_state));
  }

  static void initialAddrTable() {
    StrToMemberAddr *tableItem = m_addrTable;
    INIT_STATE_MEMBER_NAME_TO_ADDR(SectionVertexInputAttribute, location, MemberTypeInt, false);
    INIT_STATE_MEMBER_NAME_TO_ADDR(SectionVertexInputAttribute, binding, MemberTypeInt, false);
    INIT_STATE_MEMBER_NAME_TO_ADDR(SectionVertexInputAttribute, format, MemberTypeEnum, false);
    INIT_STATE_MEMBER_NAME_TO_ADDR(SectionVertexInputAttribute, offset, MemberTypeInt, false);
    VFX_ASSERT(tableItem - &m_addrTable[0] <= MemberCount);
  }

  void getSubState(SubState &state) { state = m_state; };
  SubState &getSubStateRef() { return m_state; };

private:
  static const unsigned MemberCount = 4;
  static StrToMemberAddr m_addrTable[MemberCount];

  SubState m_state;
};

// =====================================================================================================================
// Represents the sub section vertex input divisor
class SectionVertexInputDivisor : public Section {
public:
  typedef VkVertexInputBindingDivisorDescriptionEXT SubState;

  SectionVertexInputDivisor() : Section(m_addrTable, MemberCount, SectionTypeUnset, "divisor") {
    memset(&m_state, 0, sizeof(m_state));
  }

  static void initialAddrTable() {
    StrToMemberAddr *tableItem = m_addrTable;
    INIT_STATE_MEMBER_NAME_TO_ADDR(SectionVertexInputDivisor, binding, MemberTypeInt, false);
    INIT_STATE_MEMBER_NAME_TO_ADDR(SectionVertexInputDivisor, divisor, MemberTypeInt, false);
    VFX_ASSERT(tableItem - &m_addrTable[0] <= MemberCount);
  }

  void getSubState(SubState &state) { state = m_state; };
  SubState &getSubStateRef() { return m_state; };

private:
  static const unsigned MemberCount = 2;
  static StrToMemberAddr m_addrTable[MemberCount];

  SubState m_state;
};

// =====================================================================================================================
// Represents the section vertex input
class SectionVertexInput : public Section {
public:
  typedef VkPipelineVertexInputStateCreateInfo SubState;

  SectionVertexInput() : Section(m_addrTable, MemberCount, SectionTypeVertexInputState, nullptr) {
    memset(&m_vkDivisorState, 0, sizeof(m_vkDivisorState));
    m_vkDivisorState.sType = VK_STRUCTURE_TYPE_PIPELINE_VERTEX_INPUT_DIVISOR_STATE_CREATE_INFO_EXT;
  }

  static void initialAddrTable() {
    StrToMemberAddr *tableItem = m_addrTable;
    INIT_MEMBER_DYNARRAY_NAME_TO_ADDR(SectionVertexInput, m_attribute, MemberTypeVertexInputAttributeItem, true);
    INIT_MEMBER_DYNARRAY_NAME_TO_ADDR(SectionVertexInput, m_binding, MemberTypeVertexInputBindingItem, true);
    INIT_MEMBER_DYNARRAY_NAME_TO_ADDR(SectionVertexInput, m_divisor, MemberTypeVertexInputDivisorItem, true);
    VFX_ASSERT(tableItem - &m_addrTable[0] <= MemberCount);
  }

  void getSubState(SubState &state) {
    m_vkBindings.resize(m_binding.size());
    m_vkAttributes.resize(m_attribute.size());
    m_vkDivisors.resize(m_divisor.size());

    for (unsigned i = 0; i < m_attribute.size(); ++i)
      m_attribute[i].getSubState(m_vkAttributes[i]);

    for (unsigned i = 0; i < m_binding.size(); ++i)
      m_binding[i].getSubState(m_vkBindings[i]);

    for (unsigned i = 0; i < m_divisor.size(); ++i)
      m_divisor[i].getSubState(m_vkDivisors[i]);

    state.vertexAttributeDescriptionCount = static_cast<unsigned>(m_vkAttributes.size());
    state.vertexBindingDescriptionCount = static_cast<unsigned>(m_vkBindings.size());
    state.pVertexBindingDescriptions = state.vertexBindingDescriptionCount ? &m_vkBindings[0] : nullptr;
    state.pVertexAttributeDescriptions = state.vertexAttributeDescriptionCount ? &m_vkAttributes[0] : nullptr;
    if (m_vkDivisors.size() > 0) {
      state.pNext = &m_vkDivisorState;
      m_vkDivisorState.vertexBindingDivisorCount = static_cast<unsigned>(m_vkDivisors.size());
      m_vkDivisorState.pVertexBindingDivisors = &m_vkDivisors[0];
    }
  };

private:
  static const unsigned MemberCount = 3;
  static StrToMemberAddr m_addrTable[MemberCount];

  std::vector<SectionVertexInputAttribute> m_attribute;                // Vertex input atribute
  std::vector<SectionVertexInputBinding> m_binding;                    // Vertex input binding
  std::vector<SectionVertexInputDivisor> m_divisor;                    // Vertex input divisor
  std::vector<VkVertexInputBindingDescription> m_vkBindings;           // Vulkan input binding
  std::vector<VkVertexInputAttributeDescription> m_vkAttributes;       // Vulkan vertex input atribute
  std::vector<VkVertexInputBindingDivisorDescriptionEXT> m_vkDivisors; // Vulkan vertex input divisor
  VkPipelineVertexInputDivisorStateCreateInfoEXT m_vkDivisorState;     // Vulkan vertex input divisor state
};

// =====================================================================================================================
// Represents the sub section specialization constant map entry
class SectionSpecEntryItem : public Section {
public:
  typedef VkSpecializationMapEntry SubState;

  SectionSpecEntryItem() : Section(m_addrTable, MemberCount, SectionTypeUnset, "mapEntry") {
    memset(&m_state, 0, sizeof(m_state));
  }

  static void initialAddrTable() {
    StrToMemberAddr *tableItem = m_addrTable;
    INIT_STATE_MEMBER_NAME_TO_ADDR(SectionSpecEntryItem, constantID, MemberTypeInt, false);
    INIT_STATE_MEMBER_NAME_TO_ADDR(SectionSpecEntryItem, offset, MemberTypeInt, false);
    INIT_STATE_MEMBER_NAME_TO_ADDR(SectionSpecEntryItem, size, MemberTypeInt, false);
    VFX_ASSERT(tableItem - &m_addrTable[0] <= MemberCount);
  }

  void getSubState(SubState &state) { state = m_state; };
  SubState &getSubStateRef() { return m_state; };

private:
  static const unsigned MemberCount = 3;
  static StrToMemberAddr m_addrTable[MemberCount];

  SubState m_state;
};

// =====================================================================================================================
// Represents the sub section specialization constant info
class SectionSpecInfo : public Section {
public:
  typedef VkSpecializationInfo SubState;

  SectionSpecInfo() : Section(m_addrTable, MemberCount, SectionTypeUnset, "specConst") {
    m_intData = &m_bufMem;
    m_uintData = &m_bufMem;
    m_int64Data = &m_bufMem;
    m_uint64Data = &m_bufMem;
    m_floatData = &m_bufMem;
    m_doubleData = &m_bufMem;
    m_float16Data = &m_bufMem;
  }

  static void initialAddrTable() {
    StrToMemberAddr *tableItem = m_addrTable;
    INIT_MEMBER_DYNARRAY_NAME_TO_ADDR(SectionSpecInfo, m_mapEntry, MemberTypeSpecEntryItem, true);
    INIT_MEMBER_NAME_TO_ADDR(SectionSpecInfo, m_intData, MemberTypeIArray, false);
    INIT_MEMBER_NAME_TO_ADDR(SectionSpecInfo, m_uintData, MemberTypeUArray, false);
    INIT_MEMBER_NAME_TO_ADDR(SectionSpecInfo, m_int64Data, MemberTypeI64Array, false);
    INIT_MEMBER_NAME_TO_ADDR(SectionSpecInfo, m_uint64Data, MemberTypeU64Array, false);
    INIT_MEMBER_NAME_TO_ADDR(SectionSpecInfo, m_floatData, MemberTypeFArray, false);
    INIT_MEMBER_NAME_TO_ADDR(SectionSpecInfo, m_doubleData, MemberTypeDArray, false);
    INIT_MEMBER_NAME_TO_ADDR(SectionSpecInfo, m_float16Data, MemberTypeF16Array, false);
    VFX_ASSERT(tableItem - &m_addrTable[0] <= MemberCount);
  }

  void getSubState(SubState &state) {
    if (m_mapEntry.size()) {
      state.mapEntryCount = static_cast<unsigned>(m_mapEntry.size());
      m_vkMapEntries.resize(state.mapEntryCount);
      for (unsigned i = 0; i < m_vkMapEntries.size(); ++i)
        m_mapEntry[i].getSubState(m_vkMapEntries[i]);
      state.pMapEntries = &m_vkMapEntries[0];
      state.dataSize = m_bufMem.size();
      state.pData = &m_bufMem[0];
    } else
      memset(&state, 0, sizeof(SubState));
  }

private:
  static const unsigned MemberCount = 8;
  static StrToMemberAddr m_addrTable[MemberCount];

  std::vector<SectionSpecEntryItem> m_mapEntry;
  std::vector<uint8_t> *m_intData;     // Contains int data of this buffer
  std::vector<uint8_t> *m_uintData;    // Contains uint data of this buffer
  std::vector<uint8_t> *m_int64Data;   // Contains int64 data of this buffer
  std::vector<uint8_t> *m_uint64Data;  // Contains uint64 long data of this buffer
  std::vector<uint8_t> *m_floatData;   // Contains float data of this buffer
  std::vector<uint8_t> *m_doubleData;  // Contains double data of this buffer
  std::vector<uint8_t> *m_float16Data; // Contains float16 data of this buffer

  std::vector<uint8_t> m_bufMem;                        // Buffer memory
  std::vector<VkSpecializationMapEntry> m_vkMapEntries; // Vulkan specialization map entry
};

} // namespace Vfx<|MERGE_RESOLUTION|>--- conflicted
+++ resolved
@@ -109,8 +109,6 @@
   MemberTypeShaderOption,             // VFX member type: SectionShaderOption
   MemberTypeNggState,                 // VFX member type: SectionNggState
   MemberTypeExtendedRobustness,       // VFX member type: SectionExtendedRobustness
-<<<<<<< HEAD
-=======
   MemberTypeGlAttribLocation,         // GL vertex attribute location
   MemberTypeGlShaderInfo,             // GL SPIRV parameters
   MemberTypeGlVertexAttrib,           // GL vertex input attribute
@@ -118,7 +116,6 @@
   MemberTypeGlVertexFormat,           // GL vertex attribute format
   MemberTypeGlSpirvPipelineLayout,    // GL SPIRV explicit pipeline layout
   MemberTypeGlPatchParameter,         // GL program patch parameter
->>>>>>> fd689f22
 };
 
 // =====================================================================================================================
@@ -544,35 +541,6 @@
 };
 
 // =====================================================================================================================
-// Represents the sub section ExtendedRobustness
-class SectionExtendedRobustness : public Section {
-public:
-  typedef Vkgc::ExtendedRobustness SubState;
-
-  SectionExtendedRobustness() : Section(m_addrTable, MemberCount, SectionTypeUnset, "extendedRobustness") {
-    memset(&m_state, 0, sizeof(m_state));
-  }
-
-  static void initialAddrTable() {
-    StrToMemberAddr *tableItem = m_addrTable;
-    INIT_STATE_MEMBER_NAME_TO_ADDR(SectionExtendedRobustness, robustBufferAccess, MemberTypeBool, false);
-    INIT_STATE_MEMBER_NAME_TO_ADDR(SectionExtendedRobustness, robustImageAccess, MemberTypeBool, false);
-    INIT_STATE_MEMBER_NAME_TO_ADDR(SectionExtendedRobustness, nullDescriptor, MemberTypeBool, false);
-
-    VFX_ASSERT(tableItem - &m_addrTable[0] <= MemberCount);
-  }
-
-  void getSubState(SubState &state) { state = m_state; };
-  SubState &getSubStateRef() { return m_state; };
-
-private:
-  static const unsigned MemberCount = 3;
-  static StrToMemberAddr m_addrTable[MemberCount];
-
-  SubState m_state;
-};
-
-// =====================================================================================================================
 // Represents the sub section color target
 class SectionColorBuffer : public Section {
 public:
@@ -593,224 +561,7 @@
     VFX_ASSERT(tableItem - &m_addrTable[0] <= MemberCount);
   }
 
-<<<<<<< HEAD
-  void getSubState(SubState &state) { state = m_state; };
-  SubState &getSubStateRef() { return m_state; };
-
-private:
-  static const unsigned MemberCount = 4;
-  static StrToMemberAddr m_addrTable[MemberCount];
-
-  SubState m_state;
-};
-
-// =====================================================================================================================
-// Represents the sub section pipeline option
-class SectionPipelineOption : public Section {
-public:
-  typedef Vkgc::PipelineOptions SubState;
-
-  SectionPipelineOption() : Section(m_addrTable, MemberCount, SectionTypeUnset, "options") {
-    memset(&m_state, 0, sizeof(m_state));
-  }
-
-  static void initialAddrTable() {
-    StrToMemberAddr *tableItem = m_addrTable;
-    INIT_STATE_MEMBER_NAME_TO_ADDR(SectionPipelineOption, includeDisassembly, MemberTypeBool, false);
-    INIT_STATE_MEMBER_NAME_TO_ADDR(SectionPipelineOption, scalarBlockLayout, MemberTypeBool, false);
-    INIT_STATE_MEMBER_NAME_TO_ADDR(SectionPipelineOption, includeIr, MemberTypeBool, false);
-    INIT_STATE_MEMBER_NAME_TO_ADDR(SectionPipelineOption, robustBufferAccess, MemberTypeBool, false);
-    INIT_STATE_MEMBER_NAME_TO_ADDR(SectionPipelineOption, reconfigWorkgroupLayout, MemberTypeBool, false);
-    INIT_STATE_MEMBER_NAME_TO_ADDR(SectionPipelineOption, shadowDescriptorTableUsage, MemberTypeEnum, false);
-    INIT_STATE_MEMBER_NAME_TO_ADDR(SectionPipelineOption, shadowDescriptorTablePtrHigh, MemberTypeInt, false);
-    INIT_MEMBER_NAME_TO_ADDR(SectionPipelineOption, m_extendedRobustness, MemberTypeExtendedRobustness, true);
-    VFX_ASSERT(tableItem - &m_addrTable[0] <= MemberCount);
-  }
-
   void getSubState(SubState &state) {
-    m_extendedRobustness.getSubState(m_state.extendedRobustness);
-    state = m_state;
-  };
-  SubState &getSubStateRef() { return m_state; };
-
-private:
-  static const unsigned MemberCount = 8;
-  static StrToMemberAddr m_addrTable[MemberCount];
-
-  SubState m_state;
-  SectionExtendedRobustness m_extendedRobustness;
-};
-
-// =====================================================================================================================
-// Represents the sub section shader option
-class SectionShaderOption : public Section {
-public:
-  typedef Vkgc::PipelineShaderOptions SubState;
-
-  SectionShaderOption() : Section(m_addrTable, MemberCount, SectionTypeUnset, "options") {
-    memset(&m_state, 0, sizeof(m_state));
-  }
-
-  static void initialAddrTable() {
-    StrToMemberAddr *tableItem = m_addrTable;
-    INIT_STATE_MEMBER_NAME_TO_ADDR(SectionShaderOption, trapPresent, MemberTypeBool, false);
-    INIT_STATE_MEMBER_NAME_TO_ADDR(SectionShaderOption, debugMode, MemberTypeBool, false);
-    INIT_STATE_MEMBER_NAME_TO_ADDR(SectionShaderOption, enablePerformanceData, MemberTypeBool, false);
-    INIT_STATE_MEMBER_NAME_TO_ADDR(SectionShaderOption, allowReZ, MemberTypeBool, false);
-    INIT_STATE_MEMBER_NAME_TO_ADDR(SectionShaderOption, vgprLimit, MemberTypeInt, false);
-    INIT_STATE_MEMBER_NAME_TO_ADDR(SectionShaderOption, sgprLimit, MemberTypeInt, false);
-    INIT_STATE_MEMBER_NAME_TO_ADDR(SectionShaderOption, maxThreadGroupsPerComputeUnit, MemberTypeInt, false);
-    INIT_STATE_MEMBER_NAME_TO_ADDR(SectionShaderOption, waveSize, MemberTypeInt, false);
-    INIT_STATE_MEMBER_NAME_TO_ADDR(SectionShaderOption, wgpMode, MemberTypeBool, false);
-    INIT_STATE_MEMBER_NAME_TO_ADDR(SectionShaderOption, waveBreakSize, MemberTypeEnum, false);
-
-    INIT_STATE_MEMBER_NAME_TO_ADDR(SectionShaderOption, forceLoopUnrollCount, MemberTypeInt, false);
-    INIT_STATE_MEMBER_NAME_TO_ADDR(SectionShaderOption, useSiScheduler, MemberTypeBool, false);
-    INIT_STATE_MEMBER_NAME_TO_ADDR(SectionShaderOption, updateDescInElf, MemberTypeBool, false);
-    INIT_STATE_MEMBER_NAME_TO_ADDR(SectionShaderOption, allowVaryWaveSize, MemberTypeBool, false);
-#if LLPC_CLIENT_INTERFACE_MAJOR_VERSION >= 33
-    INIT_STATE_MEMBER_NAME_TO_ADDR(SectionShaderOption, enableLoadScalarizer, MemberTypeBool, false);
-#endif
-#if LLPC_CLIENT_INTERFACE_MAJOR_VERSION >= 35
-    INIT_STATE_MEMBER_NAME_TO_ADDR(SectionShaderOption, disableLicm, MemberTypeBool, false);
-#endif
-    INIT_STATE_MEMBER_NAME_TO_ADDR(SectionShaderOption, unrollThreshold, MemberTypeInt, false);
-    INIT_STATE_MEMBER_NAME_TO_ADDR(SectionShaderOption, scalarThreshold, MemberTypeInt, false);
-    INIT_STATE_MEMBER_NAME_TO_ADDR(SectionShaderOption, disableLoopUnroll, MemberTypeBool, false);
-
-    VFX_ASSERT(tableItem - &m_addrTable[0] <= MemberCount);
-  }
-
-  void getSubState(SubState &state) { state = m_state; };
-  SubState &getSubStateRef() { return m_state; };
-
-private:
-  static const unsigned MemberCount = 19;
-  static StrToMemberAddr m_addrTable[MemberCount];
-
-  SubState m_state;
-};
-
-// =====================================================================================================================
-// Represents the sub section NGG state
-class SectionNggState : public Section {
-public:
-  typedef Vkgc::NggState SubState;
-
-  SectionNggState() : Section(m_addrTable, MemberCount, SectionTypeUnset, "nggState") {
-    memset(&m_state, 0, sizeof(m_state));
-  }
-
-  static void initialAddrTable() {
-    StrToMemberAddr *tableItem = m_addrTable;
-    INIT_STATE_MEMBER_NAME_TO_ADDR(SectionNggState, enableNgg, MemberTypeBool, false);
-    INIT_STATE_MEMBER_NAME_TO_ADDR(SectionNggState, enableGsUse, MemberTypeBool, false);
-    INIT_STATE_MEMBER_NAME_TO_ADDR(SectionNggState, forceNonPassthrough, MemberTypeBool, false);
-    INIT_STATE_MEMBER_NAME_TO_ADDR(SectionNggState, alwaysUsePrimShaderTable, MemberTypeBool, false);
-    INIT_STATE_MEMBER_NAME_TO_ADDR(SectionNggState, compactMode, MemberTypeEnum, false);
-    INIT_STATE_MEMBER_NAME_TO_ADDR(SectionNggState, enableFastLaunch, MemberTypeBool, false);
-    INIT_STATE_MEMBER_NAME_TO_ADDR(SectionNggState, enableVertexReuse, MemberTypeBool, false);
-    INIT_STATE_MEMBER_NAME_TO_ADDR(SectionNggState, enableBackfaceCulling, MemberTypeBool, false);
-    INIT_STATE_MEMBER_NAME_TO_ADDR(SectionNggState, enableFrustumCulling, MemberTypeBool, false);
-    INIT_STATE_MEMBER_NAME_TO_ADDR(SectionNggState, enableBoxFilterCulling, MemberTypeBool, false);
-    INIT_STATE_MEMBER_NAME_TO_ADDR(SectionNggState, enableSphereCulling, MemberTypeBool, false);
-    INIT_STATE_MEMBER_NAME_TO_ADDR(SectionNggState, enableSmallPrimFilter, MemberTypeBool, false);
-    INIT_STATE_MEMBER_NAME_TO_ADDR(SectionNggState, enableCullDistanceCulling, MemberTypeBool, false);
-    INIT_STATE_MEMBER_NAME_TO_ADDR(SectionNggState, backfaceExponent, MemberTypeInt, false);
-    INIT_STATE_MEMBER_NAME_TO_ADDR(SectionNggState, subgroupSizing, MemberTypeEnum, false);
-    INIT_STATE_MEMBER_NAME_TO_ADDR(SectionNggState, primsPerSubgroup, MemberTypeInt, false);
-    INIT_STATE_MEMBER_NAME_TO_ADDR(SectionNggState, vertsPerSubgroup, MemberTypeInt, false);
-
-    VFX_ASSERT(tableItem - &m_addrTable[0] <= MemberCount);
-  }
-
-  void getSubState(SubState &state) { state = m_state; };
-  SubState &getSubStateRef() { return m_state; };
-
-private:
-  static const unsigned MemberCount = 17;
-  static StrToMemberAddr m_addrTable[MemberCount];
-
-  SubState m_state;
-};
-
-// =====================================================================================================================
-// Represents the section graphics state
-class SectionGraphicsState : public Section {
-public:
-  typedef GraphicsPipelineState SubState;
-
-  SectionGraphicsState() : Section(m_addrTable, MemberCount, SectionTypeGraphicsState, nullptr) {
-    memset(&m_state, 0, sizeof(m_state));
-  }
-
-  static void initialAddrTable() {
-    StrToMemberAddr *tableItem = m_addrTable;
-    INIT_STATE_MEMBER_NAME_TO_ADDR(SectionGraphicsState, topology, MemberTypeEnum, false);
-    INIT_STATE_MEMBER_NAME_TO_ADDR(SectionGraphicsState, polygonMode, MemberTypeEnum, false);
-    INIT_STATE_MEMBER_NAME_TO_ADDR(SectionGraphicsState, cullMode, MemberTypeEnum, false);
-    INIT_STATE_MEMBER_NAME_TO_ADDR(SectionGraphicsState, frontFace, MemberTypeEnum, false);
-    INIT_STATE_MEMBER_NAME_TO_ADDR(SectionGraphicsState, depthBiasEnable, MemberTypeInt, false);
-    INIT_STATE_MEMBER_NAME_TO_ADDR(SectionGraphicsState, patchControlPoints, MemberTypeInt, false);
-    INIT_STATE_MEMBER_NAME_TO_ADDR(SectionGraphicsState, deviceIndex, MemberTypeInt, false);
-    INIT_STATE_MEMBER_NAME_TO_ADDR(SectionGraphicsState, disableVertexReuse, MemberTypeInt, false);
-    INIT_STATE_MEMBER_NAME_TO_ADDR(SectionGraphicsState, depthClipEnable, MemberTypeInt, false);
-    INIT_STATE_MEMBER_NAME_TO_ADDR(SectionGraphicsState, rasterizerDiscardEnable, MemberTypeInt, false);
-    INIT_STATE_MEMBER_NAME_TO_ADDR(SectionGraphicsState, perSampleShading, MemberTypeInt, false);
-    INIT_STATE_MEMBER_NAME_TO_ADDR(SectionGraphicsState, numSamples, MemberTypeInt, false);
-    INIT_STATE_MEMBER_NAME_TO_ADDR(SectionGraphicsState, samplePatternIdx, MemberTypeInt, false);
-    INIT_STATE_MEMBER_NAME_TO_ADDR(SectionGraphicsState, usrClipPlaneMask, MemberTypeInt, false);
-    INIT_STATE_MEMBER_NAME_TO_ADDR(SectionGraphicsState, alphaToCoverageEnable, MemberTypeInt, false);
-    INIT_STATE_MEMBER_NAME_TO_ADDR(SectionGraphicsState, dualSourceBlendEnable, MemberTypeInt, false);
-    INIT_STATE_MEMBER_NAME_TO_ADDR(SectionGraphicsState, switchWinding, MemberTypeInt, false);
-    INIT_STATE_MEMBER_NAME_TO_ADDR(SectionGraphicsState, enableMultiView, MemberTypeInt, false);
-    INIT_MEMBER_NAME_TO_ADDR(SectionGraphicsState, m_options, MemberTypePipelineOption, true);
-    INIT_MEMBER_NAME_TO_ADDR(SectionGraphicsState, m_nggState, MemberTypeNggState, true);
-    INIT_MEMBER_ARRAY_NAME_TO_ADDR(SectionGraphicsState, m_colorBuffer, MemberTypeColorBufferItem,
-                                   Vkgc::MaxColorTargets, true);
-    VFX_ASSERT(tableItem - &m_addrTable[0] <= MemberCount);
-  }
-
-  void getSubState(const std::string &docFilename, SubState &state, std::string *errorMsg) {
-    for (unsigned i = 0; i < Vkgc::MaxColorTargets; ++i)
-      m_colorBuffer[i].getSubState(m_state.colorBuffer[i]);
-    m_options.getSubState(m_state.options);
-    m_nggState.getSubState(m_state.nggState);
-    state = m_state;
-  };
-  SubState &getSubStateRef() { return m_state; };
-
-private:
-  SectionNggState m_nggState;
-  static const unsigned MemberCount = 24;
-  static StrToMemberAddr m_addrTable[MemberCount];
-  SubState m_state;
-  SectionColorBuffer m_colorBuffer[Vkgc::MaxColorTargets]; // Color buffer
-  SectionPipelineOption m_options;
-};
-
-// =====================================================================================================================
-// Represents the section compute state
-class SectionComputeState : public Section {
-public:
-  typedef ComputePipelineState SubState;
-
-  SectionComputeState() : Section(m_addrTable, MemberCount, SectionTypeComputeState, nullptr) {
-    memset(&m_state, 0, sizeof(m_state));
-  }
-
-  static void initialAddrTable() {
-    StrToMemberAddr *tableItem = m_addrTable;
-    INIT_STATE_MEMBER_NAME_TO_ADDR(SectionComputeState, deviceIndex, MemberTypeInt, false);
-    INIT_MEMBER_NAME_TO_ADDR(SectionComputeState, m_options, MemberTypePipelineOption, true);
-    VFX_ASSERT(tableItem - &m_addrTable[0] <= MemberCount);
-  }
-
-  void getSubState(const std::string &docFilename, SubState &state, std::string *errorMsg) {
-    m_options.getSubState(m_state.options);
-=======
-  void getSubState(SubState &state) {
->>>>>>> fd689f22
     state = m_state;
     state.palFormat = m_palFormat.empty() ? nullptr : m_palFormat.c_str();
   };
