--- conflicted
+++ resolved
@@ -57,13 +57,8 @@
   SectionTypeImageView,   // Image view section
   SectionTypeSampler,     // Sampler section
   // VKGC pipeline
-<<<<<<< HEAD
-  SectionTypeGraphicsState,    // Graphics state section
-  SectionTypeComputeState,     // Compute state section
-=======
   SectionTypeGraphicsState, // Graphics state section
   SectionTypeComputeState,  // Compute state section
->>>>>>> be51df41
   SectionTypeVertexInputState, // Vertex input state section
   SectionTypeShaderInfo,       // Shader info section
   // GL pipeline
