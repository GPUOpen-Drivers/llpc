--- conflicted
+++ resolved
@@ -112,112 +112,6 @@
   uint32_t m_visibility;
   SubState m_state;
   std::vector<Vkgc::ResourceMappingNode> m_nextNodeBuf; // Contains next nodes
-};
-
-// =====================================================================================================================
-// Represents one entry in a default uniform constant map
-class SectionUniformConstantMapEntry : public Section {
-public:
-  typedef Vkgc::UniformConstantMapEntry SubState;
-
-  SectionUniformConstantMapEntry()
-      : Section(getAddrTable(), SectionTypeUniformConstantMapEntry, "UniformConstantMapEntry") {
-    memset(&m_state, 0, sizeof(m_state));
-  }
-
-  SubState &getSubStateRef() { return m_state; }
-
-  void getSubState(SubState &state) { state = m_state; }
-
-private:
-  static StrToMemberAddrArrayRef getAddrTable() {
-    static std::vector<StrToMemberAddr> addrTable = []() {
-      std::vector<StrToMemberAddr> addrTableInitializer;
-      INIT_STATE_MEMBER_NAME_TO_ADDR(SectionUniformConstantMapEntry, location, MemberTypeInt, false);
-      INIT_STATE_MEMBER_NAME_TO_ADDR(SectionUniformConstantMapEntry, offset, MemberTypeInt, false);
-      return addrTableInitializer;
-    }();
-    return {addrTable.data(), addrTable.size()};
-  }
-  SubState m_state;
-};
-
-// =====================================================================================================================
-// Represents one default uniform constant map
-class SectionUniformConstantMap : public Section {
-public:
-  typedef Vkgc::UniformConstantMap SubState;
-
-  SectionUniformConstantMap() : Section(getAddrTable(), SectionTypeUniformConstantMap, "UniformConstantMap") {
-    memset(&m_state, 0, sizeof(m_state));
-  }
-  SubState &getSubStateRef() { return m_state; }
-
-  void getSubState(SubState &state) {
-    m_uniformConstantsData.resize(m_uniformConstants.size());
-    for (unsigned i = 0; i < m_uniformConstants.size(); i++) {
-      auto &s = m_uniformConstants[i];
-      s.getSubState(m_uniformConstantsData[i]);
-    }
-    m_state.numUniformConstants = m_uniformConstants.size();
-    m_state.pUniforms = m_uniformConstantsData.data();
-    state = m_state;
-  }
-
-private:
-  static StrToMemberAddrArrayRef getAddrTable() {
-    static std::vector<StrToMemberAddr> addrTable = []() {
-      std::vector<StrToMemberAddr> addrTableInitializer;
-      INIT_STATE_MEMBER_NAME_TO_ADDR(SectionUniformConstantMap, visibility, MemberTypeInt, false);
-      INIT_MEMBER_DYNARRAY_NAME_TO_ADDR(SectionUniformConstantMap, m_uniformConstants,
-                                        MemberTypeUniformConstantMapEntry, true);
-      return addrTableInitializer;
-    }();
-    return {addrTable.data(), addrTable.size()};
-  }
-  SubState m_state;
-  std::vector<SectionUniformConstantMapEntry> m_uniformConstants;
-  std::vector<SectionUniformConstantMapEntry::SubState> m_uniformConstantsData;
-};
-
-// =====================================================================================================================
-// Represents default uniform constant map information in one pipeline
-class SectionUniformConstant : public Section {
-public:
-  typedef UniformConstantState SubState;
-
-  SectionUniformConstant() : Section(getAddrTable(), SectionTypeUniformConstant, "UniformConstant") {
-    memset(&m_state, 0, sizeof(m_state));
-  }
-  SubState &getSubStateRef() { return m_state; }
-
-  void getSubState(SubState &state) {
-    m_uniformConstantMapData.resize(m_uniformConstantMaps.size());
-    for (unsigned i = 0; i < m_uniformConstantMaps.size(); i++) {
-      auto &s = m_uniformConstantMaps[i];
-      s.getSubState(m_uniformConstantMapData[i]);
-      m_uniformConstantMapPtr.push_back(&m_uniformConstantMapData[i]);
-    }
-    m_state.numUniformConstantMaps = m_uniformConstantMaps.size();
-    m_state.uniformMaps = m_uniformConstantMapPtr.data();
-    state = m_state;
-  }
-
-  static StrToMemberAddrArrayRef getAddrTable() {
-    static std::vector<StrToMemberAddr> addrTable = []() {
-      std::vector<StrToMemberAddr> addrTableInitializer;
-      INIT_MEMBER_DYNARRAY_NAME_TO_ADDR(SectionUniformConstant, m_uniformConstantMaps, MemberTypeUniformConstantMap,
-                                        true);
-      return addrTableInitializer;
-    }();
-    return {addrTable.data(), addrTable.size()};
-  }
-
-private:
-  SubState m_state;
-  std::vector<SectionUniformConstantMap> m_uniformConstantMaps;
-  std::vector<Vkgc::UniformConstantMap *> m_uniformConstantMapPtr;
-  std::vector<Vkgc::UniformConstantMap> m_uniformConstantMapData;
 };
 
 // =====================================================================================================================
@@ -486,7 +380,9 @@
       INIT_STATE_MEMBER_NAME_TO_ADDR(SectionPipelineOption, enableImplicitInvariantExports, MemberTypeBool, false);
       // One internal member
       INIT_STATE_MEMBER_NAME_TO_ADDR(SectionPipelineOption, internalRtShaders, MemberTypeBool, false);
+#if VKI_BUILD_GFX11
       INIT_STATE_MEMBER_NAME_TO_ADDR(SectionPipelineOption, optimizeTessFactor, MemberTypeBool, false);
+#endif
       return addrTableInitializer;
     }();
     return {addrTable.data(), addrTable.size()};
@@ -725,7 +621,9 @@
       INIT_STATE_MEMBER_NAME_TO_ADDR(SectionRtState, enableDispatchRaysOuterSwizzle, MemberTypeBool, false);
       INIT_STATE_MEMBER_NAME_TO_ADDR(SectionRtState, forceInvalidAccelStruct, MemberTypeBool, false);
       INIT_STATE_MEMBER_NAME_TO_ADDR(SectionRtState, enableRayTracingCounters, MemberTypeBool, false);
+#if VKI_BUILD_GFX11
       INIT_STATE_MEMBER_NAME_TO_ADDR(SectionRtState, enableRayTracingHwTraversalStack, MemberTypeBool, false);
+#endif
       INIT_STATE_MEMBER_NAME_TO_ADDR(SectionRtState, enableOptimalLdsStackSizeForIndirect, MemberTypeBool, false);
       INIT_STATE_MEMBER_NAME_TO_ADDR(SectionRtState, enableOptimalLdsStackSizeForUnified, MemberTypeBool, false);
       INIT_STATE_MEMBER_NAME_TO_ADDR(SectionRtState, maxRayLength, MemberTypeFloat, false);
@@ -804,12 +702,7 @@
     m_options.getSubState(m_state.options);
     m_nggState.getSubState(m_state.nggState);
     state = m_state;
-<<<<<<< HEAD
-#if VKI_RAY_TRACING
 #if LLPC_CLIENT_INTERFACE_MAJOR_VERSION < 62
-=======
-
->>>>>>> dc6e9c45
     std::string dummySource;
     if (!m_shaderLibrary.empty()) {
       bool ret = readFile(docFilename, m_shaderLibrary, true, &m_shaderLibraryBytes, &dummySource, errorMsg);
@@ -818,12 +711,8 @@
         state.shaderLibrary.pCode = &m_shaderLibraryBytes[0];
       }
     }
-<<<<<<< HEAD
 #endif
     m_rtState.getSubState(docFilename, state.rtState, errorMsg);
-#endif
-=======
->>>>>>> dc6e9c45
   };
   SubState &getSubStateRef() { return m_state; };
 
@@ -863,12 +752,7 @@
   void getSubState(const std::string &docFilename, SubState &state, std::string *errorMsg) {
     m_options.getSubState(m_state.options);
     state = m_state;
-<<<<<<< HEAD
-#if VKI_RAY_TRACING
 #if LLPC_CLIENT_INTERFACE_MAJOR_VERSION < 62
-=======
-
->>>>>>> dc6e9c45
     std::string dummySource;
     if (!m_shaderLibrary.empty()) {
       bool ret = readFile(docFilename, m_shaderLibrary, true, &m_shaderLibraryBytes, &dummySource, errorMsg);
@@ -877,16 +761,10 @@
         state.shaderLibrary.pCode = &m_shaderLibraryBytes[0];
       }
     }
-<<<<<<< HEAD
 #endif
     m_rtState.getSubState(docFilename, state.rtState, errorMsg);
-#endif
   }
   SubState &getSubStateRef() { return m_state; }
-=======
-  };
-  SubState &getSubStateRef() { return m_state; };
->>>>>>> dc6e9c45
 
 private:
   SubState m_state;
@@ -917,7 +795,6 @@
 #endif
       INIT_STATE_MEMBER_NAME_TO_ADDR(SectionRayTracingState, maxRecursionDepth, MemberTypeInt, false);
       INIT_STATE_MEMBER_NAME_TO_ADDR(SectionRayTracingState, indirectStageMask, MemberTypeInt, false);
-      INIT_STATE_MEMBER_NAME_TO_ADDR(SectionRayTracingState, mode, MemberTypeInt, false);
       INIT_MEMBER_NAME_TO_ADDR(SectionRayTracingState, m_rtState, MemberTypeRtState, true);
       INIT_STATE_MEMBER_NAME_TO_ADDR(SectionRayTracingState, payloadSizeMaxInLib, MemberTypeInt, false);
       INIT_STATE_MEMBER_NAME_TO_ADDR(SectionRayTracingState, attributeSizeMaxInLib, MemberTypeInt, false);
